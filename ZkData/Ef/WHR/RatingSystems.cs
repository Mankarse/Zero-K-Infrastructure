﻿using System;
using System.Collections.Generic;
using System.Linq;
using System.Threading.Tasks;
using ZkData;

namespace Ratings
{
    public class RatingSystems
    {
        public static Dictionary<RatingCategory, WholeHistoryRating> whr = new Dictionary<RatingCategory, WholeHistoryRating>();

        public static readonly List<RatingCategory> ratingCategories = Enum.GetValues(typeof(RatingCategory)).Cast<RatingCategory>().ToList();

        private static HashSet<SpringBattle> processedBattles = new HashSet<SpringBattle>();

        public static bool Initialized { get; private set; }

        private static object processingLock = new object();

        static RatingSystems()
        {
            Initialized = false;
            ratingCategories.ForEach(category => whr[category] = new WholeHistoryRating());

            ZkDataContext data = new ZkDataContext();
            Task.Factory.StartNew(() => {
                foreach (SpringBattle b in data.SpringBattles.AsNoTracking().OrderBy(x => x.SpringBattleID)) ProcessResult(b);
                Initialized = true;
            });
        }

        public static IRatingSystem GetRatingSystem(RatingCategory category)
        {
            return whr[category];
        }

        public static void ProcessResult(SpringBattle battle)
        {
<<<<<<< HEAD
            lock (processingLock)
            {
                if (processedBattles.Contains(battle)) return;
                processedBattles.Add(battle);
                ratingCategories.Where(c => IsCategory(battle, c)).ToList().ForEach(c => whr[c].ProcessBattle(battle));
            }
=======
            if (processedBattles.Contains(battle)) return;
            processedBattles.Add(battle);
            ratingCategories.Where(c => IsCategory(battle, c)).ForEach(c => whr[c].ProcessBattle(battle));
>>>>>>> 95cca6f0
        }

        private static bool IsCategory(SpringBattle battle, RatingCategory category)
        {
            switch (category)
            {
                case RatingCategory.Casual:
                    return !(battle.IsMission || battle.HasBots || (battle.PlayerCount < 2) || (battle.ResourceByMapResourceID?.MapIsSpecial == true));
                case RatingCategory.MatchMaking:
                    return battle.IsMatchMaker;
                case RatingCategory.Planetwars:
                    return battle.Mode == PlasmaShared.AutohostMode.Planetwars; //how?
            }
            return false;
        }
    }

    public enum RatingCategory
    {
        Casual, MatchMaking, Planetwars
    }
}<|MERGE_RESOLUTION|>--- conflicted
+++ resolved
@@ -37,18 +37,12 @@
 
         public static void ProcessResult(SpringBattle battle)
         {
-<<<<<<< HEAD
             lock (processingLock)
             {
                 if (processedBattles.Contains(battle)) return;
                 processedBattles.Add(battle);
-                ratingCategories.Where(c => IsCategory(battle, c)).ToList().ForEach(c => whr[c].ProcessBattle(battle));
+                ratingCategories.Where(c => IsCategory(battle, c)).ForEach(c => whr[c].ProcessBattle(battle));
             }
-=======
-            if (processedBattles.Contains(battle)) return;
-            processedBattles.Add(battle);
-            ratingCategories.Where(c => IsCategory(battle, c)).ForEach(c => whr[c].ProcessBattle(battle));
->>>>>>> 95cca6f0
         }
 
         private static bool IsCategory(SpringBattle battle, RatingCategory category)
