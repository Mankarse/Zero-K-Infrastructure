--- conflicted
+++ resolved
@@ -463,11 +463,10 @@
     <Compile Include="Migrations\202007260832015_TimeQueueSwitch.Designer.cs">
       <DependentUpon>202007260832015_TimeQueueSwitch.cs</DependentUpon>
     </Compile>
-<<<<<<< HEAD
     <Compile Include="Migrations\202008160401244_Modaction-Message-Only.cs" />
     <Compile Include="Migrations\202008160401244_Modaction-Message-Only.Designer.cs">
       <DependentUpon>202008160401244_Modaction-Message-Only.cs</DependentUpon>
-=======
+    </Compile>
     <Compile Include="Migrations\202008240904460_AddStdevBalanceOptions.cs" />
     <Compile Include="Migrations\202008240904460_AddStdevBalanceOptions.Designer.cs">
       <DependentUpon>202008240904460_AddStdevBalanceOptions.cs</DependentUpon>
@@ -475,7 +474,6 @@
     <Compile Include="Migrations\202009072122520_AddMMBonusElo.cs" />
     <Compile Include="Migrations\202009072122520_AddMMBonusElo.Designer.cs">
       <DependentUpon>202009072122520_AddMMBonusElo.cs</DependentUpon>
->>>>>>> 8d4a8693
     </Compile>
     <Compile Include="SpringFilesUnitsyncAttempt.cs" />
     <Compile Include="SteamWebApi.cs" />
@@ -889,16 +887,14 @@
     <EmbeddedResource Include="Migrations\202007260832015_TimeQueueSwitch.resx">
       <DependentUpon>202007260832015_TimeQueueSwitch.cs</DependentUpon>
     </EmbeddedResource>
-<<<<<<< HEAD
     <EmbeddedResource Include="Migrations\202008160401244_Modaction-Message-Only.resx">
       <DependentUpon>202008160401244_Modaction-Message-Only.cs</DependentUpon>
-=======
+    </EmbeddedResource>
     <EmbeddedResource Include="Migrations\202008240904460_AddStdevBalanceOptions.resx">
       <DependentUpon>202008240904460_AddStdevBalanceOptions.cs</DependentUpon>
     </EmbeddedResource>
     <EmbeddedResource Include="Migrations\202009072122520_AddMMBonusElo.resx">
       <DependentUpon>202009072122520_AddMMBonusElo.cs</DependentUpon>
->>>>>>> 8d4a8693
     </EmbeddedResource>
     <EmbeddedResource Include="ZkDataResources.resx">
       <Generator>ResXFileCodeGenerator</Generator>
