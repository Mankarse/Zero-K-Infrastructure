﻿using System;
using System.Collections.Generic;
using System.Diagnostics;
using System.Diagnostics.CodeAnalysis;
using System.Drawing;
using System.Linq;
using System.Windows;
using System.Windows.Forms;
using LobbyClient;
using ZkData;
using ContextMenu = System.Windows.Forms.ContextMenu;
using PlasmaShared.UnitSyncLib;
using ZeroKLobby.MicroLobby.ExtrasTab;

namespace ZeroKLobby.MicroLobby
{
    static class ContextMenus
    {

        private static bool refreshSpringAi = true;
        private static List<Ai> springAi;
        private static void AddAIToTeam(string botShortName)
        {
            var botNumber = Enumerable.Range(1, int.MaxValue).First(i => !Program.TasClient.MyBattle.Bots.Any(
                                bt => bt.Name == "Bot_" + i));
            var botStatus = Program.TasClient.MyBattleStatus.Clone();
            // new team        	
            botStatus.TeamNumber = Enumerable.Range(0, TasClient.MaxTeams - 1).FirstOrDefault(
                                    x => !Program.TasClient.MyBattle.Users.Any(y => y.TeamNumber == x));
            //different alliance than player
            botStatus.AllyNumber = Enumerable.Range(0, TasClient.MaxAlliances - 1).FirstOrDefault(x => x != botStatus.AllyNumber);
            Program.TasClient.AddBot("Bot_" + botNumber, botStatus, (int)(ZeroKLobby.MicroLobby.MyCol)Color.White, botShortName);
        }

        static MenuItem GetAddBot()
        {
<<<<<<< HEAD
            var enabled = Program.TasClient.MyBattle != null && Program.ModStore.Ais != null && Program.ModStore.Ais.Any();
            var addBotItem = new MenuItem("Add computer player (Bot)" + (enabled ? String.Empty : " (Loading)")) { Visible = enabled };
=======
            var enabled = Program.TasClient.MyBattle != null; // && Program.ModStore.Ais != null && Program.ModStore.Ais.Any();
            var addBotItem = new MenuItem("Add computer player (Bot)" + (enabled ? String.Empty : " (Loading)")) 
                             { Visible = enabled };
>>>>>>> 4a6c119d

            addBotItem.MenuItems.AddRange(GetAddBotItems());

            return addBotItem;
        }

        public static MenuItem[] GetAddBotItems()
        {
            var addBotItems = new List<MenuItem>();
            if (Program.ModStore.Ais != null)
            {
                foreach (var bot in Program.ModStore.Ais)
                {
                    var item = new MenuItem(string.Format("{0} ({1})", bot.ShortName, bot.Description));
                    var b = bot;
                    item.Click += (s, e) =>
                    {
                        AddAIToTeam(b.ShortName);
                    };
                    addBotItems.Add(item);
                }
            }

            addBotItems.Add(new MenuItem("-"));
            bool enabled = (Environment.OSVersion.Platform != PlatformID.Unix || Program.SpringPaths.SpringVersion != "91.0"); //linux don't have static build for Spring 91
            MenuItem item3 = new MenuItem("Spring AI" + (enabled ? String.Empty : " (Not available)"));
            item3.Select += (s, e2) =>
            {
                if (item3.MenuItems.Count == 0)
                {
                    if (refreshSpringAi)
                        springAi = SkirmishControlTool.GetSpringAIs(Program.SpringPaths.UnitSyncDirectory); //note: used UnitSyncDirectory because its just same as Engine folder
                    refreshSpringAi = false;
                    MenuItem springAIitem;
                    for (int i = 0; i < springAi.Count; i++)
                    {
                        string version = springAi[i].Version; //for keeping reference of independent value inside item.Click event;
                        string shortname = springAi[i].ShortName;
                        springAIitem = new MenuItem(string.Format("{0} ({1})", shortname, version));
                        springAIitem.Click += (s1, e3) => { AddAIToTeam(shortname + "|" + version); };
                        item3.MenuItems.Add(springAIitem);
                    }
                    item3.MenuItems.Add("-");
                    springAIitem = new MenuItem("Refresh List");
                    springAIitem.Click += (s1, e3) =>
                    {
                        refreshSpringAi = true;
                    };
                    item3.MenuItems.Add(springAIitem);
                }
            };
            addBotItems.Add(item3);

            return addBotItems.ToArray();
        }

        [SuppressMessage("Microsoft.Reliability", "CA2000:Dispose objects before losing scope")]
        [SuppressMessage("Microsoft.Globalization", "CA1303:Do not pass literals as localized parameters",
            MessageId = "System.Windows.Forms.Menu+MenuItemCollection.Add(System.String)")]
        public static ContextMenu GetBotContextMenu(string botName)
        {
            var contextMenu = new ContextMenu();
            try
            {
                var botStatus = Enumerable.Single<BotBattleStatus>(Program.TasClient.MyBattle.Bots, b => b.Name == botName);

                {
                    var item = new System.Windows.Forms.MenuItem("Remove") { Enabled = botStatus.owner == Program.TasClient.UserName };
                    item.Click += (s, e) => Program.TasClient.RemoveBot(botName);
                    contextMenu.MenuItems.Add(item);
                }
                {
                    var item = new System.Windows.Forms.MenuItem("Set Color") { Enabled = botStatus.owner == Program.TasClient.UserName };
                    item.Click += (s, e) =>
                        {
                            var botColor = botStatus.TeamColorRGB;
                            // fixme: set site
                            var colorDialog = new ColorDialog { Color = Color.FromArgb(botColor[0], botColor[1], botColor[2]) };
                            if (colorDialog.ShowDialog() == DialogResult.OK)
                            {
                                var newColor = (int)(MyCol)colorDialog.Color;
                                Program.TasClient.UpdateBot(botName, botStatus, newColor);
                            }
                        };
                    contextMenu.MenuItems.Add(item);
                }
                {
                    var item = new System.Windows.Forms.MenuItem("Ally With") { Enabled = botStatus.owner == Program.TasClient.UserName };
                    int freeAllyTeam;

                    var existingTeams = GetExistingTeams(out freeAllyTeam).Where(t => t != botStatus.AllyNumber).Distinct();
                    if (existingTeams.Any())
                    {
                        foreach (var allyTeam in existingTeams)
                        {
                            var at = allyTeam;
                            if (allyTeam != botStatus.AllyNumber)
                            {
                                var subItem = new System.Windows.Forms.MenuItem("Join Team " + (allyTeam + 1));
                                subItem.Click += (s, e) =>
                                    {
                                        var newStatus = botStatus.Clone();
                                        newStatus.AllyNumber = at;
                                        Program.TasClient.UpdateBot(botName, newStatus, botStatus.TeamColor);
                                    };
                                item.MenuItems.Add(subItem);
                            }
                        }
                        item.MenuItems.Add("-");
                    }
                    var newTeamItem = new System.Windows.Forms.MenuItem("New Team");
                    newTeamItem.Click += (s, e) =>
                        {
                            var newStatus = botStatus.Clone();
                            newStatus.AllyNumber = freeAllyTeam;
                            Program.TasClient.UpdateBot(botName, newStatus, botStatus.TeamColor);
                        };
                    item.MenuItems.Add(newTeamItem);
                    contextMenu.MenuItems.Add(item);
                }
            }
            catch (Exception e)
            {
                Trace.WriteLine("Error generating bot context menu: " + e);
            }
            return contextMenu;
        }


        public static ContextMenu GetChannelContextMenu(ChatControl chatControl)
        {
            var contextMenu = new ContextMenu();
            try
            {
                var headerItem = new System.Windows.Forms.MenuItem("Channel - " + chatControl.ChannelName) { Enabled = false, DefaultItem = true };

                contextMenu.MenuItems.Add(headerItem);
                contextMenu.MenuItems.Add("-");

                if (!(chatControl is BattleChatControl))
                {
                    var showTopic = new System.Windows.Forms.MenuItem("Show Topic Header") { Checked = chatControl.IsTopicVisible };
                    showTopic.Click += (s, e) =>
                        {
                            chatControl.IsTopicVisible = !chatControl.IsTopicVisible;
                            showTopic.Checked = chatControl.IsTopicVisible;
                        };
                    contextMenu.MenuItems.Add(showTopic);
                }

                if (chatControl.ChannelName != "Battle")
                {
                    var autoJoinItem = new System.Windows.Forms.MenuItem("Automatically Join Channel") { Checked = Program.AutoJoinManager.Channels.Contains(chatControl.ChannelName) };
                    autoJoinItem.Click += (s, e) =>
                        {
                            if (autoJoinItem.Checked) Program.AutoJoinManager.Remove(chatControl.ChannelName);
                            else Program.AutoJoinManager.Add(chatControl.ChannelName);
                            autoJoinItem.Checked = !autoJoinItem.Checked;
                        };
                    contextMenu.MenuItems.Add(autoJoinItem);
                }

                var showJoinLeaveLines = new System.Windows.Forms.MenuItem("Show Join/Leave Lines") { Checked = chatControl.ChatBox.ShowJoinLeave };
                showJoinLeaveLines.Click += (s, e) => chatControl.ChatBox.ShowJoinLeave = !chatControl.ChatBox.ShowJoinLeave;
                contextMenu.MenuItems.Add(showJoinLeaveLines);

                var showHistoryLines = new System.Windows.Forms.MenuItem("Show Recent History") { Checked = chatControl.ChatBox.ShowHistory };
                showHistoryLines.Click += (s, e) => chatControl.ChatBox.ShowHistory = !chatControl.ChatBox.ShowHistory;
                contextMenu.MenuItems.Add(showHistoryLines);

                var historyItem = new System.Windows.Forms.MenuItem("Open History");
                historyItem.Click += (s, e) => HistoryManager.OpenHistory(chatControl.ChannelName);
                contextMenu.MenuItems.Add(historyItem);

                if (chatControl.CanLeave)
                {
                    var leaveItem = new System.Windows.Forms.MenuItem("Leave Channel");
                    leaveItem.Click += (s, e) => Program.TasClient.LeaveChannel(chatControl.ChannelName);
                    contextMenu.MenuItems.Add(leaveItem);
                }
                contextMenu.MenuItems.Add("-");
                MenuItem textColoringMenu = new System.Windows.Forms.MenuItem("Compose a colored text");
                textColoringMenu.Click += (s, e) => { ActionHandler.ShowColoringPanel(chatControl.sendBox); };
                contextMenu.MenuItems.Add(textColoringMenu);
                MenuItem unicodeTranslator = new System.Windows.Forms.MenuItem("Get Unicode symbols");
                unicodeTranslator.Click += (s, e) => { ActionHandler.ShowUnicodeTranslator(); };
                contextMenu.MenuItems.Add(unicodeTranslator);

                if (chatControl is BattleChatControl)
                {
                    contextMenu.MenuItems.Add("-");
                    contextMenu.MenuItems.Add(GetShowGameOptionsItem());
                    contextMenu.MenuItems.Add(GetAddBot());
                }
            }
            catch (Exception e)
            {
                Trace.WriteLine("Error generating channel context menu: " + e);
            }
            return contextMenu;
        }


        [SuppressMessage("Microsoft.Reliability", "CA2000:Dispose objects before losing scope")]
        public static ContextMenu GetPlayerContextMenu(User user, bool isBattle)
        {
            var contextMenu = new ContextMenu();
            try
            {
                var headerItem = new System.Windows.Forms.MenuItem("Player - " + user.Name) { Enabled = false, DefaultItem = true };
                // default is to make it appear bold
                contextMenu.MenuItems.Add(headerItem);

                if (user.Name != Program.TasClient.UserName)
                {
                    contextMenu.MenuItems.Add("-");

                    var details = new MenuItem("Details");
                    details.Click += (s, e) => NavigationControl.Instance.Path = "http://zero-k.info/Users/LobbyDetail/" + user.LobbyID;
                    contextMenu.MenuItems.Add(details);

                    var pmItem = new MenuItem("Send Message");
                    pmItem.Click += (s, e) => NavigationControl.Instance.Path = "chat/user/" + user.Name;
                    contextMenu.MenuItems.Add(pmItem);

                    if (Program.FriendManager.Friends.Contains(user.Name))
                    {
                        var pinItem = new MenuItem("Unfriend");
                        pinItem.Click += (s, e) => Program.FriendManager.RemoveFriend(user.Name);
                        contextMenu.MenuItems.Add(pinItem);
                    }
                    else
                    {
                        var pinItem = new MenuItem("Friend");
                        pinItem.Click += (s, e) => Program.FriendManager.AddFriend(user.Name);
                        contextMenu.MenuItems.Add(pinItem);
                    }

                    var joinItem = new MenuItem("Join Same Battle") { Enabled = Program.TasClient.ExistingUsers[user.Name].IsInBattleRoom };
                    joinItem.Click += (s, e) => ActionHandler.JoinPlayer(user.Name);
                    contextMenu.MenuItems.Add(joinItem);

                    var ignoreUser = new MenuItem("Ignore User") { Checked = Program.Conf.IgnoredUsers.Contains(user.Name) };
                    ignoreUser.Click += (s, e) =>
                        {
                            ignoreUser.Checked = !ignoreUser.Checked;
                            if (ignoreUser.Checked) Program.Conf.IgnoredUsers.Add(user.Name);
                            else Program.Conf.IgnoredUsers.Remove(user.Name);
                        };
                    contextMenu.MenuItems.Add(ignoreUser);

                    var reportUser = new MenuItem("Report User");
                    reportUser.Click += (s, e) => NavigationControl.Instance.Path = "http://zero-k.info/Users/ReportToAdminFromLobby/" + user.Name;
                    contextMenu.MenuItems.Add(reportUser);
                }

                if (Program.TasClient.MyBattle != null)
                {
                    var battleStatus = Program.TasClient.MyBattle.Users.SingleOrDefault(u => u.Name == user.Name);
                    var myStatus = Program.TasClient.MyBattleStatus;

                    if (isBattle)
                    {
                        contextMenu.MenuItems.Add("-");

                        if (!Program.TasClient.MyBattle.IsQueue)
                        {
                            if (user.Name != Program.TasClient.UserName)
                            {
                                var allyWith = new MenuItem("Ally")
                                               {
                                                   Enabled =
                                                       !battleStatus.IsSpectator &&
                                                       (battleStatus.AllyNumber != myStatus.AllyNumber || myStatus.IsSpectator)
                                               };
                                allyWith.Click += (s, e) => ActionHandler.JoinAllyTeam(battleStatus.AllyNumber);
                                contextMenu.MenuItems.Add(allyWith);
                            }

                            if (!GlobalConst.IsZkMod(Program.TasClient.MyBattle.ModName))
                            {
                                var colorItem = new MenuItem("Select Color")
                                {
                                    Enabled = Program.TasClient.UserName == user.Name && !myStatus.IsSpectator
                                };
                                colorItem.Click += (s, e) =>
                                {
                                    if (Program.TasClient.MyBattle == null) return;
                                    var myColor = Program.TasClient.MyBattleStatus.TeamColorRGB;
                                    var colorDialog = new ColorDialog { Color = Color.FromArgb(myColor[0], myColor[1], myColor[2]) };
                                    // fixme: set site
                                    // colorDialog.Site = Program.MainWindow.ChatTab.Site;
                                    if (colorDialog.ShowDialog() == DialogResult.OK)
                                    {
                                        var newColor = (int)(MyCol)colorDialog.Color;
                                        Program.Conf.DefaultPlayerColorInt = newColor;
                                        Program.SaveConfig();
                                        var newStatus = Program.TasClient.MyBattleStatus.Clone();
                                        newStatus.TeamColor = newColor;
                                        Program.TasClient.SendMyBattleStatus(newStatus);
                                    }
                                };
                                contextMenu.MenuItems.Add(colorItem);
                            }

                            contextMenu.MenuItems.Add(GetSetAllyTeam(user));

                            contextMenu.MenuItems.Add("-");
                            contextMenu.MenuItems.Add(GetShowGameOptionsItem());
                            contextMenu.MenuItems.Add(GetAddBot());
                        }
                    }
                }
            }
            catch (Exception e)
            {
                Trace.WriteLine("Error generating player context menu: " + e);
            }
            return contextMenu;
        }

        // warning: a lot of duplication in GetPrivateMessageContextMenuWpf! change both at once! (temporary solution)

        // warning: a lot of duplication in GetPrivateMessageContextMenuWpf! change both at once!  (temporary solution)
        public static ContextMenu GetPrivateMessageContextMenu(PrivateMessageControl control)
        {
            var contextMenu = new ContextMenu();
            try
            {
                var headerItem = new System.Windows.Forms.MenuItem("Private Channel - " + control.UserName);

                headerItem.Enabled = false;
                headerItem.DefaultItem = true; //This is to make it appear bold
                contextMenu.MenuItems.Add(headerItem);
                contextMenu.MenuItems.Add("-");

                var details = new System.Windows.Forms.MenuItem("Details");
                details.Click += (s, e) => NavigationControl.Instance.Path = "http://zero-k.info/Users/LobbyDetail/" + control.UserName;
                contextMenu.MenuItems.Add(details);

                if (Program.FriendManager.Friends.Contains(control.UserName))
                {
                    var pinItem = new System.Windows.Forms.MenuItem("Unfriend");
                    pinItem.Click += (s, e) => Program.FriendManager.RemoveFriend(control.UserName);
                    contextMenu.MenuItems.Add(pinItem);
                }
                else
                {
                    var pinItem = new System.Windows.Forms.MenuItem("Friend");
                    pinItem.Click += (s, e) => Program.FriendManager.AddFriend(control.UserName);
                    contextMenu.MenuItems.Add(pinItem);
                }

                var isUserOnline = Program.TasClient.ExistingUsers.ContainsKey(control.UserName);

                var joinItem = new System.Windows.Forms.MenuItem("Join Same Battle");
                joinItem.Enabled = isUserOnline && Program.TasClient.ExistingUsers[control.UserName].IsInBattleRoom;
                joinItem.Click += (s, e) => ActionHandler.JoinPlayer(control.UserName);
                contextMenu.MenuItems.Add(joinItem);

                var reportUser = new System.Windows.Forms.MenuItem("Report User");
                reportUser.Click += (s, e) => NavigationControl.Instance.Path = "http://zero-k.info/Users/ReportToAdminFromLobby/" + control.UserName;
                contextMenu.MenuItems.Add(reportUser);

                contextMenu.MenuItems.Add("-");

                var showJoinLeaveLines = new System.Windows.Forms.MenuItem("Show Join/Leave Lines") { Checked = control.ChatBox.ShowJoinLeave };
                showJoinLeaveLines.Click += (s, e) => control.ChatBox.ShowJoinLeave = !control.ChatBox.ShowJoinLeave;
                contextMenu.MenuItems.Add(showJoinLeaveLines);

                var showHistoryLines = new System.Windows.Forms.MenuItem("Show Recent History") { Checked = control.ChatBox.ShowHistory };
                showHistoryLines.Click += (s, e) => control.ChatBox.ShowHistory = !control.ChatBox.ShowHistory;
                contextMenu.MenuItems.Add(showHistoryLines);

                var historyItem = new System.Windows.Forms.MenuItem("Open History");
                historyItem.Click += (s, e) => HistoryManager.OpenHistory(control.UserName);
                contextMenu.MenuItems.Add(historyItem);

                if (control.CanClose)
                {
                    var closeItem = new System.Windows.Forms.MenuItem("Close");
                    closeItem.Click += (s, e) => ActionHandler.ClosePrivateChat(control.UserName);
                    contextMenu.MenuItems.Add(closeItem);
                }

                contextMenu.MenuItems.Add("-");
                MenuItem textColoringMenu = new System.Windows.Forms.MenuItem("Compose a colored text");
                textColoringMenu.Click += (s, e) => { ActionHandler.ShowColoringPanel(control.sendBox); };
                contextMenu.MenuItems.Add(textColoringMenu);
                MenuItem unicodeTranslator = new System.Windows.Forms.MenuItem("Get Unicode symbols");
                unicodeTranslator.Click += (s, e) => { ActionHandler.ShowUnicodeTranslator(); };
                contextMenu.MenuItems.Add(unicodeTranslator);
            }
            catch (Exception e)
            {
                Trace.WriteLine("Error generating channel context menu: " + e);
            }

            return contextMenu;
        }

        public static ContextMenu GetBattleListContextMenu(Battle battle)
        {
            var contextMenu = new ContextMenu();
            try
            {
                if (battle.Users.Count <= 1) return contextMenu; // don't display if just 1 player (probably a bot)

                var headerItem = new MenuItem("Message Player");
                headerItem.Enabled = false;
                headerItem.DefaultItem = true; //This is to make it appear bold
                contextMenu.MenuItems.Add(headerItem);
                contextMenu.MenuItems.Add("-");

                foreach (var user in battle.Users)
                {
                    if (!user.LobbyUser.IsBot)
                    {
                        var item = new System.Windows.Forms.MenuItem(user.Name);
                        item.Click += (s, e) => NavigationControl.Instance.Path = "chat/user/" + user.Name;
                        contextMenu.MenuItems.Add(item);
                    }
                }
            }
            catch (Exception e)
            {
                Trace.WriteLine("Error generating battle context menu: " + e);
            }

            return contextMenu;
        }

        public static MenuItem GetShowGameOptionsItem()
        {
            var modOptions = new System.Windows.Forms.MenuItem("Change Game Options") { Enabled = Program.TasClient.MyBattle != null };
            modOptions.Click += (s, e) =>
                {
                    ShowGameOptions();
                };
            return modOptions;
        }

        public static void ShowGameOptions()
        {
            var form = new Form { Width = 1000, Height = 300, Icon = ZklResources.ZkIcon, Text = "Game options" };
            var optionsControl = new ModOptionsControl { Dock = DockStyle.Fill };
            form.Controls.Add(optionsControl);
            Program.TasClient.BattleClosed += (s2, e2) =>
            {
                form.Close();
                form.Dispose();
                optionsControl.Dispose();
            };
            form.Show(); //hack show Program.FormMain
        }

        public static List<int> GetExistingTeams(out int freeAllyTeam)
        {
            var nonSpecs = Program.TasClient.MyBattle.Users.Where(p => !p.IsSpectator);
            var existingTeams = nonSpecs.GroupBy(p => p.AllyNumber).Select(team => team.Key).ToList();
            var botTeams = Program.TasClient.MyBattle.Bots.Select(bot => bot.AllyNumber);
            existingTeams.AddRange(botTeams.ToArray());
            freeAllyTeam = Enumerable.Range(0, 100).First(allyTeam => !existingTeams.Contains(allyTeam));
            return existingTeams;
        }

        [SuppressMessage("Microsoft.Reliability", "CA2000:Dispose objects before losing scope")]
        static MenuItem GetSetAllyTeam(User user)
        {
            var setAllyTeamItem = new MenuItem("Select Team");

            if (Program.TasClient.MyBattle == null || user.Name != Program.TasClient.UserName) setAllyTeamItem.Enabled = false;
            else if (Program.TasClient.MyBattle != null)
            {
                setAllyTeamItem.MenuItems.AddRange(GetSetAllyItems());
            }

            return setAllyTeamItem;
        }

        public static MenuItem[] GetSetAllyItems()
        {
            var setAllyItems = new List<MenuItem>();
            int freeAllyTeam;

            foreach (var allyTeam in GetExistingTeams(out freeAllyTeam).Distinct())
            {
                var at = allyTeam;
                if (allyTeam != Program.TasClient.MyBattleStatus.AllyNumber)
                {
                    var item = new MenuItem("Join Team " + (allyTeam + 1));
                    item.Click += (s, e) => ActionHandler.JoinAllyTeam(at);
                    setAllyItems.Add(item);
                }
            }

            setAllyItems.Add(new MenuItem("-"));

            var newTeamItem = new MenuItem("Start New Team");
            newTeamItem.Click += (s, e) => ActionHandler.JoinAllyTeam(freeAllyTeam);
            setAllyItems.Add(newTeamItem);

            if (!Program.TasClient.MyBattleStatus.IsSpectator)
            {
                var specItem = new System.Windows.Forms.MenuItem("Spectate");
                specItem.Click += (s, e) => ActionHandler.Spectate();
                setAllyItems.Add(specItem);
            }

            return setAllyItems.ToArray();
        }

    }
}<|MERGE_RESOLUTION|>--- conflicted
+++ resolved
@@ -1,558 +1,553 @@
-﻿using System;
-using System.Collections.Generic;
-using System.Diagnostics;
-using System.Diagnostics.CodeAnalysis;
-using System.Drawing;
-using System.Linq;
-using System.Windows;
-using System.Windows.Forms;
-using LobbyClient;
-using ZkData;
-using ContextMenu = System.Windows.Forms.ContextMenu;
-using PlasmaShared.UnitSyncLib;
-using ZeroKLobby.MicroLobby.ExtrasTab;
-
-namespace ZeroKLobby.MicroLobby
-{
-    static class ContextMenus
-    {
-
-        private static bool refreshSpringAi = true;
-        private static List<Ai> springAi;
-        private static void AddAIToTeam(string botShortName)
-        {
-            var botNumber = Enumerable.Range(1, int.MaxValue).First(i => !Program.TasClient.MyBattle.Bots.Any(
-                                bt => bt.Name == "Bot_" + i));
-            var botStatus = Program.TasClient.MyBattleStatus.Clone();
-            // new team        	
-            botStatus.TeamNumber = Enumerable.Range(0, TasClient.MaxTeams - 1).FirstOrDefault(
-                                    x => !Program.TasClient.MyBattle.Users.Any(y => y.TeamNumber == x));
-            //different alliance than player
-            botStatus.AllyNumber = Enumerable.Range(0, TasClient.MaxAlliances - 1).FirstOrDefault(x => x != botStatus.AllyNumber);
-            Program.TasClient.AddBot("Bot_" + botNumber, botStatus, (int)(ZeroKLobby.MicroLobby.MyCol)Color.White, botShortName);
-        }
-
-        static MenuItem GetAddBot()
-        {
-<<<<<<< HEAD
-            var enabled = Program.TasClient.MyBattle != null && Program.ModStore.Ais != null && Program.ModStore.Ais.Any();
-            var addBotItem = new MenuItem("Add computer player (Bot)" + (enabled ? String.Empty : " (Loading)")) { Visible = enabled };
-=======
-            var enabled = Program.TasClient.MyBattle != null; // && Program.ModStore.Ais != null && Program.ModStore.Ais.Any();
-            var addBotItem = new MenuItem("Add computer player (Bot)" + (enabled ? String.Empty : " (Loading)")) 
-                             { Visible = enabled };
->>>>>>> 4a6c119d
-
-            addBotItem.MenuItems.AddRange(GetAddBotItems());
-
-            return addBotItem;
-        }
-
-        public static MenuItem[] GetAddBotItems()
-        {
-            var addBotItems = new List<MenuItem>();
-            if (Program.ModStore.Ais != null)
-            {
-                foreach (var bot in Program.ModStore.Ais)
-                {
-                    var item = new MenuItem(string.Format("{0} ({1})", bot.ShortName, bot.Description));
-                    var b = bot;
-                    item.Click += (s, e) =>
-                    {
-                        AddAIToTeam(b.ShortName);
-                    };
-                    addBotItems.Add(item);
-                }
-            }
-
-            addBotItems.Add(new MenuItem("-"));
-            bool enabled = (Environment.OSVersion.Platform != PlatformID.Unix || Program.SpringPaths.SpringVersion != "91.0"); //linux don't have static build for Spring 91
-            MenuItem item3 = new MenuItem("Spring AI" + (enabled ? String.Empty : " (Not available)"));
-            item3.Select += (s, e2) =>
-            {
-                if (item3.MenuItems.Count == 0)
-                {
-                    if (refreshSpringAi)
-                        springAi = SkirmishControlTool.GetSpringAIs(Program.SpringPaths.UnitSyncDirectory); //note: used UnitSyncDirectory because its just same as Engine folder
-                    refreshSpringAi = false;
-                    MenuItem springAIitem;
-                    for (int i = 0; i < springAi.Count; i++)
-                    {
-                        string version = springAi[i].Version; //for keeping reference of independent value inside item.Click event;
-                        string shortname = springAi[i].ShortName;
-                        springAIitem = new MenuItem(string.Format("{0} ({1})", shortname, version));
-                        springAIitem.Click += (s1, e3) => { AddAIToTeam(shortname + "|" + version); };
-                        item3.MenuItems.Add(springAIitem);
-                    }
-                    item3.MenuItems.Add("-");
-                    springAIitem = new MenuItem("Refresh List");
-                    springAIitem.Click += (s1, e3) =>
-                    {
-                        refreshSpringAi = true;
-                    };
-                    item3.MenuItems.Add(springAIitem);
-                }
-            };
-            addBotItems.Add(item3);
-
-            return addBotItems.ToArray();
-        }
-
-        [SuppressMessage("Microsoft.Reliability", "CA2000:Dispose objects before losing scope")]
-        [SuppressMessage("Microsoft.Globalization", "CA1303:Do not pass literals as localized parameters",
-            MessageId = "System.Windows.Forms.Menu+MenuItemCollection.Add(System.String)")]
-        public static ContextMenu GetBotContextMenu(string botName)
-        {
-            var contextMenu = new ContextMenu();
-            try
-            {
-                var botStatus = Enumerable.Single<BotBattleStatus>(Program.TasClient.MyBattle.Bots, b => b.Name == botName);
-
-                {
-                    var item = new System.Windows.Forms.MenuItem("Remove") { Enabled = botStatus.owner == Program.TasClient.UserName };
-                    item.Click += (s, e) => Program.TasClient.RemoveBot(botName);
-                    contextMenu.MenuItems.Add(item);
-                }
-                {
-                    var item = new System.Windows.Forms.MenuItem("Set Color") { Enabled = botStatus.owner == Program.TasClient.UserName };
-                    item.Click += (s, e) =>
-                        {
-                            var botColor = botStatus.TeamColorRGB;
-                            // fixme: set site
-                            var colorDialog = new ColorDialog { Color = Color.FromArgb(botColor[0], botColor[1], botColor[2]) };
-                            if (colorDialog.ShowDialog() == DialogResult.OK)
-                            {
-                                var newColor = (int)(MyCol)colorDialog.Color;
-                                Program.TasClient.UpdateBot(botName, botStatus, newColor);
-                            }
-                        };
-                    contextMenu.MenuItems.Add(item);
-                }
-                {
-                    var item = new System.Windows.Forms.MenuItem("Ally With") { Enabled = botStatus.owner == Program.TasClient.UserName };
-                    int freeAllyTeam;
-
-                    var existingTeams = GetExistingTeams(out freeAllyTeam).Where(t => t != botStatus.AllyNumber).Distinct();
-                    if (existingTeams.Any())
-                    {
-                        foreach (var allyTeam in existingTeams)
-                        {
-                            var at = allyTeam;
-                            if (allyTeam != botStatus.AllyNumber)
-                            {
-                                var subItem = new System.Windows.Forms.MenuItem("Join Team " + (allyTeam + 1));
-                                subItem.Click += (s, e) =>
-                                    {
-                                        var newStatus = botStatus.Clone();
-                                        newStatus.AllyNumber = at;
-                                        Program.TasClient.UpdateBot(botName, newStatus, botStatus.TeamColor);
-                                    };
-                                item.MenuItems.Add(subItem);
-                            }
-                        }
-                        item.MenuItems.Add("-");
-                    }
-                    var newTeamItem = new System.Windows.Forms.MenuItem("New Team");
-                    newTeamItem.Click += (s, e) =>
-                        {
-                            var newStatus = botStatus.Clone();
-                            newStatus.AllyNumber = freeAllyTeam;
-                            Program.TasClient.UpdateBot(botName, newStatus, botStatus.TeamColor);
-                        };
-                    item.MenuItems.Add(newTeamItem);
-                    contextMenu.MenuItems.Add(item);
-                }
-            }
-            catch (Exception e)
-            {
-                Trace.WriteLine("Error generating bot context menu: " + e);
-            }
-            return contextMenu;
-        }
-
-
-        public static ContextMenu GetChannelContextMenu(ChatControl chatControl)
-        {
-            var contextMenu = new ContextMenu();
-            try
-            {
-                var headerItem = new System.Windows.Forms.MenuItem("Channel - " + chatControl.ChannelName) { Enabled = false, DefaultItem = true };
-
-                contextMenu.MenuItems.Add(headerItem);
-                contextMenu.MenuItems.Add("-");
-
-                if (!(chatControl is BattleChatControl))
-                {
-                    var showTopic = new System.Windows.Forms.MenuItem("Show Topic Header") { Checked = chatControl.IsTopicVisible };
-                    showTopic.Click += (s, e) =>
-                        {
-                            chatControl.IsTopicVisible = !chatControl.IsTopicVisible;
-                            showTopic.Checked = chatControl.IsTopicVisible;
-                        };
-                    contextMenu.MenuItems.Add(showTopic);
-                }
-
-                if (chatControl.ChannelName != "Battle")
-                {
-                    var autoJoinItem = new System.Windows.Forms.MenuItem("Automatically Join Channel") { Checked = Program.AutoJoinManager.Channels.Contains(chatControl.ChannelName) };
-                    autoJoinItem.Click += (s, e) =>
-                        {
-                            if (autoJoinItem.Checked) Program.AutoJoinManager.Remove(chatControl.ChannelName);
-                            else Program.AutoJoinManager.Add(chatControl.ChannelName);
-                            autoJoinItem.Checked = !autoJoinItem.Checked;
-                        };
-                    contextMenu.MenuItems.Add(autoJoinItem);
-                }
-
-                var showJoinLeaveLines = new System.Windows.Forms.MenuItem("Show Join/Leave Lines") { Checked = chatControl.ChatBox.ShowJoinLeave };
-                showJoinLeaveLines.Click += (s, e) => chatControl.ChatBox.ShowJoinLeave = !chatControl.ChatBox.ShowJoinLeave;
-                contextMenu.MenuItems.Add(showJoinLeaveLines);
-
-                var showHistoryLines = new System.Windows.Forms.MenuItem("Show Recent History") { Checked = chatControl.ChatBox.ShowHistory };
-                showHistoryLines.Click += (s, e) => chatControl.ChatBox.ShowHistory = !chatControl.ChatBox.ShowHistory;
-                contextMenu.MenuItems.Add(showHistoryLines);
-
-                var historyItem = new System.Windows.Forms.MenuItem("Open History");
-                historyItem.Click += (s, e) => HistoryManager.OpenHistory(chatControl.ChannelName);
-                contextMenu.MenuItems.Add(historyItem);
-
-                if (chatControl.CanLeave)
-                {
-                    var leaveItem = new System.Windows.Forms.MenuItem("Leave Channel");
-                    leaveItem.Click += (s, e) => Program.TasClient.LeaveChannel(chatControl.ChannelName);
-                    contextMenu.MenuItems.Add(leaveItem);
-                }
-                contextMenu.MenuItems.Add("-");
-                MenuItem textColoringMenu = new System.Windows.Forms.MenuItem("Compose a colored text");
-                textColoringMenu.Click += (s, e) => { ActionHandler.ShowColoringPanel(chatControl.sendBox); };
-                contextMenu.MenuItems.Add(textColoringMenu);
-                MenuItem unicodeTranslator = new System.Windows.Forms.MenuItem("Get Unicode symbols");
-                unicodeTranslator.Click += (s, e) => { ActionHandler.ShowUnicodeTranslator(); };
-                contextMenu.MenuItems.Add(unicodeTranslator);
-
-                if (chatControl is BattleChatControl)
-                {
-                    contextMenu.MenuItems.Add("-");
-                    contextMenu.MenuItems.Add(GetShowGameOptionsItem());
-                    contextMenu.MenuItems.Add(GetAddBot());
-                }
-            }
-            catch (Exception e)
-            {
-                Trace.WriteLine("Error generating channel context menu: " + e);
-            }
-            return contextMenu;
-        }
-
-
-        [SuppressMessage("Microsoft.Reliability", "CA2000:Dispose objects before losing scope")]
-        public static ContextMenu GetPlayerContextMenu(User user, bool isBattle)
-        {
-            var contextMenu = new ContextMenu();
-            try
-            {
-                var headerItem = new System.Windows.Forms.MenuItem("Player - " + user.Name) { Enabled = false, DefaultItem = true };
-                // default is to make it appear bold
-                contextMenu.MenuItems.Add(headerItem);
-
-                if (user.Name != Program.TasClient.UserName)
-                {
-                    contextMenu.MenuItems.Add("-");
-
-                    var details = new MenuItem("Details");
-                    details.Click += (s, e) => NavigationControl.Instance.Path = "http://zero-k.info/Users/LobbyDetail/" + user.LobbyID;
-                    contextMenu.MenuItems.Add(details);
-
-                    var pmItem = new MenuItem("Send Message");
-                    pmItem.Click += (s, e) => NavigationControl.Instance.Path = "chat/user/" + user.Name;
-                    contextMenu.MenuItems.Add(pmItem);
-
-                    if (Program.FriendManager.Friends.Contains(user.Name))
-                    {
-                        var pinItem = new MenuItem("Unfriend");
-                        pinItem.Click += (s, e) => Program.FriendManager.RemoveFriend(user.Name);
-                        contextMenu.MenuItems.Add(pinItem);
-                    }
-                    else
-                    {
-                        var pinItem = new MenuItem("Friend");
-                        pinItem.Click += (s, e) => Program.FriendManager.AddFriend(user.Name);
-                        contextMenu.MenuItems.Add(pinItem);
-                    }
-
-                    var joinItem = new MenuItem("Join Same Battle") { Enabled = Program.TasClient.ExistingUsers[user.Name].IsInBattleRoom };
-                    joinItem.Click += (s, e) => ActionHandler.JoinPlayer(user.Name);
-                    contextMenu.MenuItems.Add(joinItem);
-
-                    var ignoreUser = new MenuItem("Ignore User") { Checked = Program.Conf.IgnoredUsers.Contains(user.Name) };
-                    ignoreUser.Click += (s, e) =>
-                        {
-                            ignoreUser.Checked = !ignoreUser.Checked;
-                            if (ignoreUser.Checked) Program.Conf.IgnoredUsers.Add(user.Name);
-                            else Program.Conf.IgnoredUsers.Remove(user.Name);
-                        };
-                    contextMenu.MenuItems.Add(ignoreUser);
-
-                    var reportUser = new MenuItem("Report User");
-                    reportUser.Click += (s, e) => NavigationControl.Instance.Path = "http://zero-k.info/Users/ReportToAdminFromLobby/" + user.Name;
-                    contextMenu.MenuItems.Add(reportUser);
-                }
-
-                if (Program.TasClient.MyBattle != null)
-                {
-                    var battleStatus = Program.TasClient.MyBattle.Users.SingleOrDefault(u => u.Name == user.Name);
-                    var myStatus = Program.TasClient.MyBattleStatus;
-
-                    if (isBattle)
-                    {
-                        contextMenu.MenuItems.Add("-");
-
-                        if (!Program.TasClient.MyBattle.IsQueue)
-                        {
-                            if (user.Name != Program.TasClient.UserName)
-                            {
-                                var allyWith = new MenuItem("Ally")
-                                               {
-                                                   Enabled =
-                                                       !battleStatus.IsSpectator &&
-                                                       (battleStatus.AllyNumber != myStatus.AllyNumber || myStatus.IsSpectator)
-                                               };
-                                allyWith.Click += (s, e) => ActionHandler.JoinAllyTeam(battleStatus.AllyNumber);
-                                contextMenu.MenuItems.Add(allyWith);
-                            }
-
-                            if (!GlobalConst.IsZkMod(Program.TasClient.MyBattle.ModName))
-                            {
-                                var colorItem = new MenuItem("Select Color")
-                                {
-                                    Enabled = Program.TasClient.UserName == user.Name && !myStatus.IsSpectator
-                                };
-                                colorItem.Click += (s, e) =>
-                                {
-                                    if (Program.TasClient.MyBattle == null) return;
-                                    var myColor = Program.TasClient.MyBattleStatus.TeamColorRGB;
-                                    var colorDialog = new ColorDialog { Color = Color.FromArgb(myColor[0], myColor[1], myColor[2]) };
-                                    // fixme: set site
-                                    // colorDialog.Site = Program.MainWindow.ChatTab.Site;
-                                    if (colorDialog.ShowDialog() == DialogResult.OK)
-                                    {
-                                        var newColor = (int)(MyCol)colorDialog.Color;
-                                        Program.Conf.DefaultPlayerColorInt = newColor;
-                                        Program.SaveConfig();
-                                        var newStatus = Program.TasClient.MyBattleStatus.Clone();
-                                        newStatus.TeamColor = newColor;
-                                        Program.TasClient.SendMyBattleStatus(newStatus);
-                                    }
-                                };
-                                contextMenu.MenuItems.Add(colorItem);
-                            }
-
-                            contextMenu.MenuItems.Add(GetSetAllyTeam(user));
-
-                            contextMenu.MenuItems.Add("-");
-                            contextMenu.MenuItems.Add(GetShowGameOptionsItem());
-                            contextMenu.MenuItems.Add(GetAddBot());
-                        }
-                    }
-                }
-            }
-            catch (Exception e)
-            {
-                Trace.WriteLine("Error generating player context menu: " + e);
-            }
-            return contextMenu;
-        }
-
-        // warning: a lot of duplication in GetPrivateMessageContextMenuWpf! change both at once! (temporary solution)
-
-        // warning: a lot of duplication in GetPrivateMessageContextMenuWpf! change both at once!  (temporary solution)
-        public static ContextMenu GetPrivateMessageContextMenu(PrivateMessageControl control)
-        {
-            var contextMenu = new ContextMenu();
-            try
-            {
-                var headerItem = new System.Windows.Forms.MenuItem("Private Channel - " + control.UserName);
-
-                headerItem.Enabled = false;
-                headerItem.DefaultItem = true; //This is to make it appear bold
-                contextMenu.MenuItems.Add(headerItem);
-                contextMenu.MenuItems.Add("-");
-
-                var details = new System.Windows.Forms.MenuItem("Details");
-                details.Click += (s, e) => NavigationControl.Instance.Path = "http://zero-k.info/Users/LobbyDetail/" + control.UserName;
-                contextMenu.MenuItems.Add(details);
-
-                if (Program.FriendManager.Friends.Contains(control.UserName))
-                {
-                    var pinItem = new System.Windows.Forms.MenuItem("Unfriend");
-                    pinItem.Click += (s, e) => Program.FriendManager.RemoveFriend(control.UserName);
-                    contextMenu.MenuItems.Add(pinItem);
-                }
-                else
-                {
-                    var pinItem = new System.Windows.Forms.MenuItem("Friend");
-                    pinItem.Click += (s, e) => Program.FriendManager.AddFriend(control.UserName);
-                    contextMenu.MenuItems.Add(pinItem);
-                }
-
-                var isUserOnline = Program.TasClient.ExistingUsers.ContainsKey(control.UserName);
-
-                var joinItem = new System.Windows.Forms.MenuItem("Join Same Battle");
-                joinItem.Enabled = isUserOnline && Program.TasClient.ExistingUsers[control.UserName].IsInBattleRoom;
-                joinItem.Click += (s, e) => ActionHandler.JoinPlayer(control.UserName);
-                contextMenu.MenuItems.Add(joinItem);
-
-                var reportUser = new System.Windows.Forms.MenuItem("Report User");
-                reportUser.Click += (s, e) => NavigationControl.Instance.Path = "http://zero-k.info/Users/ReportToAdminFromLobby/" + control.UserName;
-                contextMenu.MenuItems.Add(reportUser);
-
-                contextMenu.MenuItems.Add("-");
-
-                var showJoinLeaveLines = new System.Windows.Forms.MenuItem("Show Join/Leave Lines") { Checked = control.ChatBox.ShowJoinLeave };
-                showJoinLeaveLines.Click += (s, e) => control.ChatBox.ShowJoinLeave = !control.ChatBox.ShowJoinLeave;
-                contextMenu.MenuItems.Add(showJoinLeaveLines);
-
-                var showHistoryLines = new System.Windows.Forms.MenuItem("Show Recent History") { Checked = control.ChatBox.ShowHistory };
-                showHistoryLines.Click += (s, e) => control.ChatBox.ShowHistory = !control.ChatBox.ShowHistory;
-                contextMenu.MenuItems.Add(showHistoryLines);
-
-                var historyItem = new System.Windows.Forms.MenuItem("Open History");
-                historyItem.Click += (s, e) => HistoryManager.OpenHistory(control.UserName);
-                contextMenu.MenuItems.Add(historyItem);
-
-                if (control.CanClose)
-                {
-                    var closeItem = new System.Windows.Forms.MenuItem("Close");
-                    closeItem.Click += (s, e) => ActionHandler.ClosePrivateChat(control.UserName);
-                    contextMenu.MenuItems.Add(closeItem);
-                }
-
-                contextMenu.MenuItems.Add("-");
-                MenuItem textColoringMenu = new System.Windows.Forms.MenuItem("Compose a colored text");
-                textColoringMenu.Click += (s, e) => { ActionHandler.ShowColoringPanel(control.sendBox); };
-                contextMenu.MenuItems.Add(textColoringMenu);
-                MenuItem unicodeTranslator = new System.Windows.Forms.MenuItem("Get Unicode symbols");
-                unicodeTranslator.Click += (s, e) => { ActionHandler.ShowUnicodeTranslator(); };
-                contextMenu.MenuItems.Add(unicodeTranslator);
-            }
-            catch (Exception e)
-            {
-                Trace.WriteLine("Error generating channel context menu: " + e);
-            }
-
-            return contextMenu;
-        }
-
-        public static ContextMenu GetBattleListContextMenu(Battle battle)
-        {
-            var contextMenu = new ContextMenu();
-            try
-            {
-                if (battle.Users.Count <= 1) return contextMenu; // don't display if just 1 player (probably a bot)
-
-                var headerItem = new MenuItem("Message Player");
-                headerItem.Enabled = false;
-                headerItem.DefaultItem = true; //This is to make it appear bold
-                contextMenu.MenuItems.Add(headerItem);
-                contextMenu.MenuItems.Add("-");
-
-                foreach (var user in battle.Users)
-                {
-                    if (!user.LobbyUser.IsBot)
-                    {
-                        var item = new System.Windows.Forms.MenuItem(user.Name);
-                        item.Click += (s, e) => NavigationControl.Instance.Path = "chat/user/" + user.Name;
-                        contextMenu.MenuItems.Add(item);
-                    }
-                }
-            }
-            catch (Exception e)
-            {
-                Trace.WriteLine("Error generating battle context menu: " + e);
-            }
-
-            return contextMenu;
-        }
-
-        public static MenuItem GetShowGameOptionsItem()
-        {
-            var modOptions = new System.Windows.Forms.MenuItem("Change Game Options") { Enabled = Program.TasClient.MyBattle != null };
-            modOptions.Click += (s, e) =>
-                {
-                    ShowGameOptions();
-                };
-            return modOptions;
-        }
-
-        public static void ShowGameOptions()
-        {
-            var form = new Form { Width = 1000, Height = 300, Icon = ZklResources.ZkIcon, Text = "Game options" };
-            var optionsControl = new ModOptionsControl { Dock = DockStyle.Fill };
-            form.Controls.Add(optionsControl);
-            Program.TasClient.BattleClosed += (s2, e2) =>
-            {
-                form.Close();
-                form.Dispose();
-                optionsControl.Dispose();
-            };
-            form.Show(); //hack show Program.FormMain
-        }
-
-        public static List<int> GetExistingTeams(out int freeAllyTeam)
-        {
-            var nonSpecs = Program.TasClient.MyBattle.Users.Where(p => !p.IsSpectator);
-            var existingTeams = nonSpecs.GroupBy(p => p.AllyNumber).Select(team => team.Key).ToList();
-            var botTeams = Program.TasClient.MyBattle.Bots.Select(bot => bot.AllyNumber);
-            existingTeams.AddRange(botTeams.ToArray());
-            freeAllyTeam = Enumerable.Range(0, 100).First(allyTeam => !existingTeams.Contains(allyTeam));
-            return existingTeams;
-        }
-
-        [SuppressMessage("Microsoft.Reliability", "CA2000:Dispose objects before losing scope")]
-        static MenuItem GetSetAllyTeam(User user)
-        {
-            var setAllyTeamItem = new MenuItem("Select Team");
-
-            if (Program.TasClient.MyBattle == null || user.Name != Program.TasClient.UserName) setAllyTeamItem.Enabled = false;
-            else if (Program.TasClient.MyBattle != null)
-            {
-                setAllyTeamItem.MenuItems.AddRange(GetSetAllyItems());
-            }
-
-            return setAllyTeamItem;
-        }
-
-        public static MenuItem[] GetSetAllyItems()
-        {
-            var setAllyItems = new List<MenuItem>();
-            int freeAllyTeam;
-
-            foreach (var allyTeam in GetExistingTeams(out freeAllyTeam).Distinct())
-            {
-                var at = allyTeam;
-                if (allyTeam != Program.TasClient.MyBattleStatus.AllyNumber)
-                {
-                    var item = new MenuItem("Join Team " + (allyTeam + 1));
-                    item.Click += (s, e) => ActionHandler.JoinAllyTeam(at);
-                    setAllyItems.Add(item);
-                }
-            }
-
-            setAllyItems.Add(new MenuItem("-"));
-
-            var newTeamItem = new MenuItem("Start New Team");
-            newTeamItem.Click += (s, e) => ActionHandler.JoinAllyTeam(freeAllyTeam);
-            setAllyItems.Add(newTeamItem);
-
-            if (!Program.TasClient.MyBattleStatus.IsSpectator)
-            {
-                var specItem = new System.Windows.Forms.MenuItem("Spectate");
-                specItem.Click += (s, e) => ActionHandler.Spectate();
-                setAllyItems.Add(specItem);
-            }
-
-            return setAllyItems.ToArray();
-        }
-
-    }
+﻿using System;
+using System.Collections.Generic;
+using System.Diagnostics;
+using System.Diagnostics.CodeAnalysis;
+using System.Drawing;
+using System.Linq;
+using System.Windows;
+using System.Windows.Forms;
+using LobbyClient;
+using ZkData;
+using ContextMenu = System.Windows.Forms.ContextMenu;
+using PlasmaShared.UnitSyncLib;
+using ZeroKLobby.MicroLobby.ExtrasTab;
+
+namespace ZeroKLobby.MicroLobby
+{
+    static class ContextMenus
+    {
+
+        private static bool refreshSpringAi = true;
+        private static List<Ai> springAi;
+        private static void AddAIToTeam(string botShortName)
+        {
+            var botNumber = Enumerable.Range(1, int.MaxValue).First(i => !Program.TasClient.MyBattle.Bots.Any(
+                                bt => bt.Name == "Bot_" + i));
+            var botStatus = Program.TasClient.MyBattleStatus.Clone();
+            // new team        	
+            botStatus.TeamNumber = Enumerable.Range(0, TasClient.MaxTeams - 1).FirstOrDefault(
+                                    x => !Program.TasClient.MyBattle.Users.Any(y => y.TeamNumber == x));
+            //different alliance than player
+            botStatus.AllyNumber = Enumerable.Range(0, TasClient.MaxAlliances - 1).FirstOrDefault(x => x != botStatus.AllyNumber);
+            Program.TasClient.AddBot("Bot_" + botNumber, botStatus, (int)(ZeroKLobby.MicroLobby.MyCol)Color.White, botShortName);
+        }
+
+        static MenuItem GetAddBot()
+        {
+            var enabled = Program.TasClient.MyBattle != null; // && Program.ModStore.Ais != null && Program.ModStore.Ais.Any();
+            var addBotItem = new MenuItem("Add computer player (Bot)" + (enabled ? String.Empty : " (Loading)")) 
+                             { Visible = enabled };
+
+            addBotItem.MenuItems.AddRange(GetAddBotItems());
+
+            return addBotItem;
+        }
+
+        public static MenuItem[] GetAddBotItems()
+        {
+            var addBotItems = new List<MenuItem>();
+            if (Program.ModStore.Ais != null)
+            {
+                foreach (var bot in Program.ModStore.Ais)
+                {
+                    var item = new MenuItem(string.Format("{0} ({1})", bot.ShortName, bot.Description));
+                    var b = bot;
+                    item.Click += (s, e) =>
+                    {
+                        AddAIToTeam(b.ShortName);
+                    };
+                    addBotItems.Add(item);
+                }
+            }
+
+            addBotItems.Add(new MenuItem("-"));
+            bool enabled = (Environment.OSVersion.Platform != PlatformID.Unix || Program.SpringPaths.SpringVersion != "91.0"); //linux don't have static build for Spring 91
+            MenuItem item3 = new MenuItem("Spring AI" + (enabled ? String.Empty : " (Not available)"));
+            item3.Select += (s, e2) =>
+            {
+                if (item3.MenuItems.Count == 0)
+                {
+                    if (refreshSpringAi)
+                        springAi = SkirmishControlTool.GetSpringAIs(Program.SpringPaths.UnitSyncDirectory); //note: used UnitSyncDirectory because its just same as Engine folder
+                    refreshSpringAi = false;
+                    MenuItem springAIitem;
+                    for (int i = 0; i < springAi.Count; i++)
+                    {
+                        string version = springAi[i].Version; //for keeping reference of independent value inside item.Click event;
+                        string shortname = springAi[i].ShortName;
+                        springAIitem = new MenuItem(string.Format("{0} ({1})", shortname, version));
+                        springAIitem.Click += (s1, e3) => { AddAIToTeam(shortname + "|" + version); };
+                        item3.MenuItems.Add(springAIitem);
+                    }
+                    item3.MenuItems.Add("-");
+                    springAIitem = new MenuItem("Refresh List");
+                    springAIitem.Click += (s1, e3) =>
+                    {
+                        refreshSpringAi = true;
+                    };
+                    item3.MenuItems.Add(springAIitem);
+                }
+            };
+            addBotItems.Add(item3);
+
+            return addBotItems.ToArray();
+        }
+
+        [SuppressMessage("Microsoft.Reliability", "CA2000:Dispose objects before losing scope")]
+        [SuppressMessage("Microsoft.Globalization", "CA1303:Do not pass literals as localized parameters",
+            MessageId = "System.Windows.Forms.Menu+MenuItemCollection.Add(System.String)")]
+        public static ContextMenu GetBotContextMenu(string botName)
+        {
+            var contextMenu = new ContextMenu();
+            try
+            {
+                var botStatus = Enumerable.Single<BotBattleStatus>(Program.TasClient.MyBattle.Bots, b => b.Name == botName);
+
+                {
+                    var item = new System.Windows.Forms.MenuItem("Remove") { Enabled = botStatus.owner == Program.TasClient.UserName };
+                    item.Click += (s, e) => Program.TasClient.RemoveBot(botName);
+                    contextMenu.MenuItems.Add(item);
+                }
+                {
+                    var item = new System.Windows.Forms.MenuItem("Set Color") { Enabled = botStatus.owner == Program.TasClient.UserName };
+                    item.Click += (s, e) =>
+                        {
+                            var botColor = botStatus.TeamColorRGB;
+                            // fixme: set site
+                            var colorDialog = new ColorDialog { Color = Color.FromArgb(botColor[0], botColor[1], botColor[2]) };
+                            if (colorDialog.ShowDialog() == DialogResult.OK)
+                            {
+                                var newColor = (int)(MyCol)colorDialog.Color;
+                                Program.TasClient.UpdateBot(botName, botStatus, newColor);
+                            }
+                        };
+                    contextMenu.MenuItems.Add(item);
+                }
+                {
+                    var item = new System.Windows.Forms.MenuItem("Ally With") { Enabled = botStatus.owner == Program.TasClient.UserName };
+                    int freeAllyTeam;
+
+                    var existingTeams = GetExistingTeams(out freeAllyTeam).Where(t => t != botStatus.AllyNumber).Distinct();
+                    if (existingTeams.Any())
+                    {
+                        foreach (var allyTeam in existingTeams)
+                        {
+                            var at = allyTeam;
+                            if (allyTeam != botStatus.AllyNumber)
+                            {
+                                var subItem = new System.Windows.Forms.MenuItem("Join Team " + (allyTeam + 1));
+                                subItem.Click += (s, e) =>
+                                    {
+                                        var newStatus = botStatus.Clone();
+                                        newStatus.AllyNumber = at;
+                                        Program.TasClient.UpdateBot(botName, newStatus, botStatus.TeamColor);
+                                    };
+                                item.MenuItems.Add(subItem);
+                            }
+                        }
+                        item.MenuItems.Add("-");
+                    }
+                    var newTeamItem = new System.Windows.Forms.MenuItem("New Team");
+                    newTeamItem.Click += (s, e) =>
+                        {
+                            var newStatus = botStatus.Clone();
+                            newStatus.AllyNumber = freeAllyTeam;
+                            Program.TasClient.UpdateBot(botName, newStatus, botStatus.TeamColor);
+                        };
+                    item.MenuItems.Add(newTeamItem);
+                    contextMenu.MenuItems.Add(item);
+                }
+            }
+            catch (Exception e)
+            {
+                Trace.WriteLine("Error generating bot context menu: " + e);
+            }
+            return contextMenu;
+        }
+
+
+        public static ContextMenu GetChannelContextMenu(ChatControl chatControl)
+        {
+            var contextMenu = new ContextMenu();
+            try
+            {
+                var headerItem = new System.Windows.Forms.MenuItem("Channel - " + chatControl.ChannelName) { Enabled = false, DefaultItem = true };
+
+                contextMenu.MenuItems.Add(headerItem);
+                contextMenu.MenuItems.Add("-");
+
+                if (!(chatControl is BattleChatControl))
+                {
+                    var showTopic = new System.Windows.Forms.MenuItem("Show Topic Header") { Checked = chatControl.IsTopicVisible };
+                    showTopic.Click += (s, e) =>
+                        {
+                            chatControl.IsTopicVisible = !chatControl.IsTopicVisible;
+                            showTopic.Checked = chatControl.IsTopicVisible;
+                        };
+                    contextMenu.MenuItems.Add(showTopic);
+                }
+
+                if (chatControl.ChannelName != "Battle")
+                {
+                    var autoJoinItem = new System.Windows.Forms.MenuItem("Automatically Join Channel") { Checked = Program.AutoJoinManager.Channels.Contains(chatControl.ChannelName) };
+                    autoJoinItem.Click += (s, e) =>
+                        {
+                            if (autoJoinItem.Checked) Program.AutoJoinManager.Remove(chatControl.ChannelName);
+                            else Program.AutoJoinManager.Add(chatControl.ChannelName);
+                            autoJoinItem.Checked = !autoJoinItem.Checked;
+                        };
+                    contextMenu.MenuItems.Add(autoJoinItem);
+                }
+
+                var showJoinLeaveLines = new System.Windows.Forms.MenuItem("Show Join/Leave Lines") { Checked = chatControl.ChatBox.ShowJoinLeave };
+                showJoinLeaveLines.Click += (s, e) => chatControl.ChatBox.ShowJoinLeave = !chatControl.ChatBox.ShowJoinLeave;
+                contextMenu.MenuItems.Add(showJoinLeaveLines);
+
+                var showHistoryLines = new System.Windows.Forms.MenuItem("Show Recent History") { Checked = chatControl.ChatBox.ShowHistory };
+                showHistoryLines.Click += (s, e) => chatControl.ChatBox.ShowHistory = !chatControl.ChatBox.ShowHistory;
+                contextMenu.MenuItems.Add(showHistoryLines);
+
+                var historyItem = new System.Windows.Forms.MenuItem("Open History");
+                historyItem.Click += (s, e) => HistoryManager.OpenHistory(chatControl.ChannelName);
+                contextMenu.MenuItems.Add(historyItem);
+
+                if (chatControl.CanLeave)
+                {
+                    var leaveItem = new System.Windows.Forms.MenuItem("Leave Channel");
+                    leaveItem.Click += (s, e) => Program.TasClient.LeaveChannel(chatControl.ChannelName);
+                    contextMenu.MenuItems.Add(leaveItem);
+                }
+                contextMenu.MenuItems.Add("-");
+                MenuItem textColoringMenu = new System.Windows.Forms.MenuItem("Compose a colored text");
+                textColoringMenu.Click += (s, e) => { ActionHandler.ShowColoringPanel(chatControl.sendBox); };
+                contextMenu.MenuItems.Add(textColoringMenu);
+                MenuItem unicodeTranslator = new System.Windows.Forms.MenuItem("Get Unicode symbols");
+                unicodeTranslator.Click += (s, e) => { ActionHandler.ShowUnicodeTranslator(); };
+                contextMenu.MenuItems.Add(unicodeTranslator);
+
+                if (chatControl is BattleChatControl)
+                {
+                    contextMenu.MenuItems.Add("-");
+                    contextMenu.MenuItems.Add(GetShowGameOptionsItem());
+                    contextMenu.MenuItems.Add(GetAddBot());
+                }
+            }
+            catch (Exception e)
+            {
+                Trace.WriteLine("Error generating channel context menu: " + e);
+            }
+            return contextMenu;
+        }
+
+
+        [SuppressMessage("Microsoft.Reliability", "CA2000:Dispose objects before losing scope")]
+        public static ContextMenu GetPlayerContextMenu(User user, bool isBattle)
+        {
+            var contextMenu = new ContextMenu();
+            try
+            {
+                var headerItem = new System.Windows.Forms.MenuItem("Player - " + user.Name) { Enabled = false, DefaultItem = true };
+                // default is to make it appear bold
+                contextMenu.MenuItems.Add(headerItem);
+
+                if (user.Name != Program.TasClient.UserName)
+                {
+                    contextMenu.MenuItems.Add("-");
+
+                    var details = new MenuItem("Details");
+                    details.Click += (s, e) => NavigationControl.Instance.Path = "http://zero-k.info/Users/LobbyDetail/" + user.LobbyID;
+                    contextMenu.MenuItems.Add(details);
+
+                    var pmItem = new MenuItem("Send Message");
+                    pmItem.Click += (s, e) => NavigationControl.Instance.Path = "chat/user/" + user.Name;
+                    contextMenu.MenuItems.Add(pmItem);
+
+                    if (Program.FriendManager.Friends.Contains(user.Name))
+                    {
+                        var pinItem = new MenuItem("Unfriend");
+                        pinItem.Click += (s, e) => Program.FriendManager.RemoveFriend(user.Name);
+                        contextMenu.MenuItems.Add(pinItem);
+                    }
+                    else
+                    {
+                        var pinItem = new MenuItem("Friend");
+                        pinItem.Click += (s, e) => Program.FriendManager.AddFriend(user.Name);
+                        contextMenu.MenuItems.Add(pinItem);
+                    }
+
+                    var joinItem = new MenuItem("Join Same Battle") { Enabled = Program.TasClient.ExistingUsers[user.Name].IsInBattleRoom };
+                    joinItem.Click += (s, e) => ActionHandler.JoinPlayer(user.Name);
+                    contextMenu.MenuItems.Add(joinItem);
+
+                    var ignoreUser = new MenuItem("Ignore User") { Checked = Program.Conf.IgnoredUsers.Contains(user.Name) };
+                    ignoreUser.Click += (s, e) =>
+                        {
+                            ignoreUser.Checked = !ignoreUser.Checked;
+                            if (ignoreUser.Checked) Program.Conf.IgnoredUsers.Add(user.Name);
+                            else Program.Conf.IgnoredUsers.Remove(user.Name);
+                        };
+                    contextMenu.MenuItems.Add(ignoreUser);
+
+                    var reportUser = new MenuItem("Report User");
+                    reportUser.Click += (s, e) => NavigationControl.Instance.Path = "http://zero-k.info/Users/ReportToAdminFromLobby/" + user.Name;
+                    contextMenu.MenuItems.Add(reportUser);
+                }
+
+                if (Program.TasClient.MyBattle != null)
+                {
+                    var battleStatus = Program.TasClient.MyBattle.Users.SingleOrDefault(u => u.Name == user.Name);
+                    var myStatus = Program.TasClient.MyBattleStatus;
+
+                    if (isBattle)
+                    {
+                        contextMenu.MenuItems.Add("-");
+
+                        if (!Program.TasClient.MyBattle.IsQueue)
+                        {
+                            if (user.Name != Program.TasClient.UserName)
+                            {
+                                var allyWith = new MenuItem("Ally")
+                                               {
+                                                   Enabled =
+                                                       !battleStatus.IsSpectator &&
+                                                       (battleStatus.AllyNumber != myStatus.AllyNumber || myStatus.IsSpectator)
+                                               };
+                                allyWith.Click += (s, e) => ActionHandler.JoinAllyTeam(battleStatus.AllyNumber);
+                                contextMenu.MenuItems.Add(allyWith);
+                            }
+
+                            if (!GlobalConst.IsZkMod(Program.TasClient.MyBattle.ModName))
+                            {
+                                var colorItem = new MenuItem("Select Color")
+                                {
+                                    Enabled = Program.TasClient.UserName == user.Name && !myStatus.IsSpectator
+                                };
+                                colorItem.Click += (s, e) =>
+                                {
+                                    if (Program.TasClient.MyBattle == null) return;
+                                    var myColor = Program.TasClient.MyBattleStatus.TeamColorRGB;
+                                    var colorDialog = new ColorDialog { Color = Color.FromArgb(myColor[0], myColor[1], myColor[2]) };
+                                    // fixme: set site
+                                    // colorDialog.Site = Program.MainWindow.ChatTab.Site;
+                                    if (colorDialog.ShowDialog() == DialogResult.OK)
+                                    {
+                                        var newColor = (int)(MyCol)colorDialog.Color;
+                                        Program.Conf.DefaultPlayerColorInt = newColor;
+                                        Program.SaveConfig();
+                                        var newStatus = Program.TasClient.MyBattleStatus.Clone();
+                                        newStatus.TeamColor = newColor;
+                                        Program.TasClient.SendMyBattleStatus(newStatus);
+                                    }
+                                };
+                                contextMenu.MenuItems.Add(colorItem);
+                            }
+
+                            contextMenu.MenuItems.Add(GetSetAllyTeam(user));
+
+                            contextMenu.MenuItems.Add("-");
+                            contextMenu.MenuItems.Add(GetShowGameOptionsItem());
+                            contextMenu.MenuItems.Add(GetAddBot());
+                        }
+                    }
+                }
+            }
+            catch (Exception e)
+            {
+                Trace.WriteLine("Error generating player context menu: " + e);
+            }
+            return contextMenu;
+        }
+
+        // warning: a lot of duplication in GetPrivateMessageContextMenuWpf! change both at once! (temporary solution)
+
+        // warning: a lot of duplication in GetPrivateMessageContextMenuWpf! change both at once!  (temporary solution)
+        public static ContextMenu GetPrivateMessageContextMenu(PrivateMessageControl control)
+        {
+            var contextMenu = new ContextMenu();
+            try
+            {
+                var headerItem = new System.Windows.Forms.MenuItem("Private Channel - " + control.UserName);
+
+                headerItem.Enabled = false;
+                headerItem.DefaultItem = true; //This is to make it appear bold
+                contextMenu.MenuItems.Add(headerItem);
+                contextMenu.MenuItems.Add("-");
+
+                var details = new System.Windows.Forms.MenuItem("Details");
+                details.Click += (s, e) => NavigationControl.Instance.Path = "http://zero-k.info/Users/LobbyDetail/" + control.UserName;
+                contextMenu.MenuItems.Add(details);
+
+                if (Program.FriendManager.Friends.Contains(control.UserName))
+                {
+                    var pinItem = new System.Windows.Forms.MenuItem("Unfriend");
+                    pinItem.Click += (s, e) => Program.FriendManager.RemoveFriend(control.UserName);
+                    contextMenu.MenuItems.Add(pinItem);
+                }
+                else
+                {
+                    var pinItem = new System.Windows.Forms.MenuItem("Friend");
+                    pinItem.Click += (s, e) => Program.FriendManager.AddFriend(control.UserName);
+                    contextMenu.MenuItems.Add(pinItem);
+                }
+
+                var isUserOnline = Program.TasClient.ExistingUsers.ContainsKey(control.UserName);
+
+                var joinItem = new System.Windows.Forms.MenuItem("Join Same Battle");
+                joinItem.Enabled = isUserOnline && Program.TasClient.ExistingUsers[control.UserName].IsInBattleRoom;
+                joinItem.Click += (s, e) => ActionHandler.JoinPlayer(control.UserName);
+                contextMenu.MenuItems.Add(joinItem);
+
+                var reportUser = new System.Windows.Forms.MenuItem("Report User");
+                reportUser.Click += (s, e) => NavigationControl.Instance.Path = "http://zero-k.info/Users/ReportToAdminFromLobby/" + control.UserName;
+                contextMenu.MenuItems.Add(reportUser);
+
+                contextMenu.MenuItems.Add("-");
+
+                var showJoinLeaveLines = new System.Windows.Forms.MenuItem("Show Join/Leave Lines") { Checked = control.ChatBox.ShowJoinLeave };
+                showJoinLeaveLines.Click += (s, e) => control.ChatBox.ShowJoinLeave = !control.ChatBox.ShowJoinLeave;
+                contextMenu.MenuItems.Add(showJoinLeaveLines);
+
+                var showHistoryLines = new System.Windows.Forms.MenuItem("Show Recent History") { Checked = control.ChatBox.ShowHistory };
+                showHistoryLines.Click += (s, e) => control.ChatBox.ShowHistory = !control.ChatBox.ShowHistory;
+                contextMenu.MenuItems.Add(showHistoryLines);
+
+                var historyItem = new System.Windows.Forms.MenuItem("Open History");
+                historyItem.Click += (s, e) => HistoryManager.OpenHistory(control.UserName);
+                contextMenu.MenuItems.Add(historyItem);
+
+                if (control.CanClose)
+                {
+                    var closeItem = new System.Windows.Forms.MenuItem("Close");
+                    closeItem.Click += (s, e) => ActionHandler.ClosePrivateChat(control.UserName);
+                    contextMenu.MenuItems.Add(closeItem);
+                }
+
+                contextMenu.MenuItems.Add("-");
+                MenuItem textColoringMenu = new System.Windows.Forms.MenuItem("Compose a colored text");
+                textColoringMenu.Click += (s, e) => { ActionHandler.ShowColoringPanel(control.sendBox); };
+                contextMenu.MenuItems.Add(textColoringMenu);
+                MenuItem unicodeTranslator = new System.Windows.Forms.MenuItem("Get Unicode symbols");
+                unicodeTranslator.Click += (s, e) => { ActionHandler.ShowUnicodeTranslator(); };
+                contextMenu.MenuItems.Add(unicodeTranslator);
+            }
+            catch (Exception e)
+            {
+                Trace.WriteLine("Error generating channel context menu: " + e);
+            }
+
+            return contextMenu;
+        }
+
+        public static ContextMenu GetBattleListContextMenu(Battle battle)
+        {
+            var contextMenu = new ContextMenu();
+            try
+            {
+                if (battle.Users.Count <= 1) return contextMenu; // don't display if just 1 player (probably a bot)
+
+                var headerItem = new MenuItem("Message Player");
+                headerItem.Enabled = false;
+                headerItem.DefaultItem = true; //This is to make it appear bold
+                contextMenu.MenuItems.Add(headerItem);
+                contextMenu.MenuItems.Add("-");
+
+                foreach (var user in battle.Users)
+                {
+                    if (!user.LobbyUser.IsBot)
+                    {
+                        var item = new System.Windows.Forms.MenuItem(user.Name);
+                        item.Click += (s, e) => NavigationControl.Instance.Path = "chat/user/" + user.Name;
+                        contextMenu.MenuItems.Add(item);
+                    }
+                }
+            }
+            catch (Exception e)
+            {
+                Trace.WriteLine("Error generating battle context menu: " + e);
+            }
+
+            return contextMenu;
+        }
+
+        public static MenuItem GetShowGameOptionsItem()
+        {
+            var modOptions = new System.Windows.Forms.MenuItem("Change Game Options") { Enabled = Program.TasClient.MyBattle != null };
+            modOptions.Click += (s, e) =>
+                {
+                    ShowGameOptions();
+                };
+            return modOptions;
+        }
+
+        public static void ShowGameOptions()
+        {
+            var form = new Form { Width = 1000, Height = 300, Icon = ZklResources.ZkIcon, Text = "Game options" };
+            var optionsControl = new ModOptionsControl { Dock = DockStyle.Fill };
+            form.Controls.Add(optionsControl);
+            Program.TasClient.BattleClosed += (s2, e2) =>
+            {
+                form.Close();
+                form.Dispose();
+                optionsControl.Dispose();
+            };
+            form.Show(); //hack show Program.FormMain
+        }
+
+        public static List<int> GetExistingTeams(out int freeAllyTeam)
+        {
+            var nonSpecs = Program.TasClient.MyBattle.Users.Where(p => !p.IsSpectator);
+            var existingTeams = nonSpecs.GroupBy(p => p.AllyNumber).Select(team => team.Key).ToList();
+            var botTeams = Program.TasClient.MyBattle.Bots.Select(bot => bot.AllyNumber);
+            existingTeams.AddRange(botTeams.ToArray());
+            freeAllyTeam = Enumerable.Range(0, 100).First(allyTeam => !existingTeams.Contains(allyTeam));
+            return existingTeams;
+        }
+
+        [SuppressMessage("Microsoft.Reliability", "CA2000:Dispose objects before losing scope")]
+        static MenuItem GetSetAllyTeam(User user)
+        {
+            var setAllyTeamItem = new MenuItem("Select Team");
+
+            if (Program.TasClient.MyBattle == null || user.Name != Program.TasClient.UserName) setAllyTeamItem.Enabled = false;
+            else if (Program.TasClient.MyBattle != null)
+            {
+                setAllyTeamItem.MenuItems.AddRange(GetSetAllyItems());
+            }
+
+            return setAllyTeamItem;
+        }
+
+        public static MenuItem[] GetSetAllyItems()
+        {
+            var setAllyItems = new List<MenuItem>();
+            int freeAllyTeam;
+
+            foreach (var allyTeam in GetExistingTeams(out freeAllyTeam).Distinct())
+            {
+                var at = allyTeam;
+                if (allyTeam != Program.TasClient.MyBattleStatus.AllyNumber)
+                {
+                    var item = new MenuItem("Join Team " + (allyTeam + 1));
+                    item.Click += (s, e) => ActionHandler.JoinAllyTeam(at);
+                    setAllyItems.Add(item);
+                }
+            }
+
+            setAllyItems.Add(new MenuItem("-"));
+
+            var newTeamItem = new MenuItem("Start New Team");
+            newTeamItem.Click += (s, e) => ActionHandler.JoinAllyTeam(freeAllyTeam);
+            setAllyItems.Add(newTeamItem);
+
+            if (!Program.TasClient.MyBattleStatus.IsSpectator)
+            {
+                var specItem = new System.Windows.Forms.MenuItem("Spectate");
+                specItem.Click += (s, e) => ActionHandler.Spectate();
+                setAllyItems.Add(specItem);
+            }
+
+            return setAllyItems.ToArray();
+        }
+
+    }
 }