﻿using System;
using System.Collections.Generic;
using System.Linq;
using System.Text;
using ZkData.UnitSyncLib;
using System.IO;
using System.Globalization;

namespace ZeroKLobby.MicroLobby.ExtrasTab
{
    static class SkirmishControlTool
    {

        /// <summary>
        /// This function sort the content of a List<string>
        /// using the first 2 character of every word 
        /// and numbers as versions.
        /// 
        /// The words (and numbers) are assumed to be separated by
        /// character such as ".", "-", "_", and " "
        /// </summary>
        public static List<string> SortListByVersionName(List<string> nameList)
        {
            List<object[]> objList = new List<object[]>();
            for (int i = 0; i < nameList.Count; i++)
                objList.Add(new object[1] { nameList[i] });

            objList = SortListByVersionName(objList);

            for (int i = 0; i < nameList.Count; i++)
                nameList[i] = (string)objList[i][0];

            return nameList;
        }


        /// <summary>
        /// This function sort the content of a List<object[]> table
        /// using the string on the first index of that object array
        /// 
        /// Content of the object array is not be altered but will 
        /// be sorted together with the string on first index.
        /// 
        /// It sort based on the first 2 character of every word, and
        /// numbers as version.
        /// 
        /// The words (and numbers) are assumed to be separated by
        /// character such as ".", "-", "_", and " "
        /// </summary>
        public static List<object[]> SortListByVersionName(List<object[]> nameList)
        {
            char[] charIndex = new char[36]
            {
                '0','1','2','3','4',
                '5','6','7','8','9',
                'a','b','c','d','e',
                'f','g','h','i','j',
                'k','l','m','n','o',
                'p','q','r','s','t',
                'u','v','w',
                'x','y','z',
            };
            //initialize score table
            List<object[]> scoredItem = new List<object[]>();
            for (int i = 0; i < nameList.Count; i++)
            {
                string[] textComponent = ((string)nameList[i][0]).ToLower().Split(new char[4] { ' ', '.', '-', '_' }, StringSplitOptions.RemoveEmptyEntries);
                List<int> charScore = new List<int>();
                for (int j = 0; j < textComponent.Length; j++)
                {
                    int charCount = textComponent[j].Length;
                    int isInteger = -1;
                    int.TryParse(textComponent[j], out isInteger);
                    if (isInteger != 0 || charCount == 1)
                    {
                        charScore.Add(isInteger);
                    }
                    else //text, but probably versioning char (like 'v' or 'r')
                    {
                        int.TryParse(textComponent[j].Substring(1), out isInteger); //it return '0' when can't parse or when its really '0'
                        if (isInteger != 0 || (textComponent[j][1] == '0' && charCount == 2))  //trailing integer is probably version number
                        {
                            charScore.Add(isInteger);
                        }
                        else
                        {  // score for 1st,2nd char in a word
                            int score = GetMatchingCharIndex(charIndex, textComponent[j][0]);
                            charScore.Add(score);
                            score = GetMatchingCharIndex(charIndex, textComponent[j][1]);
                            charScore.Add(score);
                        }
                    }
                }
                scoredItem.Add(new object[2] { 
                    charScore.ToArray(),
                    nameList[i] });
            }


            scoredItem.Sort(delegate(object[] x, object[] y) //Reference: http://msdn.microsoft.com/en-us/library/b0zbh7b6(v=vs.110).aspx
            {
                int[] tableX = (int[])x[0];
                int[] tableY = (int[])y[0];
                int loopCount = Math.Max(tableX.Length, tableY.Length);
                for (int i = 0; i < loopCount; i++)
                {
                    int scoreX = -2;
                    int scoreY = -2;
                    if (i < tableX.Length)
                         scoreX = tableX[i];

                    if (i < tableY.Length)
                         scoreY = tableY[i];

                    if (scoreX > scoreY || scoreY==-2) return 1; //is "1" when X is bigger than Y or when Y is empty
                    if (scoreX == -2 || scoreX < scoreY) return -1; //is "-1" when X is smaller than Y or when X is empty
                }
                return 0; //same chars or numbers
            });

            for (int i = 0; i < nameList.Count; i++)
                nameList[i] = (object[])scoredItem[i][1];

            return nameList;
        }

        private static int GetMatchingCharIndex(char[] charIndex, char aChar)
        {
            for (int k = 0; k < charIndex.Length; k++)
                if (charIndex[k] == aChar)
                    return k;

            return -1;
        }

        /// <summary>
        /// Create a list of available Spring AIs by reading "AI" directory structure in DataDir & engine folder.
        /// </summary>
        public static List<Ai> GetSpringAIs(string engineFolder)
        {
            //GET AI list from 2 location
            var customSpringAis = GetSpringAis_Internal(Program.SpringPaths.WritableDirectory); //for AI placed in Spring/AI/Skirmish
            var springAis = GetSpringAis_Internal(engineFolder);

            if (customSpringAis.Count == 0 && springAis.Count == 0) //empty (wrong directory)
                return springAis;
            
            //JOIN list of AI from DataDir with the one from Engine folder
            bool duplicate = false;
            List<Ai> toJoinIn = new List<Ai>(springAis.Count);
            for (int i = 0; i < springAis.Count; i++)
            {
                duplicate = false;
                for (int j = 0; j < customSpringAis.Count; j++)
                {
                    if (springAis[i].ShortName == customSpringAis[j].ShortName && springAis[i].Version == customSpringAis[j].Version)
                    {
                        duplicate = true;
                        break;
                    }
                }
                if (!duplicate)
                    toJoinIn.Add(springAis[i]);
            }
            customSpringAis.AddRange(toJoinIn);

            //SORT joined list by name & version
            List<object[]> objList = new List<object[]>();
            for (int i = 0; i < customSpringAis.Count; i++)
                objList.Add(new object[2] { string.Format("{0} {1}", customSpringAis[i].ShortName, customSpringAis[i].Version), customSpringAis[i] });

            objList = SortListByVersionName(objList);

            for (int i = 0; i < objList.Count; i++)
                customSpringAis[i] = (Ai)objList[i][1];

            return customSpringAis;
        }

        private static List<Ai> GetSpringAis_Internal(string engineFolder)
        {
            //Example Unitsync method: (not compatible with Linux environment & probably abit CPU expensive )
            //var springAis = new List<Ai>();
            //Program.SpringScanner.VerifyUnitSync();
            //if (Program.SpringScanner.unitSync != null)
            //{
            //    foreach (var bot in Program.SpringScanner.unitSync.GetAis()) //IEnumberable can't be serialized, so convert to List. Ref: http://stackoverflow.com/questions/9102234/xmlserializer-in-c-sharp-wont-serialize-ienumerable 
            //        springAis.Add(bot);
            //    Program.SpringScanner.UnInitUnitsync();
            //}

            var springAis = new List<Ai>();
            string aiSkirmishFolder = ZkData.Utils.MakePath(engineFolder, "AI", "Skirmish"); //eg: Spring/engine/98.0/AI/Skirmish

            if (!Directory.Exists(aiSkirmishFolder))
                return springAis;

            var aiName = System.IO.Directory.EnumerateDirectories(aiSkirmishFolder, "*").ToList<string>();
            string aiFolder;
            string aiLibFolder;
            string aiVerFolder;
            List<string> aiVerFolderS;
            string aiInfoFile;
            for (int i = 0; i < aiName.Count; i++)
            {
                aiFolder = aiName[i]; //eg: Spring/engine/98.0/AI/Skirmish/AAI
                aiVerFolderS = System.IO.Directory.EnumerateDirectories(aiFolder, "*").ToList<string>();
                for (int j = 0; j < aiVerFolderS.Count; j++)
                {
                    aiVerFolder = GetFolderName(aiVerFolderS[j]);
<<<<<<< HEAD
                    aiLibFolder = ZkData.Utils.MakePath(aiFolder, aiVerFolder); //eg: Spring/engine/98.0/AI/Skirmish/AAI/0.9
                    aiInfoFile = ZkData.Utils.MakePath(aiLibFolder, "AIInfo.lua"); //eg: Spring/engine/98.0/AI/Skirmish/AAI/0.9/AIInfo.lua
                    var info = GetAIInfo(aiInfoFile);
                    if (info.ContainsKey("shortName") && info.ContainsKey("version"))
                    {
                        var bot = new Ai()
                        {
                            Info = new AiInfoPair[3] 
                        { 
                            new AiInfoPair { Key = "shortName", Value = info.ContainsKey("shortName")?info["shortName"]:"" } , //usually equivalent to AI folder name (aiName[i])
                            new AiInfoPair { Key = "version", Value = info.ContainsKey("version")?info["version"]:"" } , //usually equivalent to sub- AI folder name (aiVerFolder)
                            new AiInfoPair { Key = "description", Value = info.ContainsKey("description")?info["description"]:"" } ,
                        }
                        };
=======
                    aiLibFolder = PlasmaShared.Utils.MakePath(aiFolder, aiVerFolder); //eg: Spring/engine/98.0/AI/Skirmish/AAI/0.9
                    aiInfoFile = PlasmaShared.Utils.MakePath(aiLibFolder, "AIInfo.lua"); //eg: Spring/engine/98.0/AI/Skirmish/AAI/0.9/AIInfo.lua
                    var bot = CrudeLUAReader.GetAIInfo(aiInfoFile);
                    if (bot!=null)
>>>>>>> 76379075
                        springAis.Add(bot);
                }
            }
            return springAis;
        }

        /// <summary>
        /// Convert "path/path/path/name" or "path\\path\\path\\name" into "name"
        /// </summary>
        public static string GetFolderName(string input)
        {
            if (Environment.OSVersion.Platform == PlatformID.Unix)
                return input.Substring(input.LastIndexOf("/") + 1); //remove full path, leave only folder name
            else
                return input.Substring(input.LastIndexOf("\\") + 1); //remove full path, leave only folder name
        }
        
        public static List<Mod> GetPartialSddMods()
        {
            var sddMods = new List<Mod>();
            var modFolder = Utils.MakePath(Program.SpringPaths.DataDirectories.First(), "games");
            var sddFolder = System.IO.Directory.EnumerateDirectories(modFolder, "*.sdd"); //.ToList<string>();
            foreach (string path in sddFolder)
            {
                var modinfo = Utils.MakePath(path,"modinfo.lua");
                if (File.Exists(modinfo))
                {
                    var mod = new Mod();
                
                    mod.ArchiveName = GetFolderName(path);
                    mod.Checksum = 0;
                    
                    CrudeLUAReader.ParseModInfo(modinfo,ref mod);

                    sddMods.Add(mod);
                }
            }
            return sddMods;
        }
        
        public static Mod GetOneSddMod(Mod mod)
        {
            if (mod.Options!=null || mod.ModAis!=null || mod.MissionScript!=null ||mod.Sides!=null)
                return mod;

            var modFolder = Utils.MakePath(Program.SpringPaths.DataDirectories.First(), "games");
            var path = Utils.MakePath(modFolder, mod.ArchiveName );

            String engineOptions = null;
            String modOptions = null;
            String luaAI = null;
            String missionScriptPath = null;
            String missionSlotPath = null;
            
            var rootFiles = Directory.EnumerateFiles(path);
            foreach(var pathOfFile in rootFiles)
            {
                var fileName = GetFolderName(pathOfFile);
                if(fileName.StartsWith("EngineOptions.lua",StringComparison.InvariantCultureIgnoreCase))
                    engineOptions = pathOfFile;
                else if(fileName.StartsWith("ModOptions.lua",StringComparison.InvariantCultureIgnoreCase))
                    modOptions = pathOfFile;
                else if(fileName.StartsWith("LuaAI.lua",StringComparison.InvariantCultureIgnoreCase))
                    luaAI = pathOfFile;
                else if(fileName.StartsWith("script.txt",StringComparison.InvariantCultureIgnoreCase))
                    missionScriptPath = pathOfFile;
                else if(fileName.StartsWith("slots.lua",StringComparison.InvariantCultureIgnoreCase))
                    missionSlotPath = pathOfFile;
            }
            
            if (modOptions!=null)
                CrudeLUAReader.ReadOptionsTable(modOptions, ref mod);
            if (engineOptions!=null)
                CrudeLUAReader.ReadOptionsTable(engineOptions, ref mod);
            if (luaAI!=null)
                CrudeLUAReader.ReadLuaAI(luaAI,ref mod);
            if (missionSlotPath!=null)
                CrudeLUAReader.ReadMissionSlot(missionSlotPath,ref mod);

            if (missionScriptPath!=null)
            {
                try{
                using (FileStream fileStream = File.OpenRead(missionScriptPath))
                using (var stream = new StreamReader(fileStream))
                {
                    mod.MissionScript = stream.ReadToEnd();

                    var open = mod.MissionScript.IndexOf("mapname", 7, mod.MissionScript.Length - 8, StringComparison.InvariantCultureIgnoreCase) + 8;
                    var close = mod.MissionScript.IndexOf(';', open);
                    var mapname = mod.MissionScript.Substring(open, close - open);
                    mod.MissionMap = mapname.Trim(new char[3]{' ','=','\t'});
                }
                }catch(Exception e)
                {}
            }

            var sideData = Utils.MakePath(path,"gamedata","sidedata.lua");
            var picPath = Utils.MakePath(path,"sidepics");
            CrudeLUAReader.ReadSideInfo(sideData,picPath,ref mod);

            return mod;
        }
    }
    static class CrudeLUAReader
    {
        /// <summary>
        /// Parse sides name from gamedata/sidedata.lua and side icon (.bmp format with same name as side name) from sidepics/
        /// </summary>
        public static void ReadSideInfo(string sidedataluaPath, string picPath, ref Mod modInfo)
        {
            if (!File.Exists(sidedataluaPath))
            {
                modInfo.Sides = new string[0];
                //modInfo.SideIcons = (new List<Byte[]>()).ToArray();
                //modInfo.StartUnits = new PlasmaShared.SerializableDictionary<string, string>(new Dictionary<string,string>());
                return;
            }
            
            using (FileStream fileStream = File.OpenRead(sidedataluaPath))
            using (var stream = new StreamReader(fileStream))
            {
                var allText = stream.ReadToEnd();
                int offset =0;
                var table = ReadLUATable(0,allText,sidedataluaPath,out offset);
                
                List<String> sides = new List<String>();
                List<byte[]> sideIcons = new List<byte[]>();
                var startUnits = new Dictionary<string,string>(); //PlasmaShared.SerializableDictionary<string,string>();
                
                foreach (var kvp in table)
                {
                    String name = "";
                    String startunit = "";
                    foreach (var kvp2 in (kvp.Value as Dictionary<String,Object>))
                    {
                        var value = (kvp2.Value as String);
                        
                        switch(kvp2.Key)
                        {
                            case "name":
                                name = value;
                                break;
                            case "startunit":
                                startunit = value;
                                break;
                        }
                    }
                    if (name!="")
                    {
                        var picBytes = new Byte[0];
                        try{
                        var picList = Directory.EnumerateFiles(picPath);
                        using(FileStream fileStream2 = File.OpenRead(picList.First(x => SkirmishControlTool.GetFolderName(x).StartsWith(name,StringComparison.InvariantCultureIgnoreCase))))
                        {
                            picBytes = new Byte[fileStream2.Length];
                            fileStream2.Read(picBytes,0,picBytes.Length);
                        }
                        }catch(Exception e) {System.Diagnostics.Trace.TraceError(e.ToString());}
                        sides.Add(name);
                        sideIcons.Add(picBytes);
                        startUnits.Add(name,startunit);
                    }
                }
                modInfo.Sides = sides.ToArray();
                modInfo.SideIcons = sideIcons.ToArray();
                modInfo.StartUnits = new PlasmaShared.SerializableDictionary<string, string>(startUnits);
            }
        }
        
        /// <summary>
        /// Read mission.lua file.
        /// </summary>
        public static void ReadMissionSlot(string filePath, ref Mod modInfo)
        {
            if (!File.Exists(filePath))
            {
                return;
            }

            using (FileStream fileStream = File.OpenRead(filePath))
            using (var stream = new StreamReader(fileStream))
            {
                var allText = stream.ReadToEnd();
                int offset =0;
                var table = ReadLUATable(0,allText,filePath,out offset);
                
                var allSlots = new List<MissionSlot>();
                
                foreach (var kvp in table)
                {
                    var slot = new MissionSlot();
                    int numbers = 0;
                    foreach (var kvp2 in (kvp.Value as Dictionary<String,Object>))
                    {
                        var value = (kvp2.Value as String);
                        switch(kvp2.Key)
                        {
                            case "AllyID":
                                int.TryParse(value,NumberStyles.Integer,CultureInfo.InvariantCulture,out numbers);
                                slot.AllyID = numbers;
                                break;
                            case "AllyName":
                                slot.AllyName = value;
                                break;
                            case "IsHuman":
                                slot.IsHuman = (value=="true");
                                break;
                            case "IsRequired":
                                slot.IsRequired = (value =="true");
                                break;
                            case "TeamID":
                                int.TryParse(value,NumberStyles.Integer,CultureInfo.InvariantCulture,out numbers);
                                slot.TeamID = numbers;
                                break;
                            case "TeamName":
                                slot.TeamName = value;
                                break;
                            case "Color":
                                int.TryParse(value,NumberStyles.Integer,CultureInfo.InvariantCulture,out numbers);
                                slot.Color = numbers;
                                //var springColor = (MyCol)numbers;
                                //slot.ColorR = springColor.R;
                                //slot.ColorG = springColor.G;
                                //slot.ColorB = springColor.B;
                                break;
                            //case "ColorR":
                            //    break;
                            //case "ColorG":
                            //    break;
                            //case "ColorB":
                            //    break;
                            case "AiShortName":
                                slot.AiShortName = value;
                                break;
                            case "AiVersion":
                                slot.AiVersion = value;
                                break;
                        }
                    }
                    if (slot.AiShortName!=null)
                    {
                        allSlots.Add(slot);
                    }
                }
                modInfo.MissionSlots = allSlots;
            }
        }

        /// <summary>
        /// Get AI description from AIInfo.lua
        /// </summary>
        public static Ai GetAIInfo(string filePath)
        {
            if (!File.Exists(filePath)) 
            {
                return null;
            }
            
            var aiInfoList = new List<AiInfoPair>();
            
            using (FileStream fileStream = File.OpenRead(filePath))
            using (var stream = new StreamReader(fileStream))
            {
                var allText = stream.ReadToEnd();
                int offset =0;
                var table = ReadLUATable(0,allText,filePath,out offset);
                
                foreach (var kvp in table)
                {
                    String key="";
                       String valueIn="";
                       String desc="";
                       var aiInfoOne =  new AiInfoPair();
                    foreach (var kvp2 in (kvp.Value as Dictionary<String,Object>))
                    {
                        var value = (kvp2.Value as String);
                        switch(kvp2.Key)
                        {
                            case "key":
                                key = value;
                                break;
                            case "value":
                                valueIn= value;
                                break;
                            case "desc":
                                desc = value;
                                break;
                        }
                    }
                    if (key!="" && valueIn!="")
                    {
                        aiInfoOne.Key = key;
                        aiInfoOne.Value = valueIn;
                        aiInfoOne.Description = desc;
                        aiInfoList.Add(aiInfoOne);
                    }
                }
            }
            return new Ai(){
                Info= aiInfoList.ToArray()
            };
        }
        
        /// <summary>
        /// Read mod luaAI from LuaAI.lua
        /// </summary>
        public static void ReadLuaAI(string filePath, ref Mod modInfo)
        {
            if (!File.Exists(filePath)) 
            {
                return;
            }
               
            using (FileStream fileStream = File.OpenRead(filePath))
            using (var stream = new StreamReader(fileStream))
            {
                var allText = stream.ReadToEnd();
                int offset =0;
                var table = ReadLUATable(0,allText,filePath,out offset);
                
                List<Ai> modAis = new List<Ai>();
                
                foreach (var kvp in table)
                {
                    String name = "";
                    String desc = "";
                    foreach (var kvp2 in (kvp.Value as Dictionary<String,Object>))
                    {
                        var value = (kvp2.Value as String);
                        
                        switch(kvp2.Key)
                        {
                            case "name":
                                name = value;
                                break;
                            case "desc":
                                desc = value;
                                break;
                        }
                    }
                    if (name!="" && desc!="")
                    {
                        var bot = new Ai()
                        {
                            Info = new AiInfoPair[2] 
                        { 
                            new AiInfoPair { Key = "shortName", Value = name } , //usually equivalent to AI folder name (aiName[i])
                            new AiInfoPair { Key = "description", Value = desc } ,
                        }
                        };
                        modAis.Add(bot);
                    }
                }
                modInfo.ModAis = modAis.ToArray();
            }
        }
    
        /// <summary>
        /// Read mod information from modInfo.lua
        /// </summary>
        public static void ParseModInfo(string filePath, ref Mod modInfo)
        {
            if (!File.Exists(filePath))
            {
                return;
            }
            
            using (FileStream fileStream = File.OpenRead(filePath))
            using (var stream = new StreamReader(fileStream))
            {
                var allText = stream.ReadToEnd();
                int offset =0;
                var table = ReadLUATable(0,allText,filePath,out offset);
                
                foreach (var kvp in table)
                {
                    var value = (kvp.Value as String);
                    switch(kvp.Key)
                    {
                        case "name":
                            modInfo.Name = value;
                            break;
                        case "description":
                            modInfo.Description = value;
                            break;
                        case "shortname":
                            modInfo.ShortName = value;
                            break;
                        case "version":
                            modInfo.PrimaryModVersion = value;
                            break;
                        case "mutator":
                            modInfo.Mutator = value;
                            break;
                        case "game":
                            modInfo.Game = value;
                            break;
                        case "shortGame":
                            modInfo.ShortGame = value;
                            break;
                        case "modtype":
                            //TODO modtype??
                            break;
                        case "depend":
                            var listDepend = new List<string>();
                            foreach (var kvp2 in (kvp.Value as Dictionary<String,Object>))
                            {
                                var value2 = (kvp2.Value as String);
                                listDepend.Add(value2);
                            }
                            
                            modInfo.Dependencies = listDepend.ToArray();
                            break;
                    }
                }
            }
        }
        
        /// <summary>
        /// Read options from EngineOptions.lua or ModOptions.lua
        /// </summary>
        public static void ReadOptionsTable(String filePath, ref Mod modInfo)
        {
            if (!File.Exists(filePath)) 
            {
                return;
            }
            
            var allOptions = new List<Option>();
            using (FileStream fileStream = File.OpenRead(filePath))
            using (var stream = new StreamReader(fileStream))
            {
                var allText = stream.ReadToEnd();
                int offset =0;
                var table = ReadLUATable(0,allText,filePath,out offset);
                
                foreach (var kvp in table)
                {
                    var anOption = new Option();
                    bool isBoolOption = false;
                    foreach(var kvp2 in (kvp.Value as Dictionary<String,Object>))
                    {
                        var value = (kvp2.Value as String);
                        float numbers;
                        //uncomment to take a peek on what it read!: 
                        //System.Diagnostics.Trace.TraceWarning("key: " + kvp2.Key + " value:" + value);
                        switch(kvp2.Key)
                        {
                            case "key":
                                anOption.Key = value;
                                break;
                            case "name":
                                anOption.Name = value;
                                break;
                            case "desc":
                                anOption.Description = value;
                                break;
                            case "type":
                                switch(value)
                                {
                                    case "bool":
                                        anOption.Type = OptionType.Bool;
                                        isBoolOption = true;
                                        break;
                                    case "list":
                                        anOption.Type = OptionType.List;
                                        break;
                                    case "number":
                                        anOption.Type = OptionType.Number;
                                        break;
                                    case "string":
                                        anOption.Type = OptionType.String;
                                        break;
                                    case "section":
                                        anOption.Type = OptionType.Section;
                                        continue;
                                    default:
                                        anOption.Type = OptionType.Undefined;
                                        break;
                                }
                                break;
                            case "def":
                                anOption.Default = value;
                                if (isBoolOption)
                                {
                                    if (value=="false")
                                        anOption.Default = "0";
                                    else
                                        anOption.Default = "1";
                                }
                                break;
                            case "min":
                                float.TryParse(value,NumberStyles.Float,CultureInfo.InvariantCulture,out numbers);
                                anOption.Min = numbers;
                                break;
                            case "max":
                                float.TryParse(value,NumberStyles.Float,CultureInfo.InvariantCulture,out numbers);
                                anOption.Max = numbers;
                                break;
                            case "step":
                                float.TryParse(value,NumberStyles.Float,CultureInfo.InvariantCulture,out numbers);
                                anOption.Step = numbers;
                                break;
                            case "maxlen":
                                float.TryParse(value,NumberStyles.Float,CultureInfo.InvariantCulture,out numbers);
                                anOption.StrMaxLen = numbers;
                                break;
                            case "items":
                                var listOptions = new List<ListOption>();
                                foreach(var kvp3 in (kvp2.Value as Dictionary<String,Object>))
                                {
                                    var listOption = new ListOption();
                                    foreach(var kvp4 in (kvp3.Value as Dictionary<String,Object>))
                                    {
                                        var value2 = (kvp4.Value as String);
                                        switch(kvp4.Key)
                                        {
                                            case "key":
                                                listOption.Key = value2;
                                                break;
                                            case "name":
                                                listOption.Name = value2;
                                                break;
                                            case "desc":
                                                listOption.Description = value2;
                                                break;
                                        }
                                    }

                                    if (listOption.Key!=null)
                                        listOptions.Add(listOption);
                                }
                                anOption.ListOptions = listOptions;
                                break;
                            case "scope":
                                anOption.Scope = value;
                                break;
                            case "section":
                                anOption.Section = value;
                                break;
                        }     
                    }

                    if (anOption.Key!=null)
                        allOptions.Add(anOption);   
                }
            }
            if (modInfo.Options!=null)
                modInfo.Options = modInfo.Options.ToList().Concat(allOptions).ToArray();
            else 
                modInfo.Options = allOptions.ToArray();
        }
        
        /// <summary>
        /// Search the first bracket pairs "{}" in text file starting from startIndex, and then 
        /// parse the content as Dictionary, then output the index of closing bracket "}" as offset.
        /// Any syntax outside these bracket except comment syntax is ignored, 
        /// and any logic syntax outside or inside the bracket is ignored.
        /// </summary>
        private static Dictionary<String,Object> ReadLUATable(int startIndex, String file, String filePath, out int offset)
        {
            var contentList =new Dictionary<String,Object>();
            const String prefix="id_";
            
            const String stringGlue = "...";
            
            int stringCharType = 0;
            char[] stringChars = new char[2]{'\'','"'};
            bool blockStringChar = false;
            
            int blockStringCount = 0;
            const String blockStringOpen = "[[";
            const String blockStringClose = "]]";
            bool blockStringString = false;
            
            int blockCommentCount = 0;
            const String blockCommentOpen = "--[[";
            const String blockCommentClose = "--]]";
            bool blockComment = false;
            
            int commentCharCount = 0;
            const String commentString = "--";
            bool lineComment = false;
            
            bool inTable = false;
            const char tableOpen = '{';
            const char tableClose = '}';
            
            const char contentSeparator = ',';
            int contentIndex = 0;
            
            char[] newLineChar = {'\n','\r'};
            const char whitespaceA = ' ';
            const char whitespaceB = '\t';
            
            String capturedValue1 = "";
            String capturedValue2 = "";
            Object capturedObject1 = null;
            const char escapeCharSign = '\\';
            bool isEscapeCharNow = false;
            bool detectedUnspacedChar = false;
            
            bool detectedEqualSign = false;
            const char equalSign = '=';
            
            int i=startIndex;
            while(i<file.Length)
            {
                //string block, [[ ]] " '
                if (!lineComment && !blockComment)
                {
                    if (blockStringString || blockStringChar)
                    {
                        //escape char for displaying " and ' char in string area
                        if(file[i]==escapeCharSign)
                        {
                            if (!isEscapeCharNow)
                            {
                                blockStringCount = 0;
                                
                                isEscapeCharNow=true;
                                
                                i++;
                                continue;
                            }
                            isEscapeCharNow=false;
                        }
                    }
                    
                    if (!isEscapeCharNow && !blockStringChar)
                    {
                        if (blockStringString)
                        {
                            if (file[i]==blockStringClose[blockStringCount])
                            {                                
                                blockStringCount++;
                                if (blockStringCount==blockStringClose.Length)
                                {
                                    blockStringString=false;
                                    blockStringCount=0;
                                    
                                    UndoCaptureThisChar(blockStringClose[0],detectedEqualSign,ref capturedValue1,ref capturedValue2);

                                    i++;
                                    continue;
                                }
                            }else
                                blockStringCount=0;
                        }else
                        {
                            if (file[i]==blockStringOpen[blockStringCount])
                            {    
                                blockStringCount++;
                                if (blockStringCount==blockStringOpen.Length)
                                {
                                    blockStringString=true;
                                    blockStringCount=0;
                                    
                                    UndoCaptureThisChar(blockStringOpen[0],detectedEqualSign,ref capturedValue1,ref capturedValue2);

                                    i++;
                                    continue;
                                }
                            }else
                                blockStringCount=0;
                        }
                    }
                    
                    if (!isEscapeCharNow && !blockStringString)
                    {
                        if(blockStringChar)
                        {
                            if (file[i]==stringChars[stringCharType])
                            {
                                blockStringChar=false;
                                
                                i++;
                                continue;
                            }
                        }else
                        {
                            if (file[i]==stringChars[0])
                            {
                                blockStringChar=true;
                                stringCharType = 0;
                                
                                i++;
                                continue;
                            }else if (file[i]==stringChars[1])
                            {
                                blockStringChar=true;
                                stringCharType = 1;
                                
                                i++;
                                continue;
                            }
                        }
                    }
                    
                    if (blockStringString || blockStringChar)
                    {
                        char newChar = file[i];
                        
                        if (isEscapeCharNow && file[i]=='n') //newline
                            newChar = '\n';
                        isEscapeCharNow = false;
                        
                        CaptureChar(newChar,detectedEqualSign,ref capturedValue1,ref capturedValue2);
                        
                        i++;
                        continue;
                    }
                }
                
                //connector between string value, "..."
                if (!detectedUnspacedChar && file[i]==stringGlue[0])
                {
                    i++;
                    continue;
                }
                
                //Whitespace
                if (file[i]==whitespaceA || file[i]==whitespaceB)
                {
                    detectedUnspacedChar = false;
                    
                    i++;
                    continue;
                }
                
                //Newline
                if (file[i]==newLineChar[0] || file[i]==newLineChar[1])
                {
                    lineComment = false;
                    
                    i++;
                    continue;
                }
                
                //Block comment
                if (!blockComment)
                {    
                    if (file[i]==blockCommentOpen[blockCommentCount])
                    {
                        blockCommentCount++;
                        if (blockCommentCount==blockCommentOpen.Length)
                        {
                            blockComment=true;
                            blockCommentCount=0;
                            
                            i++;
                            continue;
                        }
                    }else
                        blockCommentCount=0;
                }else
                {
                    if (file[i]==blockCommentClose[blockCommentCount])
                    {
                        blockCommentCount++;
                        if (blockCommentCount==blockCommentClose.Length)
                        {
                            blockComment=false;
                            blockCommentCount=0;
                            
                            i++;
                            continue;
                        }
                    }else
                        blockCommentCount=0;
                    
                    i++;
                    continue;
                }
                
                //Line comment, --
                if(!lineComment)
                {
                    if (file[i]==commentString[commentCharCount])
                    {
                        commentCharCount++;
                        if (commentCharCount==commentString.Length)
                        {
                            lineComment=true;
                            commentCharCount=0;
                            
                            UndoCaptureThisChar(commentString[0],detectedEqualSign,ref capturedValue1,ref capturedValue2);
                            
                            i++;
                            continue;
                        }
                    }else
                        commentCharCount=0;
                }else
                {
                    i++;
                    continue;
                }
                
                //{ and }
                if (!inTable && file[i]==tableOpen)
                {
                    inTable = true;
                    
                    i++;
                    continue;
                }
                else if (file[i]==tableOpen)
                {
                    int offsetIn = 0;
                    var list = ReadLUATable(i,file,filePath,out offsetIn);
                    capturedObject1=list;
                    
                    i = i+offsetIn;
                    continue;
                }
                else if (file[i]==tableClose)
                {
                    if (!detectedEqualSign)
                    {
                        capturedValue2 = capturedValue1;
                        capturedValue1 = prefix + contentIndex;
                    }
                    
                    SaveKeyValuePair(capturedValue1,capturedValue2,capturedObject1,filePath,ref contentList);
                    
                    inTable = false;
                    offset = (i-startIndex)+1; //is out
                    return contentList;
                }
                if (!inTable)
                {
                    i++;
                    continue;
                }
                
                //content separator, ","
                if (file[i]==contentSeparator)
                {
                    if (!detectedEqualSign)
                    {
                        capturedValue2 = capturedValue1;
                        capturedValue1 = prefix + contentIndex;
                    }
                    
                    SaveKeyValuePair(capturedValue1,capturedValue2,capturedObject1,filePath,ref contentList);
                    
                    capturedValue1 = "";
                    capturedValue2 = "";
                    capturedObject1 = null;
                    detectedEqualSign = false;
                    
                    contentIndex++;
                    
                    i++;
                    continue;
                }
                
                //key value separator, =
                if (file[i]==equalSign)
                {
                    detectedEqualSign = true;
                    
                    i++;
                    continue;
                }
                
                detectedUnspacedChar = true;
                
                CaptureChar(file[i],detectedEqualSign,ref capturedValue1,ref capturedValue2);

                i++;
            }
            offset = file.Length;
            return contentList;
        }
        
        private static void CaptureChar(char toCapture, bool detectedEqualSign,ref String capturedValue1,ref String capturedValue2)
        {
            if (detectedEqualSign)
                capturedValue2 = capturedValue2 + toCapture;
            else
                capturedValue1 = capturedValue1 + toCapture;
        }
        
        private static void UndoCaptureThisChar(char charToUndo,bool detectedEqualSign,ref String capturedValue1,ref String capturedValue2)
        {
            if (detectedEqualSign)
                capturedValue2 = capturedValue2.TrimEnd(charToUndo);
            else
                capturedValue1 = capturedValue1.TrimEnd(charToUndo);
        }

        private static void SaveKeyValuePair(String capturedValue1, String capturedValue2, Object capturedObject1, String filePath, ref Dictionary<String,Object> contentList)
        {
            if (capturedValue2!="" || capturedObject1!=null)
            {
                capturedValue1 = capturedValue1.Trim(new char[2]{'[',']'});

                bool duplicate = false;
                if(contentList.ContainsKey(capturedValue1))
                {
                    duplicate = true;
                    System.Diagnostics.Trace.TraceWarning("CrudeLUAReader: detected duplicate value in " + filePath + " : " + capturedValue1 + "="+ contentList[capturedValue1]);
                }

                if (capturedObject1==null)
                {
                    if(duplicate) 
                        contentList[capturedValue1] = capturedValue2;
                    else
                        contentList.Add(capturedValue1,capturedValue2);
                }
                else
                {
                    if(duplicate)
                        contentList[capturedValue1]=capturedObject1;
                    else
                        contentList.Add(capturedValue1,capturedObject1);
                }
            }
        }
    }
}
<|MERGE_RESOLUTION|>--- conflicted
+++ resolved
@@ -1,1155 +1,1138 @@
-﻿using System;
-using System.Collections.Generic;
-using System.Linq;
-using System.Text;
-using ZkData.UnitSyncLib;
-using System.IO;
-using System.Globalization;
-
-namespace ZeroKLobby.MicroLobby.ExtrasTab
-{
-    static class SkirmishControlTool
-    {
-
-        /// <summary>
-        /// This function sort the content of a List<string>
-        /// using the first 2 character of every word 
-        /// and numbers as versions.
-        /// 
-        /// The words (and numbers) are assumed to be separated by
-        /// character such as ".", "-", "_", and " "
-        /// </summary>
-        public static List<string> SortListByVersionName(List<string> nameList)
-        {
-            List<object[]> objList = new List<object[]>();
-            for (int i = 0; i < nameList.Count; i++)
-                objList.Add(new object[1] { nameList[i] });
-
-            objList = SortListByVersionName(objList);
-
-            for (int i = 0; i < nameList.Count; i++)
-                nameList[i] = (string)objList[i][0];
-
-            return nameList;
-        }
-
-
-        /// <summary>
-        /// This function sort the content of a List<object[]> table
-        /// using the string on the first index of that object array
-        /// 
-        /// Content of the object array is not be altered but will 
-        /// be sorted together with the string on first index.
-        /// 
-        /// It sort based on the first 2 character of every word, and
-        /// numbers as version.
-        /// 
-        /// The words (and numbers) are assumed to be separated by
-        /// character such as ".", "-", "_", and " "
-        /// </summary>
-        public static List<object[]> SortListByVersionName(List<object[]> nameList)
-        {
-            char[] charIndex = new char[36]
-            {
-                '0','1','2','3','4',
-                '5','6','7','8','9',
-                'a','b','c','d','e',
-                'f','g','h','i','j',
-                'k','l','m','n','o',
-                'p','q','r','s','t',
-                'u','v','w',
-                'x','y','z',
-            };
-            //initialize score table
-            List<object[]> scoredItem = new List<object[]>();
-            for (int i = 0; i < nameList.Count; i++)
-            {
-                string[] textComponent = ((string)nameList[i][0]).ToLower().Split(new char[4] { ' ', '.', '-', '_' }, StringSplitOptions.RemoveEmptyEntries);
-                List<int> charScore = new List<int>();
-                for (int j = 0; j < textComponent.Length; j++)
-                {
-                    int charCount = textComponent[j].Length;
-                    int isInteger = -1;
-                    int.TryParse(textComponent[j], out isInteger);
-                    if (isInteger != 0 || charCount == 1)
-                    {
-                        charScore.Add(isInteger);
-                    }
-                    else //text, but probably versioning char (like 'v' or 'r')
-                    {
-                        int.TryParse(textComponent[j].Substring(1), out isInteger); //it return '0' when can't parse or when its really '0'
-                        if (isInteger != 0 || (textComponent[j][1] == '0' && charCount == 2))  //trailing integer is probably version number
-                        {
-                            charScore.Add(isInteger);
-                        }
-                        else
-                        {  // score for 1st,2nd char in a word
-                            int score = GetMatchingCharIndex(charIndex, textComponent[j][0]);
-                            charScore.Add(score);
-                            score = GetMatchingCharIndex(charIndex, textComponent[j][1]);
-                            charScore.Add(score);
-                        }
-                    }
-                }
-                scoredItem.Add(new object[2] { 
-                    charScore.ToArray(),
-                    nameList[i] });
-            }
-
-
-            scoredItem.Sort(delegate(object[] x, object[] y) //Reference: http://msdn.microsoft.com/en-us/library/b0zbh7b6(v=vs.110).aspx
-            {
-                int[] tableX = (int[])x[0];
-                int[] tableY = (int[])y[0];
-                int loopCount = Math.Max(tableX.Length, tableY.Length);
-                for (int i = 0; i < loopCount; i++)
-                {
-                    int scoreX = -2;
-                    int scoreY = -2;
-                    if (i < tableX.Length)
-                         scoreX = tableX[i];
-
-                    if (i < tableY.Length)
-                         scoreY = tableY[i];
-
-                    if (scoreX > scoreY || scoreY==-2) return 1; //is "1" when X is bigger than Y or when Y is empty
-                    if (scoreX == -2 || scoreX < scoreY) return -1; //is "-1" when X is smaller than Y or when X is empty
-                }
-                return 0; //same chars or numbers
-            });
-
-            for (int i = 0; i < nameList.Count; i++)
-                nameList[i] = (object[])scoredItem[i][1];
-
-            return nameList;
-        }
-
-        private static int GetMatchingCharIndex(char[] charIndex, char aChar)
-        {
-            for (int k = 0; k < charIndex.Length; k++)
-                if (charIndex[k] == aChar)
-                    return k;
-
-            return -1;
-        }
-
-        /// <summary>
-        /// Create a list of available Spring AIs by reading "AI" directory structure in DataDir & engine folder.
-        /// </summary>
-        public static List<Ai> GetSpringAIs(string engineFolder)
-        {
-            //GET AI list from 2 location
-            var customSpringAis = GetSpringAis_Internal(Program.SpringPaths.WritableDirectory); //for AI placed in Spring/AI/Skirmish
-            var springAis = GetSpringAis_Internal(engineFolder);
-
-            if (customSpringAis.Count == 0 && springAis.Count == 0) //empty (wrong directory)
-                return springAis;
-            
-            //JOIN list of AI from DataDir with the one from Engine folder
-            bool duplicate = false;
-            List<Ai> toJoinIn = new List<Ai>(springAis.Count);
-            for (int i = 0; i < springAis.Count; i++)
-            {
-                duplicate = false;
-                for (int j = 0; j < customSpringAis.Count; j++)
-                {
-                    if (springAis[i].ShortName == customSpringAis[j].ShortName && springAis[i].Version == customSpringAis[j].Version)
-                    {
-                        duplicate = true;
-                        break;
-                    }
-                }
-                if (!duplicate)
-                    toJoinIn.Add(springAis[i]);
-            }
-            customSpringAis.AddRange(toJoinIn);
-
-            //SORT joined list by name & version
-            List<object[]> objList = new List<object[]>();
-            for (int i = 0; i < customSpringAis.Count; i++)
-                objList.Add(new object[2] { string.Format("{0} {1}", customSpringAis[i].ShortName, customSpringAis[i].Version), customSpringAis[i] });
-
-            objList = SortListByVersionName(objList);
-
-            for (int i = 0; i < objList.Count; i++)
-                customSpringAis[i] = (Ai)objList[i][1];
-
-            return customSpringAis;
-        }
-
-        private static List<Ai> GetSpringAis_Internal(string engineFolder)
-        {
-            //Example Unitsync method: (not compatible with Linux environment & probably abit CPU expensive )
-            //var springAis = new List<Ai>();
-            //Program.SpringScanner.VerifyUnitSync();
-            //if (Program.SpringScanner.unitSync != null)
-            //{
-            //    foreach (var bot in Program.SpringScanner.unitSync.GetAis()) //IEnumberable can't be serialized, so convert to List. Ref: http://stackoverflow.com/questions/9102234/xmlserializer-in-c-sharp-wont-serialize-ienumerable 
-            //        springAis.Add(bot);
-            //    Program.SpringScanner.UnInitUnitsync();
-            //}
-
-            var springAis = new List<Ai>();
-            string aiSkirmishFolder = ZkData.Utils.MakePath(engineFolder, "AI", "Skirmish"); //eg: Spring/engine/98.0/AI/Skirmish
-
-            if (!Directory.Exists(aiSkirmishFolder))
-                return springAis;
-
-            var aiName = System.IO.Directory.EnumerateDirectories(aiSkirmishFolder, "*").ToList<string>();
-            string aiFolder;
-            string aiLibFolder;
-            string aiVerFolder;
-            List<string> aiVerFolderS;
-            string aiInfoFile;
-            for (int i = 0; i < aiName.Count; i++)
-            {
-                aiFolder = aiName[i]; //eg: Spring/engine/98.0/AI/Skirmish/AAI
-                aiVerFolderS = System.IO.Directory.EnumerateDirectories(aiFolder, "*").ToList<string>();
-                for (int j = 0; j < aiVerFolderS.Count; j++)
-                {
-                    aiVerFolder = GetFolderName(aiVerFolderS[j]);
-<<<<<<< HEAD
-                    aiLibFolder = ZkData.Utils.MakePath(aiFolder, aiVerFolder); //eg: Spring/engine/98.0/AI/Skirmish/AAI/0.9
-                    aiInfoFile = ZkData.Utils.MakePath(aiLibFolder, "AIInfo.lua"); //eg: Spring/engine/98.0/AI/Skirmish/AAI/0.9/AIInfo.lua
-                    var info = GetAIInfo(aiInfoFile);
-                    if (info.ContainsKey("shortName") && info.ContainsKey("version"))
-                    {
-                        var bot = new Ai()
-                        {
-                            Info = new AiInfoPair[3] 
-                        { 
-                            new AiInfoPair { Key = "shortName", Value = info.ContainsKey("shortName")?info["shortName"]:"" } , //usually equivalent to AI folder name (aiName[i])
-                            new AiInfoPair { Key = "version", Value = info.ContainsKey("version")?info["version"]:"" } , //usually equivalent to sub- AI folder name (aiVerFolder)
-                            new AiInfoPair { Key = "description", Value = info.ContainsKey("description")?info["description"]:"" } ,
-                        }
-                        };
-=======
-                    aiLibFolder = PlasmaShared.Utils.MakePath(aiFolder, aiVerFolder); //eg: Spring/engine/98.0/AI/Skirmish/AAI/0.9
-                    aiInfoFile = PlasmaShared.Utils.MakePath(aiLibFolder, "AIInfo.lua"); //eg: Spring/engine/98.0/AI/Skirmish/AAI/0.9/AIInfo.lua
-                    var bot = CrudeLUAReader.GetAIInfo(aiInfoFile);
-                    if (bot!=null)
->>>>>>> 76379075
-                        springAis.Add(bot);
-                }
-            }
-            return springAis;
-        }
-
-        /// <summary>
-        /// Convert "path/path/path/name" or "path\\path\\path\\name" into "name"
-        /// </summary>
-        public static string GetFolderName(string input)
-        {
-            if (Environment.OSVersion.Platform == PlatformID.Unix)
-                return input.Substring(input.LastIndexOf("/") + 1); //remove full path, leave only folder name
-            else
-                return input.Substring(input.LastIndexOf("\\") + 1); //remove full path, leave only folder name
-        }
-        
-        public static List<Mod> GetPartialSddMods()
-        {
-            var sddMods = new List<Mod>();
-            var modFolder = Utils.MakePath(Program.SpringPaths.DataDirectories.First(), "games");
-            var sddFolder = System.IO.Directory.EnumerateDirectories(modFolder, "*.sdd"); //.ToList<string>();
-            foreach (string path in sddFolder)
-            {
-                var modinfo = Utils.MakePath(path,"modinfo.lua");
-                if (File.Exists(modinfo))
-                {
-                    var mod = new Mod();
-                
-                    mod.ArchiveName = GetFolderName(path);
-                    mod.Checksum = 0;
-                    
-                    CrudeLUAReader.ParseModInfo(modinfo,ref mod);
-
-                    sddMods.Add(mod);
-                }
-            }
-            return sddMods;
-        }
-        
-        public static Mod GetOneSddMod(Mod mod)
-        {
-            if (mod.Options!=null || mod.ModAis!=null || mod.MissionScript!=null ||mod.Sides!=null)
-                return mod;
-
-            var modFolder = Utils.MakePath(Program.SpringPaths.DataDirectories.First(), "games");
-            var path = Utils.MakePath(modFolder, mod.ArchiveName );
-
-            String engineOptions = null;
-            String modOptions = null;
-            String luaAI = null;
-            String missionScriptPath = null;
-            String missionSlotPath = null;
-            
-            var rootFiles = Directory.EnumerateFiles(path);
-            foreach(var pathOfFile in rootFiles)
-            {
-                var fileName = GetFolderName(pathOfFile);
-                if(fileName.StartsWith("EngineOptions.lua",StringComparison.InvariantCultureIgnoreCase))
-                    engineOptions = pathOfFile;
-                else if(fileName.StartsWith("ModOptions.lua",StringComparison.InvariantCultureIgnoreCase))
-                    modOptions = pathOfFile;
-                else if(fileName.StartsWith("LuaAI.lua",StringComparison.InvariantCultureIgnoreCase))
-                    luaAI = pathOfFile;
-                else if(fileName.StartsWith("script.txt",StringComparison.InvariantCultureIgnoreCase))
-                    missionScriptPath = pathOfFile;
-                else if(fileName.StartsWith("slots.lua",StringComparison.InvariantCultureIgnoreCase))
-                    missionSlotPath = pathOfFile;
-            }
-            
-            if (modOptions!=null)
-                CrudeLUAReader.ReadOptionsTable(modOptions, ref mod);
-            if (engineOptions!=null)
-                CrudeLUAReader.ReadOptionsTable(engineOptions, ref mod);
-            if (luaAI!=null)
-                CrudeLUAReader.ReadLuaAI(luaAI,ref mod);
-            if (missionSlotPath!=null)
-                CrudeLUAReader.ReadMissionSlot(missionSlotPath,ref mod);
-
-            if (missionScriptPath!=null)
-            {
-                try{
-                using (FileStream fileStream = File.OpenRead(missionScriptPath))
-                using (var stream = new StreamReader(fileStream))
-                {
-                    mod.MissionScript = stream.ReadToEnd();
-
-                    var open = mod.MissionScript.IndexOf("mapname", 7, mod.MissionScript.Length - 8, StringComparison.InvariantCultureIgnoreCase) + 8;
-                    var close = mod.MissionScript.IndexOf(';', open);
-                    var mapname = mod.MissionScript.Substring(open, close - open);
-                    mod.MissionMap = mapname.Trim(new char[3]{' ','=','\t'});
-                }
-                }catch(Exception e)
-                {}
-            }
-
-            var sideData = Utils.MakePath(path,"gamedata","sidedata.lua");
-            var picPath = Utils.MakePath(path,"sidepics");
-            CrudeLUAReader.ReadSideInfo(sideData,picPath,ref mod);
-
-            return mod;
-        }
-    }
-    static class CrudeLUAReader
-    {
-        /// <summary>
-        /// Parse sides name from gamedata/sidedata.lua and side icon (.bmp format with same name as side name) from sidepics/
-        /// </summary>
-        public static void ReadSideInfo(string sidedataluaPath, string picPath, ref Mod modInfo)
-        {
-            if (!File.Exists(sidedataluaPath))
-            {
-                modInfo.Sides = new string[0];
-                //modInfo.SideIcons = (new List<Byte[]>()).ToArray();
-                //modInfo.StartUnits = new PlasmaShared.SerializableDictionary<string, string>(new Dictionary<string,string>());
-                return;
-            }
-            
-            using (FileStream fileStream = File.OpenRead(sidedataluaPath))
-            using (var stream = new StreamReader(fileStream))
-            {
-                var allText = stream.ReadToEnd();
-                int offset =0;
-                var table = ReadLUATable(0,allText,sidedataluaPath,out offset);
-                
-                List<String> sides = new List<String>();
-                List<byte[]> sideIcons = new List<byte[]>();
-                var startUnits = new Dictionary<string,string>(); //PlasmaShared.SerializableDictionary<string,string>();
-                
-                foreach (var kvp in table)
-                {
-                    String name = "";
-                    String startunit = "";
-                    foreach (var kvp2 in (kvp.Value as Dictionary<String,Object>))
-                    {
-                        var value = (kvp2.Value as String);
-                        
-                        switch(kvp2.Key)
-                        {
-                            case "name":
-                                name = value;
-                                break;
-                            case "startunit":
-                                startunit = value;
-                                break;
-                        }
-                    }
-                    if (name!="")
-                    {
-                        var picBytes = new Byte[0];
-                        try{
-                        var picList = Directory.EnumerateFiles(picPath);
-                        using(FileStream fileStream2 = File.OpenRead(picList.First(x => SkirmishControlTool.GetFolderName(x).StartsWith(name,StringComparison.InvariantCultureIgnoreCase))))
-                        {
-                            picBytes = new Byte[fileStream2.Length];
-                            fileStream2.Read(picBytes,0,picBytes.Length);
-                        }
-                        }catch(Exception e) {System.Diagnostics.Trace.TraceError(e.ToString());}
-                        sides.Add(name);
-                        sideIcons.Add(picBytes);
-                        startUnits.Add(name,startunit);
-                    }
-                }
-                modInfo.Sides = sides.ToArray();
-                modInfo.SideIcons = sideIcons.ToArray();
-                modInfo.StartUnits = new PlasmaShared.SerializableDictionary<string, string>(startUnits);
-            }
-        }
-        
-        /// <summary>
-        /// Read mission.lua file.
-        /// </summary>
-        public static void ReadMissionSlot(string filePath, ref Mod modInfo)
-        {
-            if (!File.Exists(filePath))
-            {
-                return;
-            }
-
-            using (FileStream fileStream = File.OpenRead(filePath))
-            using (var stream = new StreamReader(fileStream))
-            {
-                var allText = stream.ReadToEnd();
-                int offset =0;
-                var table = ReadLUATable(0,allText,filePath,out offset);
-                
-                var allSlots = new List<MissionSlot>();
-                
-                foreach (var kvp in table)
-                {
-                    var slot = new MissionSlot();
-                    int numbers = 0;
-                    foreach (var kvp2 in (kvp.Value as Dictionary<String,Object>))
-                    {
-                        var value = (kvp2.Value as String);
-                        switch(kvp2.Key)
-                        {
-                            case "AllyID":
-                                int.TryParse(value,NumberStyles.Integer,CultureInfo.InvariantCulture,out numbers);
-                                slot.AllyID = numbers;
-                                break;
-                            case "AllyName":
-                                slot.AllyName = value;
-                                break;
-                            case "IsHuman":
-                                slot.IsHuman = (value=="true");
-                                break;
-                            case "IsRequired":
-                                slot.IsRequired = (value =="true");
-                                break;
-                            case "TeamID":
-                                int.TryParse(value,NumberStyles.Integer,CultureInfo.InvariantCulture,out numbers);
-                                slot.TeamID = numbers;
-                                break;
-                            case "TeamName":
-                                slot.TeamName = value;
-                                break;
-                            case "Color":
-                                int.TryParse(value,NumberStyles.Integer,CultureInfo.InvariantCulture,out numbers);
-                                slot.Color = numbers;
-                                //var springColor = (MyCol)numbers;
-                                //slot.ColorR = springColor.R;
-                                //slot.ColorG = springColor.G;
-                                //slot.ColorB = springColor.B;
-                                break;
-                            //case "ColorR":
-                            //    break;
-                            //case "ColorG":
-                            //    break;
-                            //case "ColorB":
-                            //    break;
-                            case "AiShortName":
-                                slot.AiShortName = value;
-                                break;
-                            case "AiVersion":
-                                slot.AiVersion = value;
-                                break;
-                        }
-                    }
-                    if (slot.AiShortName!=null)
-                    {
-                        allSlots.Add(slot);
-                    }
-                }
-                modInfo.MissionSlots = allSlots;
-            }
-        }
-
-        /// <summary>
-        /// Get AI description from AIInfo.lua
-        /// </summary>
-        public static Ai GetAIInfo(string filePath)
-        {
-            if (!File.Exists(filePath)) 
-            {
-                return null;
-            }
-            
-            var aiInfoList = new List<AiInfoPair>();
-            
-            using (FileStream fileStream = File.OpenRead(filePath))
-            using (var stream = new StreamReader(fileStream))
-            {
-                var allText = stream.ReadToEnd();
-                int offset =0;
-                var table = ReadLUATable(0,allText,filePath,out offset);
-                
-                foreach (var kvp in table)
-                {
-                    String key="";
-                       String valueIn="";
-                       String desc="";
-                       var aiInfoOne =  new AiInfoPair();
-                    foreach (var kvp2 in (kvp.Value as Dictionary<String,Object>))
-                    {
-                        var value = (kvp2.Value as String);
-                        switch(kvp2.Key)
-                        {
-                            case "key":
-                                key = value;
-                                break;
-                            case "value":
-                                valueIn= value;
-                                break;
-                            case "desc":
-                                desc = value;
-                                break;
-                        }
-                    }
-                    if (key!="" && valueIn!="")
-                    {
-                        aiInfoOne.Key = key;
-                        aiInfoOne.Value = valueIn;
-                        aiInfoOne.Description = desc;
-                        aiInfoList.Add(aiInfoOne);
-                    }
-                }
-            }
-            return new Ai(){
-                Info= aiInfoList.ToArray()
-            };
-        }
-        
-        /// <summary>
-        /// Read mod luaAI from LuaAI.lua
-        /// </summary>
-        public static void ReadLuaAI(string filePath, ref Mod modInfo)
-        {
-            if (!File.Exists(filePath)) 
-            {
-                return;
-            }
-               
-            using (FileStream fileStream = File.OpenRead(filePath))
-            using (var stream = new StreamReader(fileStream))
-            {
-                var allText = stream.ReadToEnd();
-                int offset =0;
-                var table = ReadLUATable(0,allText,filePath,out offset);
-                
-                List<Ai> modAis = new List<Ai>();
-                
-                foreach (var kvp in table)
-                {
-                    String name = "";
-                    String desc = "";
-                    foreach (var kvp2 in (kvp.Value as Dictionary<String,Object>))
-                    {
-                        var value = (kvp2.Value as String);
-                        
-                        switch(kvp2.Key)
-                        {
-                            case "name":
-                                name = value;
-                                break;
-                            case "desc":
-                                desc = value;
-                                break;
-                        }
-                    }
-                    if (name!="" && desc!="")
-                    {
-                        var bot = new Ai()
-                        {
-                            Info = new AiInfoPair[2] 
-                        { 
-                            new AiInfoPair { Key = "shortName", Value = name } , //usually equivalent to AI folder name (aiName[i])
-                            new AiInfoPair { Key = "description", Value = desc } ,
-                        }
-                        };
-                        modAis.Add(bot);
-                    }
-                }
-                modInfo.ModAis = modAis.ToArray();
-            }
-        }
-    
-        /// <summary>
-        /// Read mod information from modInfo.lua
-        /// </summary>
-        public static void ParseModInfo(string filePath, ref Mod modInfo)
-        {
-            if (!File.Exists(filePath))
-            {
-                return;
-            }
-            
-            using (FileStream fileStream = File.OpenRead(filePath))
-            using (var stream = new StreamReader(fileStream))
-            {
-                var allText = stream.ReadToEnd();
-                int offset =0;
-                var table = ReadLUATable(0,allText,filePath,out offset);
-                
-                foreach (var kvp in table)
-                {
-                    var value = (kvp.Value as String);
-                    switch(kvp.Key)
-                    {
-                        case "name":
-                            modInfo.Name = value;
-                            break;
-                        case "description":
-                            modInfo.Description = value;
-                            break;
-                        case "shortname":
-                            modInfo.ShortName = value;
-                            break;
-                        case "version":
-                            modInfo.PrimaryModVersion = value;
-                            break;
-                        case "mutator":
-                            modInfo.Mutator = value;
-                            break;
-                        case "game":
-                            modInfo.Game = value;
-                            break;
-                        case "shortGame":
-                            modInfo.ShortGame = value;
-                            break;
-                        case "modtype":
-                            //TODO modtype??
-                            break;
-                        case "depend":
-                            var listDepend = new List<string>();
-                            foreach (var kvp2 in (kvp.Value as Dictionary<String,Object>))
-                            {
-                                var value2 = (kvp2.Value as String);
-                                listDepend.Add(value2);
-                            }
-                            
-                            modInfo.Dependencies = listDepend.ToArray();
-                            break;
-                    }
-                }
-            }
-        }
-        
-        /// <summary>
-        /// Read options from EngineOptions.lua or ModOptions.lua
-        /// </summary>
-        public static void ReadOptionsTable(String filePath, ref Mod modInfo)
-        {
-            if (!File.Exists(filePath)) 
-            {
-                return;
-            }
-            
-            var allOptions = new List<Option>();
-            using (FileStream fileStream = File.OpenRead(filePath))
-            using (var stream = new StreamReader(fileStream))
-            {
-                var allText = stream.ReadToEnd();
-                int offset =0;
-                var table = ReadLUATable(0,allText,filePath,out offset);
-                
-                foreach (var kvp in table)
-                {
-                    var anOption = new Option();
-                    bool isBoolOption = false;
-                    foreach(var kvp2 in (kvp.Value as Dictionary<String,Object>))
-                    {
-                        var value = (kvp2.Value as String);
-                        float numbers;
-                        //uncomment to take a peek on what it read!: 
-                        //System.Diagnostics.Trace.TraceWarning("key: " + kvp2.Key + " value:" + value);
-                        switch(kvp2.Key)
-                        {
-                            case "key":
-                                anOption.Key = value;
-                                break;
-                            case "name":
-                                anOption.Name = value;
-                                break;
-                            case "desc":
-                                anOption.Description = value;
-                                break;
-                            case "type":
-                                switch(value)
-                                {
-                                    case "bool":
-                                        anOption.Type = OptionType.Bool;
-                                        isBoolOption = true;
-                                        break;
-                                    case "list":
-                                        anOption.Type = OptionType.List;
-                                        break;
-                                    case "number":
-                                        anOption.Type = OptionType.Number;
-                                        break;
-                                    case "string":
-                                        anOption.Type = OptionType.String;
-                                        break;
-                                    case "section":
-                                        anOption.Type = OptionType.Section;
-                                        continue;
-                                    default:
-                                        anOption.Type = OptionType.Undefined;
-                                        break;
-                                }
-                                break;
-                            case "def":
-                                anOption.Default = value;
-                                if (isBoolOption)
-                                {
-                                    if (value=="false")
-                                        anOption.Default = "0";
-                                    else
-                                        anOption.Default = "1";
-                                }
-                                break;
-                            case "min":
-                                float.TryParse(value,NumberStyles.Float,CultureInfo.InvariantCulture,out numbers);
-                                anOption.Min = numbers;
-                                break;
-                            case "max":
-                                float.TryParse(value,NumberStyles.Float,CultureInfo.InvariantCulture,out numbers);
-                                anOption.Max = numbers;
-                                break;
-                            case "step":
-                                float.TryParse(value,NumberStyles.Float,CultureInfo.InvariantCulture,out numbers);
-                                anOption.Step = numbers;
-                                break;
-                            case "maxlen":
-                                float.TryParse(value,NumberStyles.Float,CultureInfo.InvariantCulture,out numbers);
-                                anOption.StrMaxLen = numbers;
-                                break;
-                            case "items":
-                                var listOptions = new List<ListOption>();
-                                foreach(var kvp3 in (kvp2.Value as Dictionary<String,Object>))
-                                {
-                                    var listOption = new ListOption();
-                                    foreach(var kvp4 in (kvp3.Value as Dictionary<String,Object>))
-                                    {
-                                        var value2 = (kvp4.Value as String);
-                                        switch(kvp4.Key)
-                                        {
-                                            case "key":
-                                                listOption.Key = value2;
-                                                break;
-                                            case "name":
-                                                listOption.Name = value2;
-                                                break;
-                                            case "desc":
-                                                listOption.Description = value2;
-                                                break;
-                                        }
-                                    }
-
-                                    if (listOption.Key!=null)
-                                        listOptions.Add(listOption);
-                                }
-                                anOption.ListOptions = listOptions;
-                                break;
-                            case "scope":
-                                anOption.Scope = value;
-                                break;
-                            case "section":
-                                anOption.Section = value;
-                                break;
-                        }     
-                    }
-
-                    if (anOption.Key!=null)
-                        allOptions.Add(anOption);   
-                }
-            }
-            if (modInfo.Options!=null)
-                modInfo.Options = modInfo.Options.ToList().Concat(allOptions).ToArray();
-            else 
-                modInfo.Options = allOptions.ToArray();
-        }
-        
-        /// <summary>
-        /// Search the first bracket pairs "{}" in text file starting from startIndex, and then 
-        /// parse the content as Dictionary, then output the index of closing bracket "}" as offset.
-        /// Any syntax outside these bracket except comment syntax is ignored, 
-        /// and any logic syntax outside or inside the bracket is ignored.
-        /// </summary>
-        private static Dictionary<String,Object> ReadLUATable(int startIndex, String file, String filePath, out int offset)
-        {
-            var contentList =new Dictionary<String,Object>();
-            const String prefix="id_";
-            
-            const String stringGlue = "...";
-            
-            int stringCharType = 0;
-            char[] stringChars = new char[2]{'\'','"'};
-            bool blockStringChar = false;
-            
-            int blockStringCount = 0;
-            const String blockStringOpen = "[[";
-            const String blockStringClose = "]]";
-            bool blockStringString = false;
-            
-            int blockCommentCount = 0;
-            const String blockCommentOpen = "--[[";
-            const String blockCommentClose = "--]]";
-            bool blockComment = false;
-            
-            int commentCharCount = 0;
-            const String commentString = "--";
-            bool lineComment = false;
-            
-            bool inTable = false;
-            const char tableOpen = '{';
-            const char tableClose = '}';
-            
-            const char contentSeparator = ',';
-            int contentIndex = 0;
-            
-            char[] newLineChar = {'\n','\r'};
-            const char whitespaceA = ' ';
-            const char whitespaceB = '\t';
-            
-            String capturedValue1 = "";
-            String capturedValue2 = "";
-            Object capturedObject1 = null;
-            const char escapeCharSign = '\\';
-            bool isEscapeCharNow = false;
-            bool detectedUnspacedChar = false;
-            
-            bool detectedEqualSign = false;
-            const char equalSign = '=';
-            
-            int i=startIndex;
-            while(i<file.Length)
-            {
-                //string block, [[ ]] " '
-                if (!lineComment && !blockComment)
-                {
-                    if (blockStringString || blockStringChar)
-                    {
-                        //escape char for displaying " and ' char in string area
-                        if(file[i]==escapeCharSign)
-                        {
-                            if (!isEscapeCharNow)
-                            {
-                                blockStringCount = 0;
-                                
-                                isEscapeCharNow=true;
-                                
-                                i++;
-                                continue;
-                            }
-                            isEscapeCharNow=false;
-                        }
-                    }
-                    
-                    if (!isEscapeCharNow && !blockStringChar)
-                    {
-                        if (blockStringString)
-                        {
-                            if (file[i]==blockStringClose[blockStringCount])
-                            {                                
-                                blockStringCount++;
-                                if (blockStringCount==blockStringClose.Length)
-                                {
-                                    blockStringString=false;
-                                    blockStringCount=0;
-                                    
-                                    UndoCaptureThisChar(blockStringClose[0],detectedEqualSign,ref capturedValue1,ref capturedValue2);
-
-                                    i++;
-                                    continue;
-                                }
-                            }else
-                                blockStringCount=0;
-                        }else
-                        {
-                            if (file[i]==blockStringOpen[blockStringCount])
-                            {    
-                                blockStringCount++;
-                                if (blockStringCount==blockStringOpen.Length)
-                                {
-                                    blockStringString=true;
-                                    blockStringCount=0;
-                                    
-                                    UndoCaptureThisChar(blockStringOpen[0],detectedEqualSign,ref capturedValue1,ref capturedValue2);
-
-                                    i++;
-                                    continue;
-                                }
-                            }else
-                                blockStringCount=0;
-                        }
-                    }
-                    
-                    if (!isEscapeCharNow && !blockStringString)
-                    {
-                        if(blockStringChar)
-                        {
-                            if (file[i]==stringChars[stringCharType])
-                            {
-                                blockStringChar=false;
-                                
-                                i++;
-                                continue;
-                            }
-                        }else
-                        {
-                            if (file[i]==stringChars[0])
-                            {
-                                blockStringChar=true;
-                                stringCharType = 0;
-                                
-                                i++;
-                                continue;
-                            }else if (file[i]==stringChars[1])
-                            {
-                                blockStringChar=true;
-                                stringCharType = 1;
-                                
-                                i++;
-                                continue;
-                            }
-                        }
-                    }
-                    
-                    if (blockStringString || blockStringChar)
-                    {
-                        char newChar = file[i];
-                        
-                        if (isEscapeCharNow && file[i]=='n') //newline
-                            newChar = '\n';
-                        isEscapeCharNow = false;
-                        
-                        CaptureChar(newChar,detectedEqualSign,ref capturedValue1,ref capturedValue2);
-                        
-                        i++;
-                        continue;
-                    }
-                }
-                
-                //connector between string value, "..."
-                if (!detectedUnspacedChar && file[i]==stringGlue[0])
-                {
-                    i++;
-                    continue;
-                }
-                
-                //Whitespace
-                if (file[i]==whitespaceA || file[i]==whitespaceB)
-                {
-                    detectedUnspacedChar = false;
-                    
-                    i++;
-                    continue;
-                }
-                
-                //Newline
-                if (file[i]==newLineChar[0] || file[i]==newLineChar[1])
-                {
-                    lineComment = false;
-                    
-                    i++;
-                    continue;
-                }
-                
-                //Block comment
-                if (!blockComment)
-                {    
-                    if (file[i]==blockCommentOpen[blockCommentCount])
-                    {
-                        blockCommentCount++;
-                        if (blockCommentCount==blockCommentOpen.Length)
-                        {
-                            blockComment=true;
-                            blockCommentCount=0;
-                            
-                            i++;
-                            continue;
-                        }
-                    }else
-                        blockCommentCount=0;
-                }else
-                {
-                    if (file[i]==blockCommentClose[blockCommentCount])
-                    {
-                        blockCommentCount++;
-                        if (blockCommentCount==blockCommentClose.Length)
-                        {
-                            blockComment=false;
-                            blockCommentCount=0;
-                            
-                            i++;
-                            continue;
-                        }
-                    }else
-                        blockCommentCount=0;
-                    
-                    i++;
-                    continue;
-                }
-                
-                //Line comment, --
-                if(!lineComment)
-                {
-                    if (file[i]==commentString[commentCharCount])
-                    {
-                        commentCharCount++;
-                        if (commentCharCount==commentString.Length)
-                        {
-                            lineComment=true;
-                            commentCharCount=0;
-                            
-                            UndoCaptureThisChar(commentString[0],detectedEqualSign,ref capturedValue1,ref capturedValue2);
-                            
-                            i++;
-                            continue;
-                        }
-                    }else
-                        commentCharCount=0;
-                }else
-                {
-                    i++;
-                    continue;
-                }
-                
-                //{ and }
-                if (!inTable && file[i]==tableOpen)
-                {
-                    inTable = true;
-                    
-                    i++;
-                    continue;
-                }
-                else if (file[i]==tableOpen)
-                {
-                    int offsetIn = 0;
-                    var list = ReadLUATable(i,file,filePath,out offsetIn);
-                    capturedObject1=list;
-                    
-                    i = i+offsetIn;
-                    continue;
-                }
-                else if (file[i]==tableClose)
-                {
-                    if (!detectedEqualSign)
-                    {
-                        capturedValue2 = capturedValue1;
-                        capturedValue1 = prefix + contentIndex;
-                    }
-                    
-                    SaveKeyValuePair(capturedValue1,capturedValue2,capturedObject1,filePath,ref contentList);
-                    
-                    inTable = false;
-                    offset = (i-startIndex)+1; //is out
-                    return contentList;
-                }
-                if (!inTable)
-                {
-                    i++;
-                    continue;
-                }
-                
-                //content separator, ","
-                if (file[i]==contentSeparator)
-                {
-                    if (!detectedEqualSign)
-                    {
-                        capturedValue2 = capturedValue1;
-                        capturedValue1 = prefix + contentIndex;
-                    }
-                    
-                    SaveKeyValuePair(capturedValue1,capturedValue2,capturedObject1,filePath,ref contentList);
-                    
-                    capturedValue1 = "";
-                    capturedValue2 = "";
-                    capturedObject1 = null;
-                    detectedEqualSign = false;
-                    
-                    contentIndex++;
-                    
-                    i++;
-                    continue;
-                }
-                
-                //key value separator, =
-                if (file[i]==equalSign)
-                {
-                    detectedEqualSign = true;
-                    
-                    i++;
-                    continue;
-                }
-                
-                detectedUnspacedChar = true;
-                
-                CaptureChar(file[i],detectedEqualSign,ref capturedValue1,ref capturedValue2);
-
-                i++;
-            }
-            offset = file.Length;
-            return contentList;
-        }
-        
-        private static void CaptureChar(char toCapture, bool detectedEqualSign,ref String capturedValue1,ref String capturedValue2)
-        {
-            if (detectedEqualSign)
-                capturedValue2 = capturedValue2 + toCapture;
-            else
-                capturedValue1 = capturedValue1 + toCapture;
-        }
-        
-        private static void UndoCaptureThisChar(char charToUndo,bool detectedEqualSign,ref String capturedValue1,ref String capturedValue2)
-        {
-            if (detectedEqualSign)
-                capturedValue2 = capturedValue2.TrimEnd(charToUndo);
-            else
-                capturedValue1 = capturedValue1.TrimEnd(charToUndo);
-        }
-
-        private static void SaveKeyValuePair(String capturedValue1, String capturedValue2, Object capturedObject1, String filePath, ref Dictionary<String,Object> contentList)
-        {
-            if (capturedValue2!="" || capturedObject1!=null)
-            {
-                capturedValue1 = capturedValue1.Trim(new char[2]{'[',']'});
-
-                bool duplicate = false;
-                if(contentList.ContainsKey(capturedValue1))
-                {
-                    duplicate = true;
-                    System.Diagnostics.Trace.TraceWarning("CrudeLUAReader: detected duplicate value in " + filePath + " : " + capturedValue1 + "="+ contentList[capturedValue1]);
-                }
-
-                if (capturedObject1==null)
-                {
-                    if(duplicate) 
-                        contentList[capturedValue1] = capturedValue2;
-                    else
-                        contentList.Add(capturedValue1,capturedValue2);
-                }
-                else
-                {
-                    if(duplicate)
-                        contentList[capturedValue1]=capturedObject1;
-                    else
-                        contentList.Add(capturedValue1,capturedObject1);
-                }
-            }
-        }
-    }
-}
+﻿using System;
+using System.Collections.Generic;
+using System.Linq;
+using System.Text;
+using ZkData.UnitSyncLib;
+using System.IO;
+using System.Globalization;
+
+namespace ZeroKLobby.MicroLobby.ExtrasTab
+{
+    static class SkirmishControlTool
+    {
+
+        /// <summary>
+        /// This function sort the content of a List<string>
+        /// using the first 2 character of every word 
+        /// and numbers as versions.
+        /// 
+        /// The words (and numbers) are assumed to be separated by
+        /// character such as ".", "-", "_", and " "
+        /// </summary>
+        public static List<string> SortListByVersionName(List<string> nameList)
+        {
+            List<object[]> objList = new List<object[]>();
+            for (int i = 0; i < nameList.Count; i++)
+                objList.Add(new object[1] { nameList[i] });
+
+            objList = SortListByVersionName(objList);
+
+            for (int i = 0; i < nameList.Count; i++)
+                nameList[i] = (string)objList[i][0];
+
+            return nameList;
+        }
+
+
+        /// <summary>
+        /// This function sort the content of a List<object[]> table
+        /// using the string on the first index of that object array
+        /// 
+        /// Content of the object array is not be altered but will 
+        /// be sorted together with the string on first index.
+        /// 
+        /// It sort based on the first 2 character of every word, and
+        /// numbers as version.
+        /// 
+        /// The words (and numbers) are assumed to be separated by
+        /// character such as ".", "-", "_", and " "
+        /// </summary>
+        public static List<object[]> SortListByVersionName(List<object[]> nameList)
+        {
+            char[] charIndex = new char[36]
+            {
+                '0','1','2','3','4',
+                '5','6','7','8','9',
+                'a','b','c','d','e',
+                'f','g','h','i','j',
+                'k','l','m','n','o',
+                'p','q','r','s','t',
+                'u','v','w',
+                'x','y','z',
+            };
+            //initialize score table
+            List<object[]> scoredItem = new List<object[]>();
+            for (int i = 0; i < nameList.Count; i++)
+            {
+                string[] textComponent = ((string)nameList[i][0]).ToLower().Split(new char[4] { ' ', '.', '-', '_' }, StringSplitOptions.RemoveEmptyEntries);
+                List<int> charScore = new List<int>();
+                for (int j = 0; j < textComponent.Length; j++)
+                {
+                    int charCount = textComponent[j].Length;
+                    int isInteger = -1;
+                    int.TryParse(textComponent[j], out isInteger);
+                    if (isInteger != 0 || charCount == 1)
+                    {
+                        charScore.Add(isInteger);
+                    }
+                    else //text, but probably versioning char (like 'v' or 'r')
+                    {
+                        int.TryParse(textComponent[j].Substring(1), out isInteger); //it return '0' when can't parse or when its really '0'
+                        if (isInteger != 0 || (textComponent[j][1] == '0' && charCount == 2))  //trailing integer is probably version number
+                        {
+                            charScore.Add(isInteger);
+                        }
+                        else
+                        {  // score for 1st,2nd char in a word
+                            int score = GetMatchingCharIndex(charIndex, textComponent[j][0]);
+                            charScore.Add(score);
+                            score = GetMatchingCharIndex(charIndex, textComponent[j][1]);
+                            charScore.Add(score);
+                        }
+                    }
+                }
+                scoredItem.Add(new object[2] { 
+                    charScore.ToArray(),
+                    nameList[i] });
+            }
+
+
+            scoredItem.Sort(delegate(object[] x, object[] y) //Reference: http://msdn.microsoft.com/en-us/library/b0zbh7b6(v=vs.110).aspx
+            {
+                int[] tableX = (int[])x[0];
+                int[] tableY = (int[])y[0];
+                int loopCount = Math.Max(tableX.Length, tableY.Length);
+                for (int i = 0; i < loopCount; i++)
+                {
+                    int scoreX = -2;
+                    int scoreY = -2;
+                    if (i < tableX.Length)
+                         scoreX = tableX[i];
+
+                    if (i < tableY.Length)
+                         scoreY = tableY[i];
+
+                    if (scoreX > scoreY || scoreY==-2) return 1; //is "1" when X is bigger than Y or when Y is empty
+                    if (scoreX == -2 || scoreX < scoreY) return -1; //is "-1" when X is smaller than Y or when X is empty
+                }
+                return 0; //same chars or numbers
+            });
+
+            for (int i = 0; i < nameList.Count; i++)
+                nameList[i] = (object[])scoredItem[i][1];
+
+            return nameList;
+        }
+
+        private static int GetMatchingCharIndex(char[] charIndex, char aChar)
+        {
+            for (int k = 0; k < charIndex.Length; k++)
+                if (charIndex[k] == aChar)
+                    return k;
+
+            return -1;
+        }
+
+        /// <summary>
+        /// Create a list of available Spring AIs by reading "AI" directory structure in DataDir & engine folder.
+        /// </summary>
+        public static List<Ai> GetSpringAIs(string engineFolder)
+        {
+            //GET AI list from 2 location
+            var customSpringAis = GetSpringAis_Internal(Program.SpringPaths.WritableDirectory); //for AI placed in Spring/AI/Skirmish
+            var springAis = GetSpringAis_Internal(engineFolder);
+
+            if (customSpringAis.Count == 0 && springAis.Count == 0) //empty (wrong directory)
+                return springAis;
+            
+            //JOIN list of AI from DataDir with the one from Engine folder
+            bool duplicate = false;
+            List<Ai> toJoinIn = new List<Ai>(springAis.Count);
+            for (int i = 0; i < springAis.Count; i++)
+            {
+                duplicate = false;
+                for (int j = 0; j < customSpringAis.Count; j++)
+                {
+                    if (springAis[i].ShortName == customSpringAis[j].ShortName && springAis[i].Version == customSpringAis[j].Version)
+                    {
+                        duplicate = true;
+                        break;
+                    }
+                }
+                if (!duplicate)
+                    toJoinIn.Add(springAis[i]);
+            }
+            customSpringAis.AddRange(toJoinIn);
+
+            //SORT joined list by name & version
+            List<object[]> objList = new List<object[]>();
+            for (int i = 0; i < customSpringAis.Count; i++)
+                objList.Add(new object[2] { string.Format("{0} {1}", customSpringAis[i].ShortName, customSpringAis[i].Version), customSpringAis[i] });
+
+            objList = SortListByVersionName(objList);
+
+            for (int i = 0; i < objList.Count; i++)
+                customSpringAis[i] = (Ai)objList[i][1];
+
+            return customSpringAis;
+        }
+
+        private static List<Ai> GetSpringAis_Internal(string engineFolder)
+        {
+            //Example Unitsync method: (not compatible with Linux environment & probably abit CPU expensive )
+            //var springAis = new List<Ai>();
+            //Program.SpringScanner.VerifyUnitSync();
+            //if (Program.SpringScanner.unitSync != null)
+            //{
+            //    foreach (var bot in Program.SpringScanner.unitSync.GetAis()) //IEnumberable can't be serialized, so convert to List. Ref: http://stackoverflow.com/questions/9102234/xmlserializer-in-c-sharp-wont-serialize-ienumerable 
+            //        springAis.Add(bot);
+            //    Program.SpringScanner.UnInitUnitsync();
+            //}
+
+            var springAis = new List<Ai>();
+            string aiSkirmishFolder = ZkData.Utils.MakePath(engineFolder, "AI", "Skirmish"); //eg: Spring/engine/98.0/AI/Skirmish
+
+            if (!Directory.Exists(aiSkirmishFolder))
+                return springAis;
+
+            var aiName = System.IO.Directory.EnumerateDirectories(aiSkirmishFolder, "*").ToList<string>();
+            string aiFolder;
+            string aiLibFolder;
+            string aiVerFolder;
+            List<string> aiVerFolderS;
+            string aiInfoFile;
+            for (int i = 0; i < aiName.Count; i++)
+            {
+                aiFolder = aiName[i]; //eg: Spring/engine/98.0/AI/Skirmish/AAI
+                aiVerFolderS = System.IO.Directory.EnumerateDirectories(aiFolder, "*").ToList<string>();
+                for (int j = 0; j < aiVerFolderS.Count; j++)
+                {
+                    aiVerFolder = GetFolderName(aiVerFolderS[j]);
+                    aiLibFolder = ZkData.Utils.MakePath(aiFolder, aiVerFolder); //eg: Spring/engine/98.0/AI/Skirmish/AAI/0.9
+                    aiInfoFile = ZkData.Utils.MakePath(aiLibFolder, "AIInfo.lua"); //eg: Spring/engine/98.0/AI/Skirmish/AAI/0.9/AIInfo.lua
+                    var bot = CrudeLUAReader.GetAIInfo(aiInfoFile);
+                    if (bot!=null)
+                        springAis.Add(bot);
+                }
+            }
+            return springAis;
+        }
+
+        /// <summary>
+        /// Convert "path/path/path/name" or "path\\path\\path\\name" into "name"
+        /// </summary>
+        public static string GetFolderName(string input)
+        {
+            if (Environment.OSVersion.Platform == PlatformID.Unix)
+                return input.Substring(input.LastIndexOf("/") + 1); //remove full path, leave only folder name
+            else
+                return input.Substring(input.LastIndexOf("\\") + 1); //remove full path, leave only folder name
+        }
+        
+        public static List<Mod> GetPartialSddMods()
+        {
+            var sddMods = new List<Mod>();
+            var modFolder = Utils.MakePath(Program.SpringPaths.DataDirectories.First(), "games");
+            var sddFolder = System.IO.Directory.EnumerateDirectories(modFolder, "*.sdd"); //.ToList<string>();
+            foreach (string path in sddFolder)
+            {
+                var modinfo = Utils.MakePath(path,"modinfo.lua");
+                if (File.Exists(modinfo))
+                {
+                    var mod = new Mod();
+                
+                    mod.ArchiveName = GetFolderName(path);
+                    mod.Checksum = 0;
+                    
+                    CrudeLUAReader.ParseModInfo(modinfo,ref mod);
+
+                    sddMods.Add(mod);
+                }
+            }
+            return sddMods;
+        }
+        
+        public static Mod GetOneSddMod(Mod mod)
+        {
+            if (mod.Options!=null || mod.ModAis!=null || mod.MissionScript!=null ||mod.Sides!=null)
+                return mod;
+
+            var modFolder = Utils.MakePath(Program.SpringPaths.DataDirectories.First(), "games");
+            var path = Utils.MakePath(modFolder, mod.ArchiveName );
+
+            String engineOptions = null;
+            String modOptions = null;
+            String luaAI = null;
+            String missionScriptPath = null;
+            String missionSlotPath = null;
+            
+            var rootFiles = Directory.EnumerateFiles(path);
+            foreach(var pathOfFile in rootFiles)
+            {
+                var fileName = GetFolderName(pathOfFile);
+                if(fileName.StartsWith("EngineOptions.lua",StringComparison.InvariantCultureIgnoreCase))
+                    engineOptions = pathOfFile;
+                else if(fileName.StartsWith("ModOptions.lua",StringComparison.InvariantCultureIgnoreCase))
+                    modOptions = pathOfFile;
+                else if(fileName.StartsWith("LuaAI.lua",StringComparison.InvariantCultureIgnoreCase))
+                    luaAI = pathOfFile;
+                else if(fileName.StartsWith("script.txt",StringComparison.InvariantCultureIgnoreCase))
+                    missionScriptPath = pathOfFile;
+                else if(fileName.StartsWith("slots.lua",StringComparison.InvariantCultureIgnoreCase))
+                    missionSlotPath = pathOfFile;
+            }
+            
+            if (modOptions!=null)
+                CrudeLUAReader.ReadOptionsTable(modOptions, ref mod);
+            if (engineOptions!=null)
+                CrudeLUAReader.ReadOptionsTable(engineOptions, ref mod);
+            if (luaAI!=null)
+                CrudeLUAReader.ReadLuaAI(luaAI,ref mod);
+            if (missionSlotPath!=null)
+                CrudeLUAReader.ReadMissionSlot(missionSlotPath,ref mod);
+
+            if (missionScriptPath!=null)
+            {
+                try{
+                using (FileStream fileStream = File.OpenRead(missionScriptPath))
+                using (var stream = new StreamReader(fileStream))
+                {
+                    mod.MissionScript = stream.ReadToEnd();
+
+                    var open = mod.MissionScript.IndexOf("mapname", 7, mod.MissionScript.Length - 8, StringComparison.InvariantCultureIgnoreCase) + 8;
+                    var close = mod.MissionScript.IndexOf(';', open);
+                    var mapname = mod.MissionScript.Substring(open, close - open);
+                    mod.MissionMap = mapname.Trim(new char[3]{' ','=','\t'});
+                }
+                }catch(Exception e)
+                {}
+            }
+
+            var sideData = Utils.MakePath(path,"gamedata","sidedata.lua");
+            var picPath = Utils.MakePath(path,"sidepics");
+            CrudeLUAReader.ReadSideInfo(sideData,picPath,ref mod);
+
+            return mod;
+        }
+    }
+    static class CrudeLUAReader
+    {
+        /// <summary>
+        /// Parse sides name from gamedata/sidedata.lua and side icon (.bmp format with same name as side name) from sidepics/
+        /// </summary>
+        public static void ReadSideInfo(string sidedataluaPath, string picPath, ref Mod modInfo)
+        {
+            if (!File.Exists(sidedataluaPath))
+            {
+                modInfo.Sides = new string[0];
+                //modInfo.SideIcons = (new List<Byte[]>()).ToArray();
+                //modInfo.StartUnits = new PlasmaShared.SerializableDictionary<string, string>(new Dictionary<string,string>());
+                return;
+            }
+            
+            using (FileStream fileStream = File.OpenRead(sidedataluaPath))
+            using (var stream = new StreamReader(fileStream))
+            {
+                var allText = stream.ReadToEnd();
+                int offset =0;
+                var table = ReadLUATable(0,allText,sidedataluaPath,out offset);
+                
+                List<String> sides = new List<String>();
+                List<byte[]> sideIcons = new List<byte[]>();
+                var startUnits = new Dictionary<string,string>(); //PlasmaShared.SerializableDictionary<string,string>();
+                
+                foreach (var kvp in table)
+                {
+                    String name = "";
+                    String startunit = "";
+                    foreach (var kvp2 in (kvp.Value as Dictionary<String,Object>))
+                    {
+                        var value = (kvp2.Value as String);
+                        
+                        switch(kvp2.Key)
+                        {
+                            case "name":
+                                name = value;
+                                break;
+                            case "startunit":
+                                startunit = value;
+                                break;
+                        }
+                    }
+                    if (name!="")
+                    {
+                        var picBytes = new Byte[0];
+                        try{
+                        var picList = Directory.EnumerateFiles(picPath);
+                        using(FileStream fileStream2 = File.OpenRead(picList.First(x => SkirmishControlTool.GetFolderName(x).StartsWith(name,StringComparison.InvariantCultureIgnoreCase))))
+                        {
+                            picBytes = new Byte[fileStream2.Length];
+                            fileStream2.Read(picBytes,0,picBytes.Length);
+                        }
+                        }catch(Exception e) {System.Diagnostics.Trace.TraceError(e.ToString());}
+                        sides.Add(name);
+                        sideIcons.Add(picBytes);
+                        startUnits.Add(name,startunit);
+                    }
+                }
+                modInfo.Sides = sides.ToArray();
+                modInfo.SideIcons = sideIcons.ToArray();
+                modInfo.StartUnits = new PlasmaShared.SerializableDictionary<string, string>(startUnits);
+            }
+        }
+        
+        /// <summary>
+        /// Read mission.lua file.
+        /// </summary>
+        public static void ReadMissionSlot(string filePath, ref Mod modInfo)
+        {
+            if (!File.Exists(filePath))
+            {
+                return;
+            }
+
+            using (FileStream fileStream = File.OpenRead(filePath))
+            using (var stream = new StreamReader(fileStream))
+            {
+                var allText = stream.ReadToEnd();
+                int offset =0;
+                var table = ReadLUATable(0,allText,filePath,out offset);
+                
+                var allSlots = new List<MissionSlot>();
+                
+                foreach (var kvp in table)
+                {
+                    var slot = new MissionSlot();
+                    int numbers = 0;
+                    foreach (var kvp2 in (kvp.Value as Dictionary<String,Object>))
+                    {
+                        var value = (kvp2.Value as String);
+                        switch(kvp2.Key)
+                        {
+                            case "AllyID":
+                                int.TryParse(value,NumberStyles.Integer,CultureInfo.InvariantCulture,out numbers);
+                                slot.AllyID = numbers;
+                                break;
+                            case "AllyName":
+                                slot.AllyName = value;
+                                break;
+                            case "IsHuman":
+                                slot.IsHuman = (value=="true");
+                                break;
+                            case "IsRequired":
+                                slot.IsRequired = (value =="true");
+                                break;
+                            case "TeamID":
+                                int.TryParse(value,NumberStyles.Integer,CultureInfo.InvariantCulture,out numbers);
+                                slot.TeamID = numbers;
+                                break;
+                            case "TeamName":
+                                slot.TeamName = value;
+                                break;
+                            case "Color":
+                                int.TryParse(value,NumberStyles.Integer,CultureInfo.InvariantCulture,out numbers);
+                                slot.Color = numbers;
+                                //var springColor = (MyCol)numbers;
+                                //slot.ColorR = springColor.R;
+                                //slot.ColorG = springColor.G;
+                                //slot.ColorB = springColor.B;
+                                break;
+                            //case "ColorR":
+                            //    break;
+                            //case "ColorG":
+                            //    break;
+                            //case "ColorB":
+                            //    break;
+                            case "AiShortName":
+                                slot.AiShortName = value;
+                                break;
+                            case "AiVersion":
+                                slot.AiVersion = value;
+                                break;
+                        }
+                    }
+                    if (slot.AiShortName!=null)
+                    {
+                        allSlots.Add(slot);
+                    }
+                }
+                modInfo.MissionSlots = allSlots;
+            }
+        }
+
+        /// <summary>
+        /// Get AI description from AIInfo.lua
+        /// </summary>
+        public static Ai GetAIInfo(string filePath)
+        {
+            if (!File.Exists(filePath)) 
+            {
+                return null;
+            }
+            
+            var aiInfoList = new List<AiInfoPair>();
+            
+            using (FileStream fileStream = File.OpenRead(filePath))
+            using (var stream = new StreamReader(fileStream))
+            {
+                var allText = stream.ReadToEnd();
+                int offset =0;
+                var table = ReadLUATable(0,allText,filePath,out offset);
+                
+                foreach (var kvp in table)
+                {
+                    String key="";
+                       String valueIn="";
+                       String desc="";
+                       var aiInfoOne =  new AiInfoPair();
+                    foreach (var kvp2 in (kvp.Value as Dictionary<String,Object>))
+                    {
+                        var value = (kvp2.Value as String);
+                        switch(kvp2.Key)
+                        {
+                            case "key":
+                                key = value;
+                                break;
+                            case "value":
+                                valueIn= value;
+                                break;
+                            case "desc":
+                                desc = value;
+                                break;
+                        }
+                    }
+                    if (key!="" && valueIn!="")
+                    {
+                        aiInfoOne.Key = key;
+                        aiInfoOne.Value = valueIn;
+                        aiInfoOne.Description = desc;
+                        aiInfoList.Add(aiInfoOne);
+                    }
+                }
+            }
+            return new Ai(){
+                Info= aiInfoList.ToArray()
+            };
+        }
+        
+        /// <summary>
+        /// Read mod luaAI from LuaAI.lua
+        /// </summary>
+        public static void ReadLuaAI(string filePath, ref Mod modInfo)
+        {
+            if (!File.Exists(filePath)) 
+            {
+                return;
+            }
+               
+            using (FileStream fileStream = File.OpenRead(filePath))
+            using (var stream = new StreamReader(fileStream))
+            {
+                var allText = stream.ReadToEnd();
+                int offset =0;
+                var table = ReadLUATable(0,allText,filePath,out offset);
+                
+                List<Ai> modAis = new List<Ai>();
+                
+                foreach (var kvp in table)
+                {
+                    String name = "";
+                    String desc = "";
+                    foreach (var kvp2 in (kvp.Value as Dictionary<String,Object>))
+                    {
+                        var value = (kvp2.Value as String);
+                        
+                        switch(kvp2.Key)
+                        {
+                            case "name":
+                                name = value;
+                                break;
+                            case "desc":
+                                desc = value;
+                                break;
+                        }
+                    }
+                    if (name!="" && desc!="")
+                    {
+                        var bot = new Ai()
+                        {
+                            Info = new AiInfoPair[2] 
+                        { 
+                            new AiInfoPair { Key = "shortName", Value = name } , //usually equivalent to AI folder name (aiName[i])
+                            new AiInfoPair { Key = "description", Value = desc } ,
+                        }
+                        };
+                        modAis.Add(bot);
+                    }
+                }
+                modInfo.ModAis = modAis.ToArray();
+            }
+        }
+    
+        /// <summary>
+        /// Read mod information from modInfo.lua
+        /// </summary>
+        public static void ParseModInfo(string filePath, ref Mod modInfo)
+        {
+            if (!File.Exists(filePath))
+            {
+                return;
+            }
+            
+            using (FileStream fileStream = File.OpenRead(filePath))
+            using (var stream = new StreamReader(fileStream))
+            {
+                var allText = stream.ReadToEnd();
+                int offset =0;
+                var table = ReadLUATable(0,allText,filePath,out offset);
+                
+                foreach (var kvp in table)
+                {
+                    var value = (kvp.Value as String);
+                    switch(kvp.Key)
+                    {
+                        case "name":
+                            modInfo.Name = value;
+                            break;
+                        case "description":
+                            modInfo.Description = value;
+                            break;
+                        case "shortname":
+                            modInfo.ShortName = value;
+                            break;
+                        case "version":
+                            modInfo.PrimaryModVersion = value;
+                            break;
+                        case "mutator":
+                            modInfo.Mutator = value;
+                            break;
+                        case "game":
+                            modInfo.Game = value;
+                            break;
+                        case "shortGame":
+                            modInfo.ShortGame = value;
+                            break;
+                        case "modtype":
+                            //TODO modtype??
+                            break;
+                        case "depend":
+                            var listDepend = new List<string>();
+                            foreach (var kvp2 in (kvp.Value as Dictionary<String,Object>))
+                            {
+                                var value2 = (kvp2.Value as String);
+                                listDepend.Add(value2);
+                            }
+                            
+                            modInfo.Dependencies = listDepend.ToArray();
+                            break;
+                    }
+                }
+            }
+        }
+        
+        /// <summary>
+        /// Read options from EngineOptions.lua or ModOptions.lua
+        /// </summary>
+        public static void ReadOptionsTable(String filePath, ref Mod modInfo)
+        {
+            if (!File.Exists(filePath)) 
+            {
+                return;
+            }
+            
+            var allOptions = new List<Option>();
+            using (FileStream fileStream = File.OpenRead(filePath))
+            using (var stream = new StreamReader(fileStream))
+            {
+                var allText = stream.ReadToEnd();
+                int offset =0;
+                var table = ReadLUATable(0,allText,filePath,out offset);
+                
+                foreach (var kvp in table)
+                {
+                    var anOption = new Option();
+                    bool isBoolOption = false;
+                    foreach(var kvp2 in (kvp.Value as Dictionary<String,Object>))
+                    {
+                        var value = (kvp2.Value as String);
+                        float numbers;
+                        //uncomment to take a peek on what it read!: 
+                        //System.Diagnostics.Trace.TraceWarning("key: " + kvp2.Key + " value:" + value);
+                        switch(kvp2.Key)
+                        {
+                            case "key":
+                                anOption.Key = value;
+                                break;
+                            case "name":
+                                anOption.Name = value;
+                                break;
+                            case "desc":
+                                anOption.Description = value;
+                                break;
+                            case "type":
+                                switch(value)
+                                {
+                                    case "bool":
+                                        anOption.Type = OptionType.Bool;
+                                        isBoolOption = true;
+                                        break;
+                                    case "list":
+                                        anOption.Type = OptionType.List;
+                                        break;
+                                    case "number":
+                                        anOption.Type = OptionType.Number;
+                                        break;
+                                    case "string":
+                                        anOption.Type = OptionType.String;
+                                        break;
+                                    case "section":
+                                        anOption.Type = OptionType.Section;
+                                        continue;
+                                    default:
+                                        anOption.Type = OptionType.Undefined;
+                                        break;
+                                }
+                                break;
+                            case "def":
+                                anOption.Default = value;
+                                if (isBoolOption)
+                                {
+                                    if (value=="false")
+                                        anOption.Default = "0";
+                                    else
+                                        anOption.Default = "1";
+                                }
+                                break;
+                            case "min":
+                                float.TryParse(value,NumberStyles.Float,CultureInfo.InvariantCulture,out numbers);
+                                anOption.Min = numbers;
+                                break;
+                            case "max":
+                                float.TryParse(value,NumberStyles.Float,CultureInfo.InvariantCulture,out numbers);
+                                anOption.Max = numbers;
+                                break;
+                            case "step":
+                                float.TryParse(value,NumberStyles.Float,CultureInfo.InvariantCulture,out numbers);
+                                anOption.Step = numbers;
+                                break;
+                            case "maxlen":
+                                float.TryParse(value,NumberStyles.Float,CultureInfo.InvariantCulture,out numbers);
+                                anOption.StrMaxLen = numbers;
+                                break;
+                            case "items":
+                                var listOptions = new List<ListOption>();
+                                foreach(var kvp3 in (kvp2.Value as Dictionary<String,Object>))
+                                {
+                                    var listOption = new ListOption();
+                                    foreach(var kvp4 in (kvp3.Value as Dictionary<String,Object>))
+                                    {
+                                        var value2 = (kvp4.Value as String);
+                                        switch(kvp4.Key)
+                                        {
+                                            case "key":
+                                                listOption.Key = value2;
+                                                break;
+                                            case "name":
+                                                listOption.Name = value2;
+                                                break;
+                                            case "desc":
+                                                listOption.Description = value2;
+                                                break;
+                                        }
+                                    }
+
+                                    if (listOption.Key!=null)
+                                        listOptions.Add(listOption);
+                                }
+                                anOption.ListOptions = listOptions;
+                                break;
+                            case "scope":
+                                anOption.Scope = value;
+                                break;
+                            case "section":
+                                anOption.Section = value;
+                                break;
+                        }     
+                    }
+
+                    if (anOption.Key!=null)
+                        allOptions.Add(anOption);   
+                }
+            }
+            if (modInfo.Options!=null)
+                modInfo.Options = modInfo.Options.ToList().Concat(allOptions).ToArray();
+            else 
+                modInfo.Options = allOptions.ToArray();
+        }
+        
+        /// <summary>
+        /// Search the first bracket pairs "{}" in text file starting from startIndex, and then 
+        /// parse the content as Dictionary, then output the index of closing bracket "}" as offset.
+        /// Any syntax outside these bracket except comment syntax is ignored, 
+        /// and any logic syntax outside or inside the bracket is ignored.
+        /// </summary>
+        private static Dictionary<String,Object> ReadLUATable(int startIndex, String file, String filePath, out int offset)
+        {
+            var contentList =new Dictionary<String,Object>();
+            const String prefix="id_";
+            
+            const String stringGlue = "...";
+            
+            int stringCharType = 0;
+            char[] stringChars = new char[2]{'\'','"'};
+            bool blockStringChar = false;
+            
+            int blockStringCount = 0;
+            const String blockStringOpen = "[[";
+            const String blockStringClose = "]]";
+            bool blockStringString = false;
+            
+            int blockCommentCount = 0;
+            const String blockCommentOpen = "--[[";
+            const String blockCommentClose = "--]]";
+            bool blockComment = false;
+            
+            int commentCharCount = 0;
+            const String commentString = "--";
+            bool lineComment = false;
+            
+            bool inTable = false;
+            const char tableOpen = '{';
+            const char tableClose = '}';
+            
+            const char contentSeparator = ',';
+            int contentIndex = 0;
+            
+            char[] newLineChar = {'\n','\r'};
+            const char whitespaceA = ' ';
+            const char whitespaceB = '\t';
+            
+            String capturedValue1 = "";
+            String capturedValue2 = "";
+            Object capturedObject1 = null;
+            const char escapeCharSign = '\\';
+            bool isEscapeCharNow = false;
+            bool detectedUnspacedChar = false;
+            
+            bool detectedEqualSign = false;
+            const char equalSign = '=';
+            
+            int i=startIndex;
+            while(i<file.Length)
+            {
+                //string block, [[ ]] " '
+                if (!lineComment && !blockComment)
+                {
+                    if (blockStringString || blockStringChar)
+                    {
+                        //escape char for displaying " and ' char in string area
+                        if(file[i]==escapeCharSign)
+                        {
+                            if (!isEscapeCharNow)
+                            {
+                                blockStringCount = 0;
+                                
+                                isEscapeCharNow=true;
+                                
+                                i++;
+                                continue;
+                            }
+                            isEscapeCharNow=false;
+                        }
+                    }
+                    
+                    if (!isEscapeCharNow && !blockStringChar)
+                    {
+                        if (blockStringString)
+                        {
+                            if (file[i]==blockStringClose[blockStringCount])
+                            {                                
+                                blockStringCount++;
+                                if (blockStringCount==blockStringClose.Length)
+                                {
+                                    blockStringString=false;
+                                    blockStringCount=0;
+                                    
+                                    UndoCaptureThisChar(blockStringClose[0],detectedEqualSign,ref capturedValue1,ref capturedValue2);
+
+                                    i++;
+                                    continue;
+                                }
+                            }else
+                                blockStringCount=0;
+                        }else
+                        {
+                            if (file[i]==blockStringOpen[blockStringCount])
+                            {    
+                                blockStringCount++;
+                                if (blockStringCount==blockStringOpen.Length)
+                                {
+                                    blockStringString=true;
+                                    blockStringCount=0;
+                                    
+                                    UndoCaptureThisChar(blockStringOpen[0],detectedEqualSign,ref capturedValue1,ref capturedValue2);
+
+                                    i++;
+                                    continue;
+                                }
+                            }else
+                                blockStringCount=0;
+                        }
+                    }
+                    
+                    if (!isEscapeCharNow && !blockStringString)
+                    {
+                        if(blockStringChar)
+                        {
+                            if (file[i]==stringChars[stringCharType])
+                            {
+                                blockStringChar=false;
+                                
+                                i++;
+                                continue;
+                            }
+                        }else
+                        {
+                            if (file[i]==stringChars[0])
+                            {
+                                blockStringChar=true;
+                                stringCharType = 0;
+                                
+                                i++;
+                                continue;
+                            }else if (file[i]==stringChars[1])
+                            {
+                                blockStringChar=true;
+                                stringCharType = 1;
+                                
+                                i++;
+                                continue;
+                            }
+                        }
+                    }
+                    
+                    if (blockStringString || blockStringChar)
+                    {
+                        char newChar = file[i];
+                        
+                        if (isEscapeCharNow && file[i]=='n') //newline
+                            newChar = '\n';
+                        isEscapeCharNow = false;
+                        
+                        CaptureChar(newChar,detectedEqualSign,ref capturedValue1,ref capturedValue2);
+                        
+                        i++;
+                        continue;
+                    }
+                }
+                
+                //connector between string value, "..."
+                if (!detectedUnspacedChar && file[i]==stringGlue[0])
+                {
+                    i++;
+                    continue;
+                }
+                
+                //Whitespace
+                if (file[i]==whitespaceA || file[i]==whitespaceB)
+                {
+                    detectedUnspacedChar = false;
+                    
+                    i++;
+                    continue;
+                }
+                
+                //Newline
+                if (file[i]==newLineChar[0] || file[i]==newLineChar[1])
+                {
+                    lineComment = false;
+                    
+                    i++;
+                    continue;
+                }
+                
+                //Block comment
+                if (!blockComment)
+                {    
+                    if (file[i]==blockCommentOpen[blockCommentCount])
+                    {
+                        blockCommentCount++;
+                        if (blockCommentCount==blockCommentOpen.Length)
+                        {
+                            blockComment=true;
+                            blockCommentCount=0;
+                            
+                            i++;
+                            continue;
+                        }
+                    }else
+                        blockCommentCount=0;
+                }else
+                {
+                    if (file[i]==blockCommentClose[blockCommentCount])
+                    {
+                        blockCommentCount++;
+                        if (blockCommentCount==blockCommentClose.Length)
+                        {
+                            blockComment=false;
+                            blockCommentCount=0;
+                            
+                            i++;
+                            continue;
+                        }
+                    }else
+                        blockCommentCount=0;
+                    
+                    i++;
+                    continue;
+                }
+                
+                //Line comment, --
+                if(!lineComment)
+                {
+                    if (file[i]==commentString[commentCharCount])
+                    {
+                        commentCharCount++;
+                        if (commentCharCount==commentString.Length)
+                        {
+                            lineComment=true;
+                            commentCharCount=0;
+                            
+                            UndoCaptureThisChar(commentString[0],detectedEqualSign,ref capturedValue1,ref capturedValue2);
+                            
+                            i++;
+                            continue;
+                        }
+                    }else
+                        commentCharCount=0;
+                }else
+                {
+                    i++;
+                    continue;
+                }
+                
+                //{ and }
+                if (!inTable && file[i]==tableOpen)
+                {
+                    inTable = true;
+                    
+                    i++;
+                    continue;
+                }
+                else if (file[i]==tableOpen)
+                {
+                    int offsetIn = 0;
+                    var list = ReadLUATable(i,file,filePath,out offsetIn);
+                    capturedObject1=list;
+                    
+                    i = i+offsetIn;
+                    continue;
+                }
+                else if (file[i]==tableClose)
+                {
+                    if (!detectedEqualSign)
+                    {
+                        capturedValue2 = capturedValue1;
+                        capturedValue1 = prefix + contentIndex;
+                    }
+                    
+                    SaveKeyValuePair(capturedValue1,capturedValue2,capturedObject1,filePath,ref contentList);
+                    
+                    inTable = false;
+                    offset = (i-startIndex)+1; //is out
+                    return contentList;
+                }
+                if (!inTable)
+                {
+                    i++;
+                    continue;
+                }
+                
+                //content separator, ","
+                if (file[i]==contentSeparator)
+                {
+                    if (!detectedEqualSign)
+                    {
+                        capturedValue2 = capturedValue1;
+                        capturedValue1 = prefix + contentIndex;
+                    }
+                    
+                    SaveKeyValuePair(capturedValue1,capturedValue2,capturedObject1,filePath,ref contentList);
+                    
+                    capturedValue1 = "";
+                    capturedValue2 = "";
+                    capturedObject1 = null;
+                    detectedEqualSign = false;
+                    
+                    contentIndex++;
+                    
+                    i++;
+                    continue;
+                }
+                
+                //key value separator, =
+                if (file[i]==equalSign)
+                {
+                    detectedEqualSign = true;
+                    
+                    i++;
+                    continue;
+                }
+                
+                detectedUnspacedChar = true;
+                
+                CaptureChar(file[i],detectedEqualSign,ref capturedValue1,ref capturedValue2);
+
+                i++;
+            }
+            offset = file.Length;
+            return contentList;
+        }
+        
+        private static void CaptureChar(char toCapture, bool detectedEqualSign,ref String capturedValue1,ref String capturedValue2)
+        {
+            if (detectedEqualSign)
+                capturedValue2 = capturedValue2 + toCapture;
+            else
+                capturedValue1 = capturedValue1 + toCapture;
+        }
+        
+        private static void UndoCaptureThisChar(char charToUndo,bool detectedEqualSign,ref String capturedValue1,ref String capturedValue2)
+        {
+            if (detectedEqualSign)
+                capturedValue2 = capturedValue2.TrimEnd(charToUndo);
+            else
+                capturedValue1 = capturedValue1.TrimEnd(charToUndo);
+        }
+
+        private static void SaveKeyValuePair(String capturedValue1, String capturedValue2, Object capturedObject1, String filePath, ref Dictionary<String,Object> contentList)
+        {
+            if (capturedValue2!="" || capturedObject1!=null)
+            {
+                capturedValue1 = capturedValue1.Trim(new char[2]{'[',']'});
+
+                bool duplicate = false;
+                if(contentList.ContainsKey(capturedValue1))
+                {
+                    duplicate = true;
+                    System.Diagnostics.Trace.TraceWarning("CrudeLUAReader: detected duplicate value in " + filePath + " : " + capturedValue1 + "="+ contentList[capturedValue1]);
+                }
+
+                if (capturedObject1==null)
+                {
+                    if(duplicate) 
+                        contentList[capturedValue1] = capturedValue2;
+                    else
+                        contentList.Add(capturedValue1,capturedValue2);
+                }
+                else
+                {
+                    if(duplicate)
+                        contentList[capturedValue1]=capturedObject1;
+                    else
+                        contentList.Add(capturedValue1,capturedObject1);
+                }
+            }
+        }
+    }
+}