--- conflicted
+++ resolved
@@ -1,1763 +1,1760 @@
-﻿<?xml version="1.0" encoding="utf-8"?>
-<Project DefaultTargets="Build" xmlns="http://schemas.microsoft.com/developer/msbuild/2003" ToolsVersion="4.0">
-  <PropertyGroup>
-    <Configuration Condition=" '$(Configuration)' == '' ">Debug</Configuration>
-    <Platform Condition=" '$(Platform)' == '' ">x86</Platform>
-    <ProjectGuid>{AA5F8640-FBBC-4007-9589-6C7CD26D4867}</ProjectGuid>
-    <OutputType>WinExe</OutputType>
-    <AppDesignerFolder>Properties</AppDesignerFolder>
-    <RootNamespace>ZeroKLobby</RootNamespace>
-    <AssemblyName>Zero-K</AssemblyName>
-    <ApplicationIcon>SpringDownloader.ico</ApplicationIcon>
-    <ManifestCertificateThumbprint>FC2212B55F1B9944395B70DF91CE4D38FC17189D</ManifestCertificateThumbprint>
-    <ManifestKeyFile>SpringDownloader_TemporaryKey.pfx</ManifestKeyFile>
-    <GenerateManifests>true</GenerateManifests>
-    <SignManifests>false</SignManifests>
-    <IsWebBootstrapper>true</IsWebBootstrapper>
-    <FileUpgradeFlags>
-    </FileUpgradeFlags>
-    <UpgradeBackupLocation>
-    </UpgradeBackupLocation>
-    <OldToolsVersion>3.5</OldToolsVersion>
-    <RunPostBuildEvent>OnBuildSuccess</RunPostBuildEvent>
-    <TargetZone>Custom</TargetZone>
-    <SignAssembly>false</SignAssembly>
-    <TargetFrameworkVersion>v4.5.1</TargetFrameworkVersion>
-    <StartupObject>ZeroKLobby.Program</StartupObject>
-    <TargetFrameworkProfile>
-    </TargetFrameworkProfile>
-    <SolutionDir Condition="$(SolutionDir) == '' Or $(SolutionDir) == '*Undefined*'">..\</SolutionDir>
-    <RestorePackages>true</RestorePackages>
-    <PublishUrl>ftp://zero-k.info/zero-k.info/www/lobby/</PublishUrl>
-    <Install>true</Install>
-    <InstallFrom>Web</InstallFrom>
-    <UpdateEnabled>true</UpdateEnabled>
-    <UpdateMode>Background</UpdateMode>
-    <UpdateInterval>1</UpdateInterval>
-    <UpdateIntervalUnits>Hours</UpdateIntervalUnits>
-    <UpdatePeriodically>false</UpdatePeriodically>
-    <UpdateRequired>true</UpdateRequired>
-    <MapFileExtensions>true</MapFileExtensions>
-    <InstallUrl>http://zero-k.info/lobby/</InstallUrl>
-    <SupportUrl>http://zero-k.info/</SupportUrl>
-    <ErrorReportUrl>http://code.google.com/p/zero-k/issues/entry</ErrorReportUrl>
-    <ProductName>Zero-K</ProductName>
-    <PublisherName>Zero-K</PublisherName>
-    <MinimumRequiredVersion>3.0.0.0</MinimumRequiredVersion>
-    <CreateWebPageOnPublish>true</CreateWebPageOnPublish>
-    <WebPage>publish.htm</WebPage>
-    <OpenBrowserOnPublish>false</OpenBrowserOnPublish>
-    <TrustUrlParameters>true</TrustUrlParameters>
-    <ApplicationRevision>4</ApplicationRevision>
-    <ApplicationVersion>3.0.0.%2a</ApplicationVersion>
-    <UseApplicationTrust>false</UseApplicationTrust>
-    <PublishWizardCompleted>true</PublishWizardCompleted>
-    <BootstrapperEnabled>true</BootstrapperEnabled>
-  </PropertyGroup>
-  <PropertyGroup />
-  <PropertyGroup>
-    <ApplicationManifest>Properties\app.manifest</ApplicationManifest>
-  </PropertyGroup>
-  <PropertyGroup Condition="'$(Configuration)|$(Platform)' == 'Debug|x86'">
-    <DebugSymbols>true</DebugSymbols>
-    <OutputPath>bin\Debug\</OutputPath>
-    <DefineConstants>TRACE;DEBUG</DefineConstants>
-    <DebugType>full</DebugType>
-    <PlatformTarget>x86</PlatformTarget>
-    <UseVSHostingProcess>false</UseVSHostingProcess>
-    <GenerateSerializationAssemblies>Off</GenerateSerializationAssemblies>
-    <ErrorReport>prompt</ErrorReport>
-    <CodeAnalysisRuleSet>..\rules.ruleset</CodeAnalysisRuleSet>
-    <Prefer32Bit>false</Prefer32Bit>
-    <WarningLevel>4</WarningLevel>
-    <Optimize>false</Optimize>
-  </PropertyGroup>
-  <PropertyGroup Condition="'$(Configuration)|$(Platform)' == 'Release|x86'">
-    <OutputPath>bin\Release\</OutputPath>
-    <DefineConstants>TRACE</DefineConstants>
-    <DebugType>pdbonly</DebugType>
-    <PlatformTarget>x86</PlatformTarget>
-    <GenerateSerializationAssemblies>Off</GenerateSerializationAssemblies>
-    <ErrorReport>prompt</ErrorReport>
-    <CodeAnalysisRuleSet>AllRules.ruleset</CodeAnalysisRuleSet>
-    <Prefer32Bit>false</Prefer32Bit>
-    <WarningLevel>4</WarningLevel>
-    <Optimize>false</Optimize>
-  </PropertyGroup>
-  <ItemGroup>
-    <Reference Include="Microsoft.mshtml, Version=7.0.3300.0, Culture=neutral, PublicKeyToken=b03f5f7f11d50a3a">
-      <EmbedInteropTypes>True</EmbedInteropTypes>
-    </Reference>
-    <Reference Include="Newtonsoft.Json, Version=8.0.0.0, Culture=neutral, PublicKeyToken=30ad4fe6b2a6aeed, processorArchitecture=MSIL">
-      <HintPath>..\packages\Newtonsoft.Json.8.0.2\lib\net45\Newtonsoft.Json.dll</HintPath>
-      <Private>True</Private>
-    </Reference>
-    <Reference Include="System" />
-    <Reference Include="System.Design" />
-    <Reference Include="System.Drawing" />
-    <Reference Include="System.ServiceModel" />
-    <Reference Include="System.Speech" />
-    <Reference Include="System.Web.Services" />
-    <Reference Include="System.Windows.Forms" />
-    <Reference Include="System.Xml" />
-    <Reference Include="NAudio">
-      <HintPath>..\packages\NAudio.1.7.2\lib\net35\NAudio.dll</HintPath>
-    </Reference>
-    <Reference Include="Steamworks.NET">
-      <HintPath>..\Libs\Steamworks.NET.dll</HintPath>
-    </Reference>
-  </ItemGroup>
-  <ItemGroup>
-    <Compile Include="ActionHandler.cs" />
-    <Compile Include="BrowserInterop.cs" />
-    <Compile Include="ButtonInfo.cs" />
-    <Compile Include="Buttons.Designer.cs">
-      <AutoGen>True</AutoGen>
-      <DesignTime>True</DesignTime>
-      <DependentUpon>Buttons.resx</DependentUpon>
-    </Compile>
-<<<<<<< HEAD
-    <Compile Include="CefWrapper.cs" />
-=======
-    <Compile Include="CachedResourceManager.cs" />
->>>>>>> ee1a3174
-    <Compile Include="ChatToSpeech.cs" />
-    <Compile Include="ControlExtensions.cs" />
-    <Compile Include="Controls\CustomScrollbar.cs">
-      <SubType>UserControl</SubType>
-    </Compile>
-    <Compile Include="Controls\FrameBorderRenderer.cs" />
-    <Compile Include="Controls\MatchQueueControl.cs">
-      <SubType>UserControl</SubType>
-    </Compile>
-    <Compile Include="Controls\MatchQueueControl.designer.cs">
-      <DependentUpon>MatchQueueControl.cs</DependentUpon>
-    </Compile>
-    <Compile Include="Controls\MinimapFuncBox.cs">
-      <SubType>UserControl</SubType>
-    </Compile>
-    <Compile Include="Controls\MinimapFuncBox.Designer.cs">
-      <DependentUpon>MinimapFuncBox.cs</DependentUpon>
-    </Compile>
-    <Compile Include="Controls\PlayerListControl.cs">
-      <SubType>Component</SubType>
-    </Compile>
-    <Compile Include="Controls\PlayerListControl.designer.cs">
-      <DependentUpon>PlayerListControl.cs</DependentUpon>
-    </Compile>
-    <Compile Include="Controls\RightPanel.cs">
-      <SubType>Component</SubType>
-    </Compile>
-    <Compile Include="Controls\ScrollbarSkin.Designer.cs" />
-    <Compile Include="Controls\SoundPalette.cs" />
-    <Compile Include="Controls\SwitchPanel.cs">
-      <SubType>Component</SubType>
-    </Compile>
-    <Compile Include="Controls\TransparentTabPage.cs">
-      <SubType>Component</SubType>
-    </Compile>
-    <Compile Include="DarkHive.Designer.cs" />
-    <Compile Include="DarkHiveGlow.Designer.cs" />
-    <Compile Include="DarkHiveHover.Designer.cs" />
-    <Compile Include="ExtendedWebBrowser.cs" />
-    <Compile Include="Controls\ZkSplitContainer.cs">
-      <SubType>Component</SubType>
-    </Compile>
-    <Compile Include="GlobalHook.cs" />
-    <Compile Include="License.Designer.cs">
-      <AutoGen>True</AutoGen>
-      <DesignTime>True</DesignTime>
-      <DependentUpon>License.resx</DependentUpon>
-    </Compile>
-    <Compile Include="MicroForms\PromptForm.cs">
-      <SubType>Form</SubType>
-    </Compile>
-    <Compile Include="MicroForms\PromptForm.Designer.cs">
-      <DependentUpon>PromptForm.cs</DependentUpon>
-    </Compile>
-    <Compile Include="MicroForms\UnitSyncRetryPrompt.cs" />
-    <Compile Include="MicroLobby\ExtrasTab\LocalReplay.cs">
-      <SubType>UserControl</SubType>
-    </Compile>
-    <Compile Include="MicroLobby\ExtrasTab\LocalReplay.Designer.cs">
-      <DependentUpon>LocalReplay.cs</DependentUpon>
-    </Compile>
-    <Compile Include="MicroLobby\ExtrasTab\ReplayListItem.cs" />
-    <Compile Include="MicroLobby\ExtrasTab\TableReader.cs" />
-    <Compile Include="MicroLobby\ExtrasTab\SkirmishControlTool.cs" />
-    <Compile Include="MicroForms\UnitSyncUploadPrompt.cs" />
-    <Compile Include="MicroLobby\HexToUnicodeConverter.cs">
-      <SubType>Form</SubType>
-    </Compile>
-    <Compile Include="MicroLobby\HexToUnicodeConverter.Designer.cs">
-      <DependentUpon>HexToUnicodeConverter.cs</DependentUpon>
-    </Compile>
-    <Compile Include="MicroLobby\ExtrasTab\ExtrasToolTabs.cs">
-      <SubType>UserControl</SubType>
-    </Compile>
-    <Compile Include="MicroLobby\ExtrasTab\SkirmishControl.cs">
-      <SubType>UserControl</SubType>
-    </Compile>
-    <Compile Include="MicroLobby\ExtrasTab\SkirmishControl.Designer.cs">
-      <DependentUpon>SkirmishControl.cs</DependentUpon>
-    </Compile>
-    <Compile Include="MicroLobby\TextColoringPanel.cs">
-      <SubType>Form</SubType>
-    </Compile>
-    <Compile Include="MicroLobby\TextColoringPanel.Designer.cs">
-      <DependentUpon>TextColoringPanel.cs</DependentUpon>
-    </Compile>
-    <Compile Include="MicroLobby\ExtrasTab\ExtrasTab.cs">
-      <SubType>UserControl</SubType>
-    </Compile>
-    <Compile Include="Notifications\PwBar.cs">
-      <SubType>UserControl</SubType>
-    </Compile>
-    <Compile Include="Notifications\PwBar.Designer.cs">
-      <DependentUpon>PwBar.cs</DependentUpon>
-    </Compile>
-    <Compile Include="SelectWritableFolder.cs">
-      <SubType>Form</SubType>
-    </Compile>
-    <Compile Include="SelectWritableFolder.Designer.cs">
-      <DependentUpon>SelectWritableFolder.cs</DependentUpon>
-    </Compile>
-    <Compile Include="Shraka.Designer.cs" />
-    <Compile Include="Sounds.Designer.cs" />
-    <Compile Include="Steam\SteamClientHelper.cs" />
-    <Compile Include="Steam\SteamVoiceSystem.cs" />
-    <Compile Include="Configs.Designer.cs">
-      <AutoGen>True</AutoGen>
-      <DesignTime>True</DesignTime>
-      <DependentUpon>Configs.resx</DependentUpon>
-    </Compile>
-    <Compile Include="Controls\BitmapButton.cs">
-      <SubType>Component</SubType>
-    </Compile>
-    <Compile Include="Controls\HeadlessTabControl.cs">
-      <SubType>Component</SubType>
-    </Compile>
-    <Compile Include="EngineConfigurator.cs" />
-    <Compile Include="Extensions.cs" />
-    <Compile Include="INavigatable.cs" />
-    <Compile Include="KnownGames.cs" />
-    <Compile Include="Lines\SelfJoinedBattleLine.cs" />
-    <Compile Include="MainWindow.cs">
-      <SubType>Form</SubType>
-    </Compile>
-    <Compile Include="MainWindow.Designer.cs">
-      <DependentUpon>MainWindow.cs</DependentUpon>
-    </Compile>
-    <Compile Include="MicroLobby\BattleListControl.cs">
-      <SubType>Component</SubType>
-    </Compile>
-    <Compile Include="MicroLobby\BattleListControl.Designer.cs">
-      <DependentUpon>BattleListControl.cs</DependentUpon>
-    </Compile>
-    <Compile Include="MicroLobby\BattleListTab.cs">
-      <SubType>UserControl</SubType>
-    </Compile>
-    <Compile Include="MicroLobby\BattleListTab.Designer.cs">
-      <DependentUpon>BattleListTab.cs</DependentUpon>
-    </Compile>
-    <Compile Include="MicroLobby\BrowserTab.cs">
-      <SubType>Component</SubType>
-    </Compile>
-    <Compile Include="MicroLobby\ChatTab.cs">
-      <SubType>UserControl</SubType>
-    </Compile>
-    <Compile Include="MicroLobby\ChatTab.Designer.cs">
-      <DependentUpon>ChatTab.cs</DependentUpon>
-    </Compile>
-    <Compile Include="MicroLobby\SpringsettingForm.cs">
-      <SubType>Form</SubType>
-    </Compile>
-    <Compile Include="MicroLobby\SpringsettingForm.Designer.cs">
-      <DependentUpon>SpringsettingForm.cs</DependentUpon>
-    </Compile>
-    <Compile Include="NavigationControl.cs">
-      <SubType>UserControl</SubType>
-    </Compile>
-    <Compile Include="NavigationControl.Designer.cs">
-      <DependentUpon>NavigationControl.cs</DependentUpon>
-    </Compile>
-    <Compile Include="Notifications\MissionBar.cs">
-      <SubType>UserControl</SubType>
-    </Compile>
-    <Compile Include="Notifications\MissionBar.Designer.cs">
-      <DependentUpon>MissionBar.cs</DependentUpon>
-    </Compile>
-    <Compile Include="Notifications\NotifySection.cs">
-      <SubType>UserControl</SubType>
-    </Compile>
-    <Compile Include="Notifications\NotifySection.Designer.cs">
-      <DependentUpon>NotifySection.cs</DependentUpon>
-    </Compile>
-    <Compile Include="Notifications\ReplayBar.cs">
-      <SubType>UserControl</SubType>
-    </Compile>
-    <Compile Include="Notifications\ReplayBar.Designer.cs">
-      <DependentUpon>ReplayBar.cs</DependentUpon>
-    </Compile>
-    <Compile Include="Notifications\SinglePlayerBar.cs">
-      <SubType>UserControl</SubType>
-    </Compile>
-    <Compile Include="Notifications\SinglePlayerBar.Designer.cs">
-      <DependentUpon>SinglePlayerBar.cs</DependentUpon>
-    </Compile>
-    <Compile Include="Flags.Designer.cs">
-      <AutoGen>True</AutoGen>
-      <DesignTime>True</DesignTime>
-      <DependentUpon>Flags.resx</DependentUpon>
-    </Compile>
-    <Compile Include="MicroLobby\ContextMenus.cs" />
-    <Compile Include="Lines\ChimeLine.cs" />
-    <Compile Include="Lines\FriendJoinedBattleLine.cs" />
-    <Compile Include="Lines\TopicLine.cs" />
-    <Compile Include="MicroLobby\AutoJoinManager.cs" />
-    <Compile Include="MicroLobby\GdiListBox.cs">
-      <SubType>Component</SubType>
-    </Compile>
-    <Compile Include="MicroLobby\GdiListBoxItem.cs" />
-    <Compile Include="MicroLobby\HostDialog.cs">
-      <SubType>Form</SubType>
-    </Compile>
-    <Compile Include="MicroLobby\HostDialog.Designer.cs">
-      <DependentUpon>HostDialog.cs</DependentUpon>
-    </Compile>
-    <Compile Include="MicroLobby\ModStore.cs" />
-    <Compile Include="MicroLobby\ServerTab.cs">
-      <SubType>UserControl</SubType>
-    </Compile>
-    <Compile Include="MicroLobby\ServerTab.Designer.cs">
-      <DependentUpon>ServerTab.cs</DependentUpon>
-    </Compile>
-    <Compile Include="MicroLobby\SettingsTab.cs">
-      <SubType>UserControl</SubType>
-    </Compile>
-    <Compile Include="MicroLobby\SettingsTab.Designer.cs">
-      <DependentUpon>SettingsTab.cs</DependentUpon>
-    </Compile>
-    <Compile Include="MicroLobby\SpringieCommand.cs" />
-    <Compile Include="MicroLobby\TextImage.cs" />
-    <Compile Include="MicroLobby\ModOptionsControl.cs">
-      <SubType>UserControl</SubType>
-    </Compile>
-    <Compile Include="MicroLobby\MyCol.cs" />
-    <Compile Include="Notifications\GenericBar.cs">
-      <SubType>UserControl</SubType>
-    </Compile>
-    <Compile Include="Notifications\GenericBar.Designer.cs">
-      <DependentUpon>GenericBar.cs</DependentUpon>
-    </Compile>
-    <Compile Include="Notifications\NewVersionBar.cs">
-      <SubType>UserControl</SubType>
-    </Compile>
-    <Compile Include="Notifications\NewVersionBar.Designer.cs">
-      <DependentUpon>NewVersionBar.cs</DependentUpon>
-    </Compile>
-    <Compile Include="Notifications\ScannerBar.cs">
-      <SubType>UserControl</SubType>
-    </Compile>
-    <Compile Include="Notifications\ScannerBar.Designer.cs">
-      <DependentUpon>ScannerBar.cs</DependentUpon>
-    </Compile>
-    <Compile Include="Notifications\VoteBar.cs">
-      <SubType>UserControl</SubType>
-    </Compile>
-    <Compile Include="Notifications\VoteBar.Designer.cs">
-      <DependentUpon>VoteBar.cs</DependentUpon>
-    </Compile>
-    <Compile Include="Ranks.Designer.cs">
-      <AutoGen>True</AutoGen>
-      <DesignTime>True</DesignTime>
-      <DependentUpon>Ranks.resx</DependentUpon>
-    </Compile>
-    <Compile Include="ServerImagesHandler.cs" />
-    <Compile Include="TechPanel.Designer.cs" />
-    <Compile Include="ToolTips\BattleTooltipRenderer.cs" />
-    <Compile Include="MicroLobby\AskBattlePasswordForm.cs">
-      <SubType>Form</SubType>
-    </Compile>
-    <Compile Include="MicroLobby\AskBattlePasswordForm.Designer.cs">
-      <DependentUpon>AskBattlePasswordForm.cs</DependentUpon>
-    </Compile>
-    <Compile Include="MicroLobby\ChatBox.cs">
-      <SubType>UserControl</SubType>
-    </Compile>
-    <Compile Include="MicroLobby\HistoryManager.cs" />
-    <Compile Include="Lines\BroadcastLine.cs" />
-    <Compile Include="Lines\ChannelMessageLine.cs" />
-    <Compile Include="Lines\FromServerLine.cs" />
-    <Compile Include="Lines\HistoryLine.cs" />
-    <Compile Include="Lines\IChatLine.cs" />
-    <Compile Include="Lines\JoinLine.cs" />
-    <Compile Include="Lines\LeaveLine.cs" />
-    <Compile Include="Lines\SaidExLine.cs" />
-    <Compile Include="Lines\SaidLine.cs" />
-    <Compile Include="Lines\ServerMessageLine.cs" />
-    <Compile Include="Lines\ToServerLine.cs" />
-    <Compile Include="MicroLobby\BattleChatControl.cs">
-      <SubType>UserControl</SubType>
-    </Compile>
-    <Compile Include="MicroLobby\BattleIcon.cs" />
-    <Compile Include="MicroLobby\BattleIconManager.cs" />
-    <Compile Include="MicroLobby\DudeRenderer.cs" />
-    <Compile Include="MicroLobby\FriendManager.cs" />
-    <Compile Include="MicroLobby\GameInfo.cs" />
-    <Compile Include="MicroLobby\TextColor.cs" />
-    <Compile Include="MicroLobby\TextWindow.cs">
-      <SubType>UserControl</SubType>
-    </Compile>
-    <Compile Include="MicroLobby\TextWindow.designer.cs">
-      <DependentUpon>TextWindow.cs</DependentUpon>
-    </Compile>
-    <Compile Include="MicroLobby\Images.cs" />
-    <Compile Include="MicroLobby\LoginForm.cs">
-      <SubType>Form</SubType>
-    </Compile>
-    <Compile Include="MicroLobby\LoginForm.Designer.cs">
-      <DependentUpon>LoginForm.cs</DependentUpon>
-    </Compile>
-    <Compile Include="MicroLobby\PrivateMessageControl.cs">
-      <SubType>UserControl</SubType>
-    </Compile>
-    <Compile Include="MicroLobby\PrivateMessageControl.Designer.cs">
-      <DependentUpon>PrivateMessageControl.cs</DependentUpon>
-    </Compile>
-    <Compile Include="MicroLobby\SayCommandHandler.cs" />
-    <Compile Include="MicroLobby\SendBox.cs">
-      <SubType>Component</SubType>
-    </Compile>
-    <Compile Include="MicroLobby\ToolTabs.cs">
-      <SubType>UserControl</SubType>
-    </Compile>
-    <Compile Include="Notifications\ConnectBar.cs">
-      <SubType>UserControl</SubType>
-    </Compile>
-    <Compile Include="Notifications\INotifyBar.cs" />
-    <Compile Include="Notifications\DownloadBar.cs">
-      <SubType>UserControl</SubType>
-    </Compile>
-    <Compile Include="Notifications\DownloadBar.designer.cs">
-      <DependentUpon>DownloadBar.cs</DependentUpon>
-    </Compile>
-    <Compile Include="MicroLobby\PlayerListBox.cs">
-      <SubType>Component</SubType>
-    </Compile>
-    <Compile Include="MicroLobby\ChatControl.cs">
-      <SubType>UserControl</SubType>
-    </Compile>
-    <Compile Include="MicroLobby\ChatControl.Designer.cs">
-      <DependentUpon>ChatControl.cs</DependentUpon>
-    </Compile>
-    <Compile Include="MicroLobby\PopupNotify.cs">
-      <SubType>Form</SubType>
-    </Compile>
-    <Compile Include="Notifications\BattleBar.cs">
-      <SubType>UserControl</SubType>
-    </Compile>
-    <Compile Include="Notifications\BattleBar.Designer.cs">
-      <DependentUpon>BattleBar.cs</DependentUpon>
-    </Compile>
-    <Compile Include="ToolTips\IToolTipRenderer.cs" />
-    <Compile Include="ToolTips\MapTooltipRenderer.cs" />
-    <Compile Include="ToolTips\PlayerTooltipRenderer.cs" />
-    <Compile Include="MicroLobby\PlayerListItem.cs" />
-    <Compile Include="Notifications\WarningBar.cs">
-      <SubType>UserControl</SubType>
-    </Compile>
-    <Compile Include="Notifications\WarningBar.Designer.cs">
-      <DependentUpon>WarningBar.cs</DependentUpon>
-    </Compile>
-    <Compile Include="MicroLobby\ScrollMessageFilter.cs" />
-    <Compile Include="Settings.cs" />
-    <Compile Include="Properties\Settings.Designer.cs">
-      <AutoGen>True</AutoGen>
-      <DesignTimeSharedInput>True</DesignTimeSharedInput>
-      <DependentUpon>Settings.settings</DependentUpon>
-    </Compile>
-    <Compile Include="Config.cs" />
-    <Compile Include="ErrorHandling.cs" />
-    <Compile Include="FormLog.cs">
-      <SubType>Form</SubType>
-    </Compile>
-    <Compile Include="FormLog.Designer.cs">
-      <DependentUpon>FormLog.cs</DependentUpon>
-    </Compile>
-    <Compile Include="MicroLobby\DownloaderTab.cs">
-      <SubType>UserControl</SubType>
-    </Compile>
-    <Compile Include="MicroLobby\DownloaderTab.Designer.cs">
-      <DependentUpon>DownloaderTab.cs</DependentUpon>
-    </Compile>
-    <Compile Include="Notifications\NotifyBarContainer.cs">
-      <SubType>UserControl</SubType>
-    </Compile>
-    <Compile Include="Notifications\NotifyBarContainer.Designer.cs">
-      <DependentUpon>NotifyBarContainer.cs</DependentUpon>
-    </Compile>
-    <Compile Include="Program.cs" />
-    <Compile Include="Properties\AssemblyInfo.cs" />
-    <Compile Include="WindowsApi.cs" />
-    <Compile Include="ZklResources.Designer.cs">
-      <AutoGen>True</AutoGen>
-      <DesignTime>True</DesignTime>
-      <DependentUpon>ZklResources.resx</DependentUpon>
-    </Compile>
-    <Compile Include="Steam\ZklSteamHandler.cs" />
-    <EmbeddedResource Include="Buttons.resx">
-      <Generator>ResXFileCodeGenerator</Generator>
-      <LastGenOutput>Buttons.Designer.cs</LastGenOutput>
-      <SubType>Designer</SubType>
-    </EmbeddedResource>
-    <EmbeddedResource Include="Configs.resx">
-      <Generator>ResXFileCodeGenerator</Generator>
-      <LastGenOutput>Configs.Designer.cs</LastGenOutput>
-      <SubType>Designer</SubType>
-    </EmbeddedResource>
-    <EmbeddedResource Include="Controls\MatchQueueControl.resx">
-      <DependentUpon>MatchQueueControl.cs</DependentUpon>
-    </EmbeddedResource>
-    <EmbeddedResource Include="Controls\MinimapFuncBox.resx">
-      <DependentUpon>MinimapFuncBox.cs</DependentUpon>
-    </EmbeddedResource>
-    <EmbeddedResource Include="Controls\ScrollbarSkin.resx" />
-    <EmbeddedResource Include="DarkHive.resx" />
-    <EmbeddedResource Include="DarkHiveGlow.resx" />
-    <EmbeddedResource Include="DarkHiveHover.resx" />
-    <EmbeddedResource Include="Flags.resx">
-      <Generator>ResXFileCodeGenerator</Generator>
-      <LastGenOutput>Flags.Designer.cs</LastGenOutput>
-      <SubType>Designer</SubType>
-    </EmbeddedResource>
-    <EmbeddedResource Include="License.resx">
-      <Generator>ResXFileCodeGenerator</Generator>
-      <LastGenOutput>License.Designer.cs</LastGenOutput>
-    </EmbeddedResource>
-    <EmbeddedResource Include="MicroForms\PromptForm.resx">
-      <DependentUpon>PromptForm.cs</DependentUpon>
-    </EmbeddedResource>
-    <EmbeddedResource Include="MicroLobby\BattleChatControl.resx">
-      <DependentUpon>BattleChatControl.cs</DependentUpon>
-    </EmbeddedResource>
-    <EmbeddedResource Include="MicroLobby\ExtrasTab\LocalReplay.resx">
-      <DependentUpon>LocalReplay.cs</DependentUpon>
-    </EmbeddedResource>
-    <EmbeddedResource Include="MicroLobby\ExtrasTab\SkirmishControl.resx">
-      <DependentUpon>SkirmishControl.cs</DependentUpon>
-    </EmbeddedResource>
-    <EmbeddedResource Include="Notifications\PwBar.resx">
-      <DependentUpon>PwBar.cs</DependentUpon>
-    </EmbeddedResource>
-    <EmbeddedResource Include="MainWindow.resx">
-      <DependentUpon>MainWindow.cs</DependentUpon>
-      <SubType>Designer</SubType>
-    </EmbeddedResource>
-    <EmbeddedResource Include="MicroLobby\BattleListTab.resx">
-      <DependentUpon>BattleListTab.cs</DependentUpon>
-    </EmbeddedResource>
-    <EmbeddedResource Include="MicroLobby\ChatControl.resx">
-      <DependentUpon>ChatControl.cs</DependentUpon>
-    </EmbeddedResource>
-    <EmbeddedResource Include="MicroLobby\ChatTab.resx">
-      <DependentUpon>ChatTab.cs</DependentUpon>
-    </EmbeddedResource>
-    <EmbeddedResource Include="MicroLobby\ModOptionsControl.resx">
-      <DependentUpon>ModOptionsControl.cs</DependentUpon>
-    </EmbeddedResource>
-    <EmbeddedResource Include="MicroLobby\PlayerListBox.resx">
-      <DependentUpon>PlayerListBox.cs</DependentUpon>
-    </EmbeddedResource>
-    <EmbeddedResource Include="MicroLobby\PopupNotify.resx">
-      <DependentUpon>PopupNotify.cs</DependentUpon>
-    </EmbeddedResource>
-    <EmbeddedResource Include="MicroLobby\SpringsettingForm.resx">
-      <DependentUpon>SpringsettingForm.cs</DependentUpon>
-    </EmbeddedResource>
-    <EmbeddedResource Include="NavigationControl.resx">
-      <DependentUpon>NavigationControl.cs</DependentUpon>
-      <SubType>Designer</SubType>
-    </EmbeddedResource>
-    <EmbeddedResource Include="Notifications\BattleBar.resx">
-      <DependentUpon>BattleBar.cs</DependentUpon>
-    </EmbeddedResource>
-    <EmbeddedResource Include="FormLog.resx">
-      <DependentUpon>FormLog.cs</DependentUpon>
-      <SubType>Designer</SubType>
-    </EmbeddedResource>
-    <EmbeddedResource Include="MicroLobby\DownloaderTab.resx">
-      <DependentUpon>DownloaderTab.cs</DependentUpon>
-      <SubType>Designer</SubType>
-    </EmbeddedResource>
-    <EmbeddedResource Include="Notifications\MissionBar.resx">
-      <DependentUpon>MissionBar.cs</DependentUpon>
-    </EmbeddedResource>
-    <EmbeddedResource Include="Notifications\NotifyBarContainer.resx">
-      <DependentUpon>NotifyBarContainer.cs</DependentUpon>
-      <SubType>Designer</SubType>
-    </EmbeddedResource>
-    <EmbeddedResource Include="Notifications\NotifySection.resx">
-      <DependentUpon>NotifySection.cs</DependentUpon>
-    </EmbeddedResource>
-    <EmbeddedResource Include="Notifications\ReplayBar.resx">
-      <DependentUpon>ReplayBar.cs</DependentUpon>
-    </EmbeddedResource>
-    <EmbeddedResource Include="Notifications\ScannerBar.resx">
-      <DependentUpon>ScannerBar.cs</DependentUpon>
-    </EmbeddedResource>
-    <EmbeddedResource Include="Notifications\SinglePlayerBar.resx">
-      <DependentUpon>SinglePlayerBar.cs</DependentUpon>
-    </EmbeddedResource>
-    <EmbeddedResource Include="Notifications\VoteBar.resx">
-      <DependentUpon>VoteBar.cs</DependentUpon>
-    </EmbeddedResource>
-    <EmbeddedResource Include="Ranks.resx">
-      <Generator>ResXFileCodeGenerator</Generator>
-      <LastGenOutput>Ranks.Designer.cs</LastGenOutput>
-      <SubType>Designer</SubType>
-    </EmbeddedResource>
-    <Compile Include="ToolTips\TextTooltipRenderer.cs" />
-    <Compile Include="ToolTips\ToolTipForm.cs">
-      <SubType>Form</SubType>
-    </Compile>
-    <Compile Include="ToolTips\ToolTipHandler.cs" />
-    <Compile Include="Utils.cs" />
-    <EmbeddedResource Include="SelectWritableFolder.resx">
-      <DependentUpon>SelectWritableFolder.cs</DependentUpon>
-    </EmbeddedResource>
-    <EmbeddedResource Include="Shraka.resx" />
-    <EmbeddedResource Include="Sounds.resx" />
-    <EmbeddedResource Include="TechPanel.resx" />
-    <EmbeddedResource Include="ZklResources.resx">
-      <Generator>ResXFileCodeGenerator</Generator>
-      <LastGenOutput>ZklResources.Designer.cs</LastGenOutput>
-    </EmbeddedResource>
-    <EmbeddedResource Include="NativeLibs\libCSteamworks-x86_64.so" />
-    <EmbeddedResource Include="NativeLibs\libsteam_api-x86_64.so" />
-  </ItemGroup>
-  <ItemGroup>
-    <BootstrapperPackage Include=".NETFramework,Version=v4.5.1">
-      <Visible>False</Visible>
-      <ProductName>Microsoft .NET Framework 4.5.1 %28x86 and x64%29</ProductName>
-      <Install>true</Install>
-    </BootstrapperPackage>
-    <BootstrapperPackage Include="Microsoft.Net.Client.3.5">
-      <Visible>False</Visible>
-      <ProductName>.NET Framework 3.5 SP1 Client Profile</ProductName>
-      <Install>false</Install>
-    </BootstrapperPackage>
-    <BootstrapperPackage Include="Microsoft.Net.Framework.2.0">
-      <Visible>False</Visible>
-      <ProductName>.NET Framework 2.0 %28x86%29</ProductName>
-      <Install>false</Install>
-    </BootstrapperPackage>
-    <BootstrapperPackage Include="Microsoft.Net.Framework.3.0">
-      <Visible>False</Visible>
-      <ProductName>.NET Framework 3.0 %28x86%29</ProductName>
-      <Install>false</Install>
-    </BootstrapperPackage>
-    <BootstrapperPackage Include="Microsoft.Net.Framework.3.5">
-      <Visible>False</Visible>
-      <ProductName>.NET Framework 3.5</ProductName>
-      <Install>false</Install>
-    </BootstrapperPackage>
-    <BootstrapperPackage Include="Microsoft.Net.Framework.3.5.SP1">
-      <Visible>False</Visible>
-      <ProductName>.NET Framework 3.5 SP1</ProductName>
-      <Install>false</Install>
-    </BootstrapperPackage>
-  </ItemGroup>
-  <ItemGroup>
-    <ProjectReference Include="..\Benchmarker\Benchmarker.csproj">
-      <Project>{67501A5B-B6BB-467E-85DA-22D81C40829C}</Project>
-      <Name>Benchmarker</Name>
-    </ProjectReference>
-    <ProjectReference Include="..\Shared\LobbyClient\LobbyClient.csproj">
-      <Project>{C91CC692-53FC-40B7-8B9A-2A57EDEE331E}</Project>
-      <Name>LobbyClient</Name>
-    </ProjectReference>
-    <ProjectReference Include="..\Shared\PlasmaDownloader\PlasmaDownloader.csproj">
-      <Project>{F3F74776-46A9-4415-B76E-CEEC771C2ABA}</Project>
-      <Name>PlasmaDownloader</Name>
-    </ProjectReference>
-    <ProjectReference Include="..\Shared\PlasmaShared\PlasmaShared.csproj">
-      <Project>{B24E7FB3-A3FB-4B67-A499-721F9B34A404}</Project>
-      <Name>PlasmaShared</Name>
-    </ProjectReference>
-  </ItemGroup>
-  <ItemGroup>
-    <Resource Include="Images\add.png" />
-    <EmbeddedResource Include="NativeLibs\libCSteamworks.so" />
-    <EmbeddedResource Include="NativeLibs\libsteam_api.so" />
-    <None Include="packages.config" />
-    <None Include="Properties\app.manifest">
-      <SubType>Designer</SubType>
-    </None>
-    <EmbeddedResource Include="MicroLobby\HostDialog.resx">
-      <DependentUpon>HostDialog.cs</DependentUpon>
-    </EmbeddedResource>
-    <EmbeddedResource Include="Notifications\GenericBar.resx">
-      <DependentUpon>GenericBar.cs</DependentUpon>
-    </EmbeddedResource>
-    <EmbeddedResource Include="Notifications\NewVersionBar.resx">
-      <DependentUpon>NewVersionBar.cs</DependentUpon>
-    </EmbeddedResource>
-    <EmbeddedResource Include="MicroLobby\SettingsTab.resx">
-      <DependentUpon>SettingsTab.cs</DependentUpon>
-    </EmbeddedResource>
-    <EmbeddedResource Include="MicroLobby\TextWindow.resources" />
-    <EmbeddedResource Include="Notifications\WarningBar.resx">
-      <DependentUpon>WarningBar.cs</DependentUpon>
-    </EmbeddedResource>
-    <EmbeddedResource Include="Notifications\ConnectBar.resx">
-      <DependentUpon>ConnectBar.cs</DependentUpon>
-    </EmbeddedResource>
-    <EmbeddedResource Include="MicroLobby\AskBattlePasswordForm.resx">
-      <DependentUpon>AskBattlePasswordForm.cs</DependentUpon>
-      <SubType>Designer</SubType>
-    </EmbeddedResource>
-    <EmbeddedResource Include="MicroLobby\PrivateMessageControl.resx">
-      <DependentUpon>PrivateMessageControl.cs</DependentUpon>
-    </EmbeddedResource>
-    <EmbeddedResource Include="MicroLobby\LoginForm.resx">
-      <DependentUpon>LoginForm.cs</DependentUpon>
-    </EmbeddedResource>
-    <EmbeddedResource Include="Notifications\DownloadBar.resx">
-    </EmbeddedResource>
-    <None Include="Resources\Conf\lups0.cfg" />
-    <None Include="Resources\Conf\lups1.cfg" />
-    <None Include="Resources\Conf\lups2.cfg" />
-    <None Include="Resources\Conf\lups3.cfg" />
-    <None Include="Resources\Conf\lups4.cfg" />
-    <None Include="Resources\Conf\springsettings0.cfg" />
-    <None Include="Resources\Conf\springsettings1.cfg" />
-    <None Include="Resources\Conf\springsettings2.cfg" />
-    <None Include="Resources\Conf\springsettings3.cfg" />
-    <None Include="Resources\Conf\springsettings4.cfg" />
-    <None Include="Resources\License\GPLv3" />
-    <None Include="Resources\License\MITlicense" />
-    <None Include="SpringDownloader_TemporaryKey.pfx" />
-    <None Include="app.config" />
-    <None Include="Properties\Settings.settings">
-      <Generator>SettingsSingleFileGenerator</Generator>
-      <LastGenOutput>Settings.Designer.cs</LastGenOutput>
-    </None>
-  </ItemGroup>
-  <ItemGroup>
-    <None Include="Resources\Conf\cmdcolors.txt" />
-  </ItemGroup>
-  <ItemGroup>
-    <None Include="Resources\Conf\selectkeys.txt" />
-  </ItemGroup>
-  <ItemGroup>
-    <None Include="Resources\Conf\uikeys.txt" />
-  </ItemGroup>
-  <ItemGroup>
-    <None Include="Resources\Flags\ad.png" />
-  </ItemGroup>
-  <ItemGroup>
-    <None Include="Resources\Flags\ae.png" />
-  </ItemGroup>
-  <ItemGroup>
-    <None Include="Resources\Flags\af.png" />
-  </ItemGroup>
-  <ItemGroup>
-    <None Include="Resources\Flags\ag.png" />
-  </ItemGroup>
-  <ItemGroup>
-    <None Include="Resources\Flags\ai.png" />
-  </ItemGroup>
-  <ItemGroup>
-    <None Include="Resources\Flags\al.png" />
-  </ItemGroup>
-  <ItemGroup>
-    <None Include="Resources\Flags\am.png" />
-  </ItemGroup>
-  <ItemGroup>
-    <None Include="Resources\Flags\an.png" />
-  </ItemGroup>
-  <ItemGroup>
-    <None Include="Resources\Flags\ao.png" />
-  </ItemGroup>
-  <ItemGroup>
-    <None Include="Resources\Flags\ar.png" />
-  </ItemGroup>
-  <ItemGroup>
-    <None Include="Resources\Flags\as.png" />
-  </ItemGroup>
-  <ItemGroup>
-    <None Include="Resources\Flags\at.png" />
-  </ItemGroup>
-  <ItemGroup>
-    <None Include="Resources\Flags\au.png" />
-  </ItemGroup>
-  <ItemGroup>
-    <None Include="Resources\Flags\aw.png" />
-  </ItemGroup>
-  <ItemGroup>
-    <None Include="Resources\Flags\ax.png" />
-  </ItemGroup>
-  <ItemGroup>
-    <None Include="Resources\Flags\az.png" />
-  </ItemGroup>
-  <ItemGroup>
-    <None Include="Resources\Flags\ba.png" />
-  </ItemGroup>
-  <ItemGroup>
-    <None Include="Resources\Flags\bb.png" />
-  </ItemGroup>
-  <ItemGroup>
-    <None Include="Resources\Flags\bd.png" />
-  </ItemGroup>
-  <ItemGroup>
-    <None Include="Resources\Flags\be.png" />
-  </ItemGroup>
-  <ItemGroup>
-    <None Include="Resources\Flags\bf.png" />
-  </ItemGroup>
-  <ItemGroup>
-    <None Include="Resources\Flags\bg.png" />
-  </ItemGroup>
-  <ItemGroup>
-    <None Include="Resources\Flags\bh.png" />
-  </ItemGroup>
-  <ItemGroup>
-    <None Include="Resources\Flags\bi.png" />
-  </ItemGroup>
-  <ItemGroup>
-    <None Include="Resources\Flags\bj.png" />
-  </ItemGroup>
-  <ItemGroup>
-    <None Include="Resources\Flags\bm.png" />
-  </ItemGroup>
-  <ItemGroup>
-    <None Include="Resources\Flags\bn.png" />
-  </ItemGroup>
-  <ItemGroup>
-    <None Include="Resources\Flags\bo.png" />
-  </ItemGroup>
-  <ItemGroup>
-    <None Include="Resources\Flags\br.png" />
-  </ItemGroup>
-  <ItemGroup>
-    <None Include="Resources\Flags\bs.png" />
-  </ItemGroup>
-  <ItemGroup>
-    <None Include="Resources\Flags\bt.png" />
-  </ItemGroup>
-  <ItemGroup>
-    <None Include="Resources\Flags\bv.png" />
-  </ItemGroup>
-  <ItemGroup>
-    <None Include="Resources\Flags\bw.png" />
-  </ItemGroup>
-  <ItemGroup>
-    <None Include="Resources\Flags\by.png" />
-  </ItemGroup>
-  <ItemGroup>
-    <None Include="Resources\Flags\bz.png" />
-  </ItemGroup>
-  <ItemGroup>
-    <None Include="Resources\Flags\ca.png" />
-  </ItemGroup>
-  <ItemGroup>
-    <None Include="Resources\Flags\catalonia.png" />
-  </ItemGroup>
-  <ItemGroup>
-    <None Include="Resources\Flags\cc.png" />
-  </ItemGroup>
-  <ItemGroup>
-    <None Include="Resources\Flags\cd.png" />
-  </ItemGroup>
-  <ItemGroup>
-    <None Include="Resources\Flags\cf.png" />
-  </ItemGroup>
-  <ItemGroup>
-    <None Include="Resources\Flags\cg.png" />
-  </ItemGroup>
-  <ItemGroup>
-    <None Include="Resources\Flags\ci.png" />
-  </ItemGroup>
-  <ItemGroup>
-    <None Include="Resources\Flags\ck.png" />
-  </ItemGroup>
-  <ItemGroup>
-    <None Include="Resources\Flags\cl.png" />
-  </ItemGroup>
-  <ItemGroup>
-    <None Include="Resources\Flags\cm.png" />
-  </ItemGroup>
-  <ItemGroup>
-    <None Include="Resources\Flags\cn.png" />
-  </ItemGroup>
-  <ItemGroup>
-    <None Include="Resources\Flags\co.png" />
-  </ItemGroup>
-  <ItemGroup>
-    <None Include="Resources\Flags\cr.png" />
-  </ItemGroup>
-  <ItemGroup>
-    <None Include="Resources\Flags\cs.png" />
-  </ItemGroup>
-  <ItemGroup>
-    <None Include="Resources\Flags\cu.png" />
-  </ItemGroup>
-  <ItemGroup>
-    <None Include="Resources\Flags\cv.png" />
-  </ItemGroup>
-  <ItemGroup>
-    <None Include="Resources\Flags\cx.png" />
-  </ItemGroup>
-  <ItemGroup>
-    <None Include="Resources\Flags\cy.png" />
-  </ItemGroup>
-  <ItemGroup>
-    <None Include="Resources\Flags\cz.png" />
-  </ItemGroup>
-  <ItemGroup>
-    <None Include="Resources\Flags\de.png" />
-  </ItemGroup>
-  <ItemGroup>
-    <None Include="Resources\Flags\dj.png" />
-  </ItemGroup>
-  <ItemGroup>
-    <None Include="Resources\Flags\dk.png" />
-  </ItemGroup>
-  <ItemGroup>
-    <None Include="Resources\Flags\dm.png" />
-  </ItemGroup>
-  <ItemGroup>
-    <None Include="Resources\Flags\do.png" />
-  </ItemGroup>
-  <ItemGroup>
-    <None Include="Resources\Flags\dz.png" />
-  </ItemGroup>
-  <ItemGroup>
-    <None Include="Resources\Flags\ec.png" />
-  </ItemGroup>
-  <ItemGroup>
-    <None Include="Resources\Flags\ee.png" />
-  </ItemGroup>
-  <ItemGroup>
-    <None Include="Resources\Flags\eg.png" />
-  </ItemGroup>
-  <ItemGroup>
-    <None Include="Resources\Flags\eh.png" />
-  </ItemGroup>
-  <ItemGroup>
-    <None Include="Resources\Flags\england.png" />
-  </ItemGroup>
-  <ItemGroup>
-    <None Include="Resources\Flags\er.png" />
-  </ItemGroup>
-  <ItemGroup>
-    <None Include="Resources\Flags\es.png" />
-  </ItemGroup>
-  <ItemGroup>
-    <None Include="Resources\Flags\et.png" />
-  </ItemGroup>
-  <ItemGroup>
-    <None Include="Resources\Flags\europeanunion.png" />
-  </ItemGroup>
-  <ItemGroup>
-    <None Include="Resources\Flags\fam.png" />
-  </ItemGroup>
-  <ItemGroup>
-    <None Include="Resources\Flags\fi.png" />
-  </ItemGroup>
-  <ItemGroup>
-    <None Include="Resources\Flags\fj.png" />
-  </ItemGroup>
-  <ItemGroup>
-    <None Include="Resources\Flags\fk.png" />
-  </ItemGroup>
-  <ItemGroup>
-    <None Include="Resources\Flags\fm.png" />
-  </ItemGroup>
-  <ItemGroup>
-    <None Include="Resources\Flags\fo.png" />
-  </ItemGroup>
-  <ItemGroup>
-    <None Include="Resources\Flags\fr.png" />
-  </ItemGroup>
-  <ItemGroup>
-    <None Include="Resources\Flags\ga.png" />
-  </ItemGroup>
-  <ItemGroup>
-    <None Include="Resources\Flags\gb.png" />
-  </ItemGroup>
-  <ItemGroup>
-    <None Include="Resources\Flags\gd.png" />
-  </ItemGroup>
-  <ItemGroup>
-    <None Include="Resources\Flags\ge.png" />
-  </ItemGroup>
-  <ItemGroup>
-    <None Include="Resources\Flags\gf.png" />
-  </ItemGroup>
-  <ItemGroup>
-    <None Include="Resources\Flags\gh.png" />
-  </ItemGroup>
-  <ItemGroup>
-    <None Include="Resources\Flags\gi.png" />
-  </ItemGroup>
-  <ItemGroup>
-    <None Include="Resources\Flags\gl.png" />
-  </ItemGroup>
-  <ItemGroup>
-    <None Include="Resources\Flags\gm.png" />
-  </ItemGroup>
-  <ItemGroup>
-    <None Include="Resources\Flags\gn.png" />
-  </ItemGroup>
-  <ItemGroup>
-    <None Include="Resources\Flags\gp.png" />
-  </ItemGroup>
-  <ItemGroup>
-    <None Include="Resources\Flags\gq.png" />
-  </ItemGroup>
-  <ItemGroup>
-    <None Include="Resources\Flags\gr.png" />
-  </ItemGroup>
-  <ItemGroup>
-    <None Include="Resources\Flags\gs.png" />
-  </ItemGroup>
-  <ItemGroup>
-    <None Include="Resources\Flags\gt.png" />
-  </ItemGroup>
-  <ItemGroup>
-    <None Include="Resources\Flags\gu.png" />
-  </ItemGroup>
-  <ItemGroup>
-    <None Include="Resources\Flags\gw.png" />
-  </ItemGroup>
-  <ItemGroup>
-    <None Include="Resources\Flags\gy.png" />
-  </ItemGroup>
-  <ItemGroup>
-    <None Include="Resources\Flags\hk.png" />
-  </ItemGroup>
-  <ItemGroup>
-    <None Include="Resources\Flags\hm.png" />
-  </ItemGroup>
-  <ItemGroup>
-    <None Include="Resources\Flags\hn.png" />
-  </ItemGroup>
-  <ItemGroup>
-    <None Include="Resources\Flags\hr.png" />
-  </ItemGroup>
-  <ItemGroup>
-    <None Include="Resources\Flags\ht.png" />
-  </ItemGroup>
-  <ItemGroup>
-    <None Include="Resources\Flags\hu.png" />
-  </ItemGroup>
-  <ItemGroup>
-    <None Include="Resources\Flags\ch.png" />
-  </ItemGroup>
-  <ItemGroup>
-    <None Include="Resources\Flags\id.png" />
-  </ItemGroup>
-  <ItemGroup>
-    <None Include="Resources\Flags\ie.png" />
-  </ItemGroup>
-  <ItemGroup>
-    <None Include="Resources\Flags\il.png" />
-  </ItemGroup>
-  <ItemGroup>
-    <None Include="Resources\Flags\in.png" />
-  </ItemGroup>
-  <ItemGroup>
-    <None Include="Resources\Flags\io.png" />
-  </ItemGroup>
-  <ItemGroup>
-    <None Include="Resources\Flags\iq.png" />
-  </ItemGroup>
-  <ItemGroup>
-    <None Include="Resources\Flags\ir.png" />
-  </ItemGroup>
-  <ItemGroup>
-    <None Include="Resources\Flags\is.png" />
-  </ItemGroup>
-  <ItemGroup>
-    <None Include="Resources\Flags\it.png" />
-  </ItemGroup>
-  <ItemGroup>
-    <None Include="Resources\Flags\jm.png" />
-  </ItemGroup>
-  <ItemGroup>
-    <None Include="Resources\Flags\jo.png" />
-  </ItemGroup>
-  <ItemGroup>
-    <None Include="Resources\Flags\jp.png" />
-  </ItemGroup>
-  <ItemGroup>
-    <None Include="Resources\Flags\ke.png" />
-  </ItemGroup>
-  <ItemGroup>
-    <None Include="Resources\Flags\kg.png" />
-  </ItemGroup>
-  <ItemGroup>
-    <None Include="Resources\Flags\kh.png" />
-  </ItemGroup>
-  <ItemGroup>
-    <None Include="Resources\Flags\ki.png" />
-  </ItemGroup>
-  <ItemGroup>
-    <None Include="Resources\Flags\km.png" />
-  </ItemGroup>
-  <ItemGroup>
-    <None Include="Resources\Flags\kn.png" />
-  </ItemGroup>
-  <ItemGroup>
-    <None Include="Resources\Flags\kp.png" />
-  </ItemGroup>
-  <ItemGroup>
-    <None Include="Resources\Flags\kr.png" />
-  </ItemGroup>
-  <ItemGroup>
-    <None Include="Resources\Flags\kw.png" />
-  </ItemGroup>
-  <ItemGroup>
-    <None Include="Resources\Flags\ky.png" />
-  </ItemGroup>
-  <ItemGroup>
-    <None Include="Resources\Flags\kz.png" />
-  </ItemGroup>
-  <ItemGroup>
-    <None Include="Resources\Flags\la.png" />
-  </ItemGroup>
-  <ItemGroup>
-    <None Include="Resources\Flags\lb.png" />
-  </ItemGroup>
-  <ItemGroup>
-    <None Include="Resources\Flags\lc.png" />
-  </ItemGroup>
-  <ItemGroup>
-    <None Include="Resources\Flags\li.png" />
-  </ItemGroup>
-  <ItemGroup>
-    <None Include="Resources\Flags\lk.png" />
-  </ItemGroup>
-  <ItemGroup>
-    <None Include="Resources\Flags\lr.png" />
-  </ItemGroup>
-  <ItemGroup>
-    <None Include="Resources\Flags\ls.png" />
-  </ItemGroup>
-  <ItemGroup>
-    <None Include="Resources\Flags\lt.png" />
-  </ItemGroup>
-  <ItemGroup>
-    <None Include="Resources\Flags\lu.png" />
-  </ItemGroup>
-  <ItemGroup>
-    <None Include="Resources\Flags\lv.png" />
-  </ItemGroup>
-  <ItemGroup>
-    <None Include="Resources\Flags\ly.png" />
-  </ItemGroup>
-  <ItemGroup>
-    <None Include="Resources\Flags\ma.png" />
-  </ItemGroup>
-  <ItemGroup>
-    <None Include="Resources\Flags\mc.png" />
-  </ItemGroup>
-  <ItemGroup>
-    <None Include="Resources\Flags\md.png" />
-  </ItemGroup>
-  <ItemGroup>
-    <None Include="Resources\Flags\me.png" />
-  </ItemGroup>
-  <ItemGroup>
-    <None Include="Resources\Flags\mg.png" />
-  </ItemGroup>
-  <ItemGroup>
-    <None Include="Resources\Flags\mh.png" />
-  </ItemGroup>
-  <ItemGroup>
-    <None Include="Resources\Flags\mk.png" />
-  </ItemGroup>
-  <ItemGroup>
-    <None Include="Resources\Flags\ml.png" />
-  </ItemGroup>
-  <ItemGroup>
-    <None Include="Resources\Flags\mm.png" />
-  </ItemGroup>
-  <ItemGroup>
-    <None Include="Resources\Flags\mn.png" />
-  </ItemGroup>
-  <ItemGroup>
-    <None Include="Resources\Flags\mo.png" />
-  </ItemGroup>
-  <ItemGroup>
-    <None Include="Resources\Flags\mp.png" />
-  </ItemGroup>
-  <ItemGroup>
-    <None Include="Resources\Flags\mq.png" />
-  </ItemGroup>
-  <ItemGroup>
-    <None Include="Resources\Flags\mr.png" />
-  </ItemGroup>
-  <ItemGroup>
-    <None Include="Resources\Flags\ms.png" />
-  </ItemGroup>
-  <ItemGroup>
-    <None Include="Resources\Flags\mt.png" />
-  </ItemGroup>
-  <ItemGroup>
-    <None Include="Resources\Flags\mu.png" />
-  </ItemGroup>
-  <ItemGroup>
-    <None Include="Resources\Flags\mv.png" />
-  </ItemGroup>
-  <ItemGroup>
-    <None Include="Resources\Flags\mw.png" />
-  </ItemGroup>
-  <ItemGroup>
-    <None Include="Resources\Flags\mx.png" />
-  </ItemGroup>
-  <ItemGroup>
-    <None Include="Resources\Flags\my.png" />
-  </ItemGroup>
-  <ItemGroup>
-    <None Include="Resources\Flags\mz.png" />
-  </ItemGroup>
-  <ItemGroup>
-    <None Include="Resources\Flags\na.png" />
-  </ItemGroup>
-  <ItemGroup>
-    <None Include="Resources\Flags\nc.png" />
-  </ItemGroup>
-  <ItemGroup>
-    <None Include="Resources\Flags\ne.png" />
-  </ItemGroup>
-  <ItemGroup>
-    <None Include="Resources\Flags\nf.png" />
-  </ItemGroup>
-  <ItemGroup>
-    <None Include="Resources\Flags\ng.png" />
-  </ItemGroup>
-  <ItemGroup>
-    <None Include="Resources\Flags\ni.png" />
-  </ItemGroup>
-  <ItemGroup>
-    <None Include="Resources\Flags\nl.png" />
-  </ItemGroup>
-  <ItemGroup>
-    <None Include="Resources\Flags\no.png" />
-  </ItemGroup>
-  <ItemGroup>
-    <None Include="Resources\Flags\np.png" />
-  </ItemGroup>
-  <ItemGroup>
-    <None Include="Resources\Flags\nr.png" />
-  </ItemGroup>
-  <ItemGroup>
-    <None Include="Resources\Flags\nu.png" />
-  </ItemGroup>
-  <ItemGroup>
-    <None Include="Resources\Flags\nz.png" />
-  </ItemGroup>
-  <ItemGroup>
-    <None Include="Resources\Flags\om.png" />
-  </ItemGroup>
-  <ItemGroup>
-    <None Include="Resources\Flags\pa.png" />
-  </ItemGroup>
-  <ItemGroup>
-    <None Include="Resources\Flags\pe.png" />
-  </ItemGroup>
-  <ItemGroup>
-    <None Include="Resources\Flags\pf.png" />
-  </ItemGroup>
-  <ItemGroup>
-    <None Include="Resources\Flags\pg.png" />
-  </ItemGroup>
-  <ItemGroup>
-    <None Include="Resources\Flags\ph.png" />
-  </ItemGroup>
-  <ItemGroup>
-    <None Include="Resources\Flags\pk.png" />
-  </ItemGroup>
-  <ItemGroup>
-    <None Include="Resources\Flags\pl.png" />
-  </ItemGroup>
-  <ItemGroup>
-    <None Include="Resources\Flags\pm.png" />
-  </ItemGroup>
-  <ItemGroup>
-    <None Include="Resources\Flags\pn.png" />
-  </ItemGroup>
-  <ItemGroup>
-    <None Include="Resources\Flags\pr.png" />
-  </ItemGroup>
-  <ItemGroup>
-    <None Include="Resources\Flags\ps.png" />
-  </ItemGroup>
-  <ItemGroup>
-    <None Include="Resources\Flags\pt.png" />
-  </ItemGroup>
-  <ItemGroup>
-    <None Include="Resources\Flags\pw.png" />
-  </ItemGroup>
-  <ItemGroup>
-    <None Include="Resources\Flags\py.png" />
-  </ItemGroup>
-  <ItemGroup>
-    <None Include="Resources\Flags\qa.png" />
-  </ItemGroup>
-  <ItemGroup>
-    <None Include="Resources\Flags\re.png" />
-  </ItemGroup>
-  <ItemGroup>
-    <None Include="Resources\Flags\ro.png" />
-  </ItemGroup>
-  <ItemGroup>
-    <None Include="Resources\Flags\rs.png" />
-  </ItemGroup>
-  <ItemGroup>
-    <None Include="Resources\Flags\ru.png" />
-  </ItemGroup>
-  <ItemGroup>
-    <None Include="Resources\Flags\rw.png" />
-  </ItemGroup>
-  <ItemGroup>
-    <None Include="Resources\Flags\sa.png" />
-  </ItemGroup>
-  <ItemGroup>
-    <None Include="Resources\Flags\sb.png" />
-  </ItemGroup>
-  <ItemGroup>
-    <None Include="Resources\Flags\sc.png" />
-  </ItemGroup>
-  <ItemGroup>
-    <None Include="Resources\Flags\scotland.png" />
-  </ItemGroup>
-  <ItemGroup>
-    <None Include="Resources\Flags\sd.png" />
-  </ItemGroup>
-  <ItemGroup>
-    <None Include="Resources\Flags\se.png" />
-  </ItemGroup>
-  <ItemGroup>
-    <None Include="Resources\Flags\sg.png" />
-  </ItemGroup>
-  <ItemGroup>
-    <None Include="Resources\Flags\sh.png" />
-  </ItemGroup>
-  <ItemGroup>
-    <None Include="Resources\Flags\si.png" />
-  </ItemGroup>
-  <ItemGroup>
-    <None Include="Resources\Flags\sj.png" />
-  </ItemGroup>
-  <ItemGroup>
-    <None Include="Resources\Flags\sk.png" />
-  </ItemGroup>
-  <ItemGroup>
-    <None Include="Resources\Flags\sl.png" />
-  </ItemGroup>
-  <ItemGroup>
-    <None Include="Resources\Flags\sm.png" />
-  </ItemGroup>
-  <ItemGroup>
-    <None Include="Resources\Flags\sn.png" />
-  </ItemGroup>
-  <ItemGroup>
-    <None Include="Resources\Flags\so.png" />
-  </ItemGroup>
-  <ItemGroup>
-    <None Include="Resources\Flags\sr.png" />
-  </ItemGroup>
-  <ItemGroup>
-    <None Include="Resources\Flags\st.png" />
-  </ItemGroup>
-  <ItemGroup>
-    <None Include="Resources\Flags\sv.png" />
-  </ItemGroup>
-  <ItemGroup>
-    <None Include="Resources\Flags\sy.png" />
-  </ItemGroup>
-  <ItemGroup>
-    <None Include="Resources\Flags\sz.png" />
-  </ItemGroup>
-  <ItemGroup>
-    <None Include="Resources\Flags\tc.png" />
-  </ItemGroup>
-  <ItemGroup>
-    <None Include="Resources\Flags\td.png" />
-  </ItemGroup>
-  <ItemGroup>
-    <None Include="Resources\Flags\tf.png" />
-  </ItemGroup>
-  <ItemGroup>
-    <None Include="Resources\Flags\tg.png" />
-  </ItemGroup>
-  <ItemGroup>
-    <None Include="Resources\Flags\th.png" />
-  </ItemGroup>
-  <ItemGroup>
-    <None Include="Resources\Flags\tj.png" />
-  </ItemGroup>
-  <ItemGroup>
-    <None Include="Resources\Flags\tk.png" />
-  </ItemGroup>
-  <ItemGroup>
-    <None Include="Resources\Flags\tl.png" />
-  </ItemGroup>
-  <ItemGroup>
-    <None Include="Resources\Flags\tm.png" />
-  </ItemGroup>
-  <ItemGroup>
-    <None Include="Resources\Flags\tn.png" />
-  </ItemGroup>
-  <ItemGroup>
-    <None Include="Resources\Flags\to.png" />
-  </ItemGroup>
-  <ItemGroup>
-    <None Include="Resources\Flags\tr.png" />
-  </ItemGroup>
-  <ItemGroup>
-    <None Include="Resources\Flags\tt.png" />
-  </ItemGroup>
-  <ItemGroup>
-    <None Include="Resources\Flags\tv.png" />
-  </ItemGroup>
-  <ItemGroup>
-    <None Include="Resources\Flags\tw.png" />
-  </ItemGroup>
-  <ItemGroup>
-    <None Include="Resources\Flags\tz.png" />
-  </ItemGroup>
-  <ItemGroup>
-    <None Include="Resources\Flags\ua.png" />
-  </ItemGroup>
-  <ItemGroup>
-    <None Include="Resources\Flags\ug.png" />
-  </ItemGroup>
-  <ItemGroup>
-    <None Include="Resources\Flags\um.png" />
-  </ItemGroup>
-  <ItemGroup>
-    <None Include="Resources\Flags\us.png" />
-  </ItemGroup>
-  <ItemGroup>
-    <None Include="Resources\Flags\uy.png" />
-  </ItemGroup>
-  <ItemGroup>
-    <None Include="Resources\Flags\uz.png" />
-  </ItemGroup>
-  <ItemGroup>
-    <None Include="Resources\Flags\va.png" />
-  </ItemGroup>
-  <ItemGroup>
-    <None Include="Resources\Flags\vc.png" />
-  </ItemGroup>
-  <ItemGroup>
-    <None Include="Resources\Flags\ve.png" />
-  </ItemGroup>
-  <ItemGroup>
-    <None Include="Resources\Flags\vg.png" />
-  </ItemGroup>
-  <ItemGroup>
-    <None Include="Resources\Flags\vi.png" />
-  </ItemGroup>
-  <ItemGroup>
-    <None Include="Resources\Flags\vn.png" />
-  </ItemGroup>
-  <ItemGroup>
-    <None Include="Resources\Flags\vu.png" />
-  </ItemGroup>
-  <ItemGroup>
-    <None Include="Resources\Flags\wales.png" />
-  </ItemGroup>
-  <ItemGroup>
-    <None Include="Resources\Flags\wf.png" />
-  </ItemGroup>
-  <ItemGroup>
-    <None Include="Resources\Flags\ws.png" />
-  </ItemGroup>
-  <ItemGroup>
-    <None Include="Resources\Flags\ye.png" />
-  </ItemGroup>
-  <ItemGroup>
-    <None Include="Resources\Flags\yt.png" />
-  </ItemGroup>
-  <ItemGroup>
-    <None Include="Resources\Flags\za.png" />
-  </ItemGroup>
-  <ItemGroup>
-    <None Include="Resources\Flags\zm.png" />
-  </ItemGroup>
-  <ItemGroup>
-    <None Include="Resources\Flags\zw.png" />
-  </ItemGroup>
-  <ItemGroup>
-    <None Include="Resources\Flags\unknown.png" />
-  </ItemGroup>
-  <ItemGroup>
-    <None Include="Resources\Ranks\1.png" />
-  </ItemGroup>
-  <ItemGroup>
-    <None Include="Resources\Ranks\2.png" />
-  </ItemGroup>
-  <ItemGroup>
-    <None Include="Resources\Ranks\3.png" />
-  </ItemGroup>
-  <ItemGroup>
-    <None Include="Resources\Ranks\4.png" />
-  </ItemGroup>
-  <ItemGroup>
-    <None Include="Resources\Ranks\5.png" />
-  </ItemGroup>
-  <ItemGroup>
-    <None Include="Resources\Ranks\6.png" />
-  </ItemGroup>
-  <ItemGroup>
-    <None Include="Resources\Ranks\7.png" />
-  </ItemGroup>
-  <ItemGroup>
-    <None Include="Resources\Ranks\8.png" />
-  </ItemGroup>
-  <ItemGroup>
-    <None Include="Resources\Ranks\9.png" />
-  </ItemGroup>
-  <ItemGroup>
-    <None Include="Resources\battle.png" />
-  </ItemGroup>
-  <ItemGroup>
-    <None Include="Resources\blue.png" />
-  </ItemGroup>
-  <ItemGroup>
-    <None Include="Resources\boom.png" />
-  </ItemGroup>
-  <ItemGroup>
-    <None Include="Resources\border.png" />
-  </ItemGroup>
-  <ItemGroup>
-    <None Include="Resources\cup.png" />
-  </ItemGroup>
-  <ItemGroup>
-    <None Include="Resources\Down.png" />
-  </ItemGroup>
-  <ItemGroup>
-    <None Include="Resources\download.png" />
-  </ItemGroup>
-  <ItemGroup>
-    <None Include="Resources\friend.png" />
-  </ItemGroup>
-  <ItemGroup>
-    <None Include="Resources\game.png" />
-  </ItemGroup>
-  <ItemGroup>
-    <None Include="Resources\grayuser.png" />
-  </ItemGroup>
-  <ItemGroup>
-    <None Include="Resources\green.png" />
-  </ItemGroup>
-  <ItemGroup>
-    <None Include="Resources\chat.png" />
-  </ItemGroup>
-  <ItemGroup>
-    <None Include="Resources\ingame.png" />
-  </ItemGroup>
-  <ItemGroup>
-    <None Include="Resources\jimi.png" />
-  </ItemGroup>
-  <ItemGroup>
-    <None Include="Resources\lock.png" />
-  </ItemGroup>
-  <ItemGroup>
-    <None Include="Resources\napoleon.png" />
-  </ItemGroup>
-  <ItemGroup>
-    <None Include="Resources\police.png" />
-  </ItemGroup>
-  <ItemGroup>
-    <None Include="Resources\red.png" />
-  </ItemGroup>
-  <ItemGroup>
-    <None Include="Resources\redlight.png" />
-  </ItemGroup>
-  <ItemGroup>
-    <None Include="Resources\Remove.png" />
-  </ItemGroup>
-  <ItemGroup>
-    <None Include="Resources\replay.png" />
-  </ItemGroup>
-  <ItemGroup>
-    <None Include="Resources\robot.png" />
-  </ItemGroup>
-  <ItemGroup>
-    <None Include="Resources\search.png" />
-  </ItemGroup>
-  <ItemGroup>
-    <None Include="Resources\smurf.png" />
-  </ItemGroup>
-  <ItemGroup>
-    <None Include="Resources\soldier.png" />
-  </ItemGroup>
-  <ItemGroup>
-    <None Include="Resources\springlogo_glass.png" />
-  </ItemGroup>
-  <ItemGroup>
-    <None Include="Resources\star.png" />
-  </ItemGroup>
-  <ItemGroup>
-    <None Include="Resources\user.png" />
-  </ItemGroup>
-  <ItemGroup>
-    <None Include="Resources\warning.png" />
-  </ItemGroup>
-  <ItemGroup>
-    <None Include="Resources\WebDown.png" />
-  </ItemGroup>
-  <ItemGroup>
-    <None Include="Resources\yellow.png" />
-  </ItemGroup>
-  <ItemGroup>
-    <None Include="Resources\ZK_logo_square.png" />
-  </ItemGroup>
-  <ItemGroup>
-    <None Include="Resources\PlayerStates\away.bmp" />
-  </ItemGroup>
-  <ItemGroup>
-    <None Include="Resources\PlayerStates\away.png" />
-  </ItemGroup>
-  <ItemGroup>
-    <None Include="Resources\PlayerStates\quickmatch_off.png" />
-  </ItemGroup>
-  <ItemGroup>
-    <None Include="Resources\PlayerStates\ready.png" />
-  </ItemGroup>
-  <ItemGroup>
-    <None Include="Resources\PlayerStates\spec.png" />
-  </ItemGroup>
-  <ItemGroup>
-    <None Include="Resources\PlayerStates\unready.png" />
-  </ItemGroup>
-  <ItemGroup>
-    <None Include="ZK_logo_square.ico" />
-  </ItemGroup>
-  <ItemGroup>
-    <None Include="Resources\SpringDownloader.ico" />
-  </ItemGroup>
-  <ItemGroup>
-    <Resource Include="SpringDownloader.ico" />
-  </ItemGroup>
-  <ItemGroup>
-    <None Include="Images\logout.png" />
-  </ItemGroup>
-  <ItemGroup>
-    <None Include="Resources\Buttons\add.png" />
-  </ItemGroup>
-  <ItemGroup>
-    <None Include="Resources\Buttons\game.png" />
-  </ItemGroup>
-  <ItemGroup>
-    <None Include="Resources\Buttons\glaive_icon_24.png" />
-  </ItemGroup>
-  <ItemGroup>
-    <None Include="Resources\Buttons\home.png" />
-  </ItemGroup>
-  <ItemGroup>
-    <None Include="Resources\Buttons\chat.png" />
-  </ItemGroup>
-  <ItemGroup>
-    <None Include="Resources\Buttons\license.txt" />
-  </ItemGroup>
-  <ItemGroup>
-    <None Include="Resources\Buttons\map.png" />
-  </ItemGroup>
-  <ItemGroup>
-    <None Include="Resources\Buttons\panel.png" />
-  </ItemGroup>
-  <ItemGroup>
-    <None Include="Resources\Buttons\panel_border_128.png" />
-  </ItemGroup>
-  <ItemGroup>
-    <None Include="Resources\Buttons\panel_border_64.png" />
-  </ItemGroup>
-  <ItemGroup>
-    <None Include="Resources\Buttons\panel_border_96.png" />
-  </ItemGroup>
-  <ItemGroup>
-    <None Include="Resources\Buttons\settings.png" />
-  </ItemGroup>
-  <ItemGroup>
-    <None Include="Resources\Buttons\spherebot.png" />
-  </ItemGroup>
-  <ItemGroup>
-    <None Include="Resources\Buttons\video-icon.png" />
-  </ItemGroup>
-  <ItemGroup>
-    <EmbeddedResource Include="NativeLibs\CSteamworks.dll" />
-    <EmbeddedResource Include="NativeLibs\steam_api.dll" />
-    <EmbeddedResource Include="NativeLibs\steam_appid.txt" />
-  </ItemGroup>
-  <ItemGroup>
-    <None Include="Resources\steam.png" />
-  </ItemGroup>
-  <ItemGroup>
-    <None Include="Resources\voice_off.png" />
-  </ItemGroup>
-  <ItemGroup>
-    <None Include="Resources\voice_talking.png" />
-  </ItemGroup>
-  <ItemGroup>
-    <Content Include="Resources\Buttons\back.png" />
-    <Content Include="Resources\Buttons\down.png" />
-    <Content Include="Resources\Buttons\downloads.png" />
-    <Content Include="Resources\Buttons\exit.png" />
-    <Content Include="Resources\Buttons\extras.png" />
-    <Content Include="Resources\Buttons\left.png" />
-    <Content Include="Resources\Buttons\link.png" />
-    <Content Include="Resources\Buttons\mp.png" />
-    <Content Include="Resources\Buttons\qb.png" />
-    <Content Include="Resources\Buttons\soundOff.png" />
-    <Content Include="Resources\Buttons\soundOn.png" />
-    <Content Include="Resources\Buttons\sp.png" />
-    <Content Include="Resources\Buttons\win_max.png" />
-    <Content Include="Resources\Buttons\win_min.png" />
-    <Content Include="Resources\downarrow.png" />
-    <Content Include="Resources\scroll_bottom.png" />
-    <Content Include="Resources\scroll_mid.png" />
-    <Content Include="Resources\scroll_top.png" />
-    <Content Include="Resources\tech_scrollbar.png" />
-    <Content Include="Resources\ThumbBottom.png" />
-    <Content Include="Resources\ThumbMiddle.png" />
-    <Content Include="Resources\ThumbSpanBottom.png" />
-    <Content Include="Resources\ThumbSpanTop.png" />
-    <Content Include="Resources\ThumbTop.png" />
-    <Content Include="Resources\uparrow.png" />
-    <Content Include="Resources\ZK_logo_128.ico" />
-    <Content Include="Resources\ZK_logo_128.png" />
-  </ItemGroup>
-  <ItemGroup>
-    <Folder Include="Resources\BgImages\" />
-    <Folder Include="Resources\DarkHiveGlow\" />
-    <Folder Include="Resources\DarkHiveHover\" />
-    <Folder Include="Resources\DarkHive\" />
-    <Folder Include="Resources\Shraka\" />
-    <Folder Include="Resources\Sounds\" />
-    <Folder Include="Resources\TechPanel\" />
-  </ItemGroup>
-  <Import Project="$(MSBuildBinPath)\Microsoft.CSharp.targets" />
-  <Target Name="BeforeBuild">
-  </Target>
-  <Target Name="AfterBuild">
-    <GetAssemblyIdentity AssemblyFiles="$(TargetPath)">
-      <Output TaskParameter="Assemblies" ItemName="AssemblyIdentity" />
-    </GetAssemblyIdentity>
-    <Exec Command="echo %(AssemblyIdentity.Version) &gt; &quot;$(TargetDir)$(TargetName).version.txt&quot;" />
-  </Target>
-  <PropertyGroup>
-    <PostBuildEvent Condition=" '$(OS)' == 'Windows_NT' ">if /i $(ConfigurationName) NEQ Release exit 0
-"$(ProjectDir)\..\packages\ilmerge.2.14.1208\tools\ILMerge.exe" /out:"$(TargetDir)$(TargetName).all.exe" "$(TargetDir)$(TargetName).exe" "$(TargetDir)*.dll" /target:exe "/targetplatform:v4.5,%25ProgramFiles%25\Reference Assemblies\Microsoft\Framework\.NETFramework\v4.5.1" /wildcards /t:winexe
-copy /Y "$(TargetDir)$(TargetName).all.pdb" "$(TargetName).pdb"
-copy /Y "$(TargetDir)$(TargetName).all.exe" "$(TargetName).exe"</PostBuildEvent>
-  </PropertyGroup>
-  <Import Project="$(SolutionDir)\.nuget\NuGet.targets" Condition="Exists('$(SolutionDir)\.nuget\NuGet.targets')" />
+﻿<?xml version="1.0" encoding="utf-8"?>
+<Project DefaultTargets="Build" xmlns="http://schemas.microsoft.com/developer/msbuild/2003" ToolsVersion="4.0">
+  <PropertyGroup>
+    <Configuration Condition=" '$(Configuration)' == '' ">Debug</Configuration>
+    <Platform Condition=" '$(Platform)' == '' ">x86</Platform>
+    <ProjectGuid>{AA5F8640-FBBC-4007-9589-6C7CD26D4867}</ProjectGuid>
+    <OutputType>WinExe</OutputType>
+    <AppDesignerFolder>Properties</AppDesignerFolder>
+    <RootNamespace>ZeroKLobby</RootNamespace>
+    <AssemblyName>Zero-K</AssemblyName>
+    <ApplicationIcon>SpringDownloader.ico</ApplicationIcon>
+    <ManifestCertificateThumbprint>FC2212B55F1B9944395B70DF91CE4D38FC17189D</ManifestCertificateThumbprint>
+    <ManifestKeyFile>SpringDownloader_TemporaryKey.pfx</ManifestKeyFile>
+    <GenerateManifests>true</GenerateManifests>
+    <SignManifests>false</SignManifests>
+    <IsWebBootstrapper>true</IsWebBootstrapper>
+    <FileUpgradeFlags>
+    </FileUpgradeFlags>
+    <UpgradeBackupLocation>
+    </UpgradeBackupLocation>
+    <OldToolsVersion>3.5</OldToolsVersion>
+    <RunPostBuildEvent>OnBuildSuccess</RunPostBuildEvent>
+    <TargetZone>Custom</TargetZone>
+    <SignAssembly>false</SignAssembly>
+    <TargetFrameworkVersion>v4.5.1</TargetFrameworkVersion>
+    <StartupObject>ZeroKLobby.Program</StartupObject>
+    <TargetFrameworkProfile>
+    </TargetFrameworkProfile>
+    <SolutionDir Condition="$(SolutionDir) == '' Or $(SolutionDir) == '*Undefined*'">..\</SolutionDir>
+    <RestorePackages>true</RestorePackages>
+    <PublishUrl>ftp://zero-k.info/zero-k.info/www/lobby/</PublishUrl>
+    <Install>true</Install>
+    <InstallFrom>Web</InstallFrom>
+    <UpdateEnabled>true</UpdateEnabled>
+    <UpdateMode>Background</UpdateMode>
+    <UpdateInterval>1</UpdateInterval>
+    <UpdateIntervalUnits>Hours</UpdateIntervalUnits>
+    <UpdatePeriodically>false</UpdatePeriodically>
+    <UpdateRequired>true</UpdateRequired>
+    <MapFileExtensions>true</MapFileExtensions>
+    <InstallUrl>http://zero-k.info/lobby/</InstallUrl>
+    <SupportUrl>http://zero-k.info/</SupportUrl>
+    <ErrorReportUrl>http://code.google.com/p/zero-k/issues/entry</ErrorReportUrl>
+    <ProductName>Zero-K</ProductName>
+    <PublisherName>Zero-K</PublisherName>
+    <MinimumRequiredVersion>3.0.0.0</MinimumRequiredVersion>
+    <CreateWebPageOnPublish>true</CreateWebPageOnPublish>
+    <WebPage>publish.htm</WebPage>
+    <OpenBrowserOnPublish>false</OpenBrowserOnPublish>
+    <TrustUrlParameters>true</TrustUrlParameters>
+    <ApplicationRevision>4</ApplicationRevision>
+    <ApplicationVersion>3.0.0.%2a</ApplicationVersion>
+    <UseApplicationTrust>false</UseApplicationTrust>
+    <PublishWizardCompleted>true</PublishWizardCompleted>
+    <BootstrapperEnabled>true</BootstrapperEnabled>
+  </PropertyGroup>
+  <PropertyGroup />
+  <PropertyGroup>
+    <ApplicationManifest>Properties\app.manifest</ApplicationManifest>
+  </PropertyGroup>
+  <PropertyGroup Condition="'$(Configuration)|$(Platform)' == 'Debug|x86'">
+    <DebugSymbols>true</DebugSymbols>
+    <OutputPath>bin\Debug\</OutputPath>
+    <DefineConstants>TRACE;DEBUG</DefineConstants>
+    <DebugType>full</DebugType>
+    <PlatformTarget>x86</PlatformTarget>
+    <UseVSHostingProcess>false</UseVSHostingProcess>
+    <GenerateSerializationAssemblies>Off</GenerateSerializationAssemblies>
+    <ErrorReport>prompt</ErrorReport>
+    <CodeAnalysisRuleSet>..\rules.ruleset</CodeAnalysisRuleSet>
+    <Prefer32Bit>false</Prefer32Bit>
+    <WarningLevel>4</WarningLevel>
+    <Optimize>false</Optimize>
+  </PropertyGroup>
+  <PropertyGroup Condition="'$(Configuration)|$(Platform)' == 'Release|x86'">
+    <OutputPath>bin\Release\</OutputPath>
+    <DefineConstants>TRACE</DefineConstants>
+    <DebugType>pdbonly</DebugType>
+    <PlatformTarget>x86</PlatformTarget>
+    <GenerateSerializationAssemblies>Off</GenerateSerializationAssemblies>
+    <ErrorReport>prompt</ErrorReport>
+    <CodeAnalysisRuleSet>AllRules.ruleset</CodeAnalysisRuleSet>
+    <Prefer32Bit>false</Prefer32Bit>
+    <WarningLevel>4</WarningLevel>
+    <Optimize>false</Optimize>
+  </PropertyGroup>
+  <ItemGroup>
+    <Reference Include="Microsoft.mshtml, Version=7.0.3300.0, Culture=neutral, PublicKeyToken=b03f5f7f11d50a3a">
+      <EmbedInteropTypes>True</EmbedInteropTypes>
+    </Reference>
+    <Reference Include="Newtonsoft.Json, Version=8.0.0.0, Culture=neutral, PublicKeyToken=30ad4fe6b2a6aeed, processorArchitecture=MSIL">
+      <HintPath>..\packages\Newtonsoft.Json.8.0.2\lib\net45\Newtonsoft.Json.dll</HintPath>
+      <Private>True</Private>
+    </Reference>
+    <Reference Include="System" />
+    <Reference Include="System.Design" />
+    <Reference Include="System.Drawing" />
+    <Reference Include="System.ServiceModel" />
+    <Reference Include="System.Speech" />
+    <Reference Include="System.Web.Services" />
+    <Reference Include="System.Windows.Forms" />
+    <Reference Include="System.Xml" />
+    <Reference Include="NAudio">
+      <HintPath>..\packages\NAudio.1.7.2\lib\net35\NAudio.dll</HintPath>
+    </Reference>
+    <Reference Include="Steamworks.NET">
+      <HintPath>..\Libs\Steamworks.NET.dll</HintPath>
+    </Reference>
+  </ItemGroup>
+  <ItemGroup>
+    <Compile Include="ActionHandler.cs" />
+    <Compile Include="BrowserInterop.cs" />
+    <Compile Include="ButtonInfo.cs" />
+    <Compile Include="Buttons.Designer.cs">
+      <AutoGen>True</AutoGen>
+      <DesignTime>True</DesignTime>
+      <DependentUpon>Buttons.resx</DependentUpon>
+    </Compile>
+    <Compile Include="CachedResourceManager.cs" />
+    <Compile Include="CefWrapper.cs" />
+    <Compile Include="ChatToSpeech.cs" />
+    <Compile Include="ControlExtensions.cs" />
+    <Compile Include="Controls\CustomScrollbar.cs">
+      <SubType>UserControl</SubType>
+    </Compile>
+    <Compile Include="Controls\FrameBorderRenderer.cs" />
+    <Compile Include="Controls\MatchQueueControl.cs">
+      <SubType>UserControl</SubType>
+    </Compile>
+    <Compile Include="Controls\MatchQueueControl.designer.cs">
+      <DependentUpon>MatchQueueControl.cs</DependentUpon>
+    </Compile>
+    <Compile Include="Controls\MinimapFuncBox.cs">
+      <SubType>UserControl</SubType>
+    </Compile>
+    <Compile Include="Controls\MinimapFuncBox.Designer.cs">
+      <DependentUpon>MinimapFuncBox.cs</DependentUpon>
+    </Compile>
+    <Compile Include="Controls\PlayerListControl.cs">
+      <SubType>Component</SubType>
+    </Compile>
+    <Compile Include="Controls\PlayerListControl.designer.cs">
+      <DependentUpon>PlayerListControl.cs</DependentUpon>
+    </Compile>
+    <Compile Include="Controls\RightPanel.cs">
+      <SubType>Component</SubType>
+    </Compile>
+    <Compile Include="Controls\ScrollbarSkin.Designer.cs" />
+    <Compile Include="Controls\SoundPalette.cs" />
+    <Compile Include="Controls\SwitchPanel.cs">
+      <SubType>Component</SubType>
+    </Compile>
+    <Compile Include="Controls\TransparentTabPage.cs">
+      <SubType>Component</SubType>
+    </Compile>
+    <Compile Include="DarkHive.Designer.cs" />
+    <Compile Include="DarkHiveGlow.Designer.cs" />
+    <Compile Include="DarkHiveHover.Designer.cs" />
+    <Compile Include="ExtendedWebBrowser.cs" />
+    <Compile Include="Controls\ZkSplitContainer.cs">
+      <SubType>Component</SubType>
+    </Compile>
+    <Compile Include="GlobalHook.cs" />
+    <Compile Include="License.Designer.cs">
+      <AutoGen>True</AutoGen>
+      <DesignTime>True</DesignTime>
+      <DependentUpon>License.resx</DependentUpon>
+    </Compile>
+    <Compile Include="MicroForms\PromptForm.cs">
+      <SubType>Form</SubType>
+    </Compile>
+    <Compile Include="MicroForms\PromptForm.Designer.cs">
+      <DependentUpon>PromptForm.cs</DependentUpon>
+    </Compile>
+    <Compile Include="MicroForms\UnitSyncRetryPrompt.cs" />
+    <Compile Include="MicroLobby\ExtrasTab\LocalReplay.cs">
+      <SubType>UserControl</SubType>
+    </Compile>
+    <Compile Include="MicroLobby\ExtrasTab\LocalReplay.Designer.cs">
+      <DependentUpon>LocalReplay.cs</DependentUpon>
+    </Compile>
+    <Compile Include="MicroLobby\ExtrasTab\ReplayListItem.cs" />
+    <Compile Include="MicroLobby\ExtrasTab\TableReader.cs" />
+    <Compile Include="MicroLobby\ExtrasTab\SkirmishControlTool.cs" />
+    <Compile Include="MicroForms\UnitSyncUploadPrompt.cs" />
+    <Compile Include="MicroLobby\HexToUnicodeConverter.cs">
+      <SubType>Form</SubType>
+    </Compile>
+    <Compile Include="MicroLobby\HexToUnicodeConverter.Designer.cs">
+      <DependentUpon>HexToUnicodeConverter.cs</DependentUpon>
+    </Compile>
+    <Compile Include="MicroLobby\ExtrasTab\ExtrasToolTabs.cs">
+      <SubType>UserControl</SubType>
+    </Compile>
+    <Compile Include="MicroLobby\ExtrasTab\SkirmishControl.cs">
+      <SubType>UserControl</SubType>
+    </Compile>
+    <Compile Include="MicroLobby\ExtrasTab\SkirmishControl.Designer.cs">
+      <DependentUpon>SkirmishControl.cs</DependentUpon>
+    </Compile>
+    <Compile Include="MicroLobby\TextColoringPanel.cs">
+      <SubType>Form</SubType>
+    </Compile>
+    <Compile Include="MicroLobby\TextColoringPanel.Designer.cs">
+      <DependentUpon>TextColoringPanel.cs</DependentUpon>
+    </Compile>
+    <Compile Include="MicroLobby\ExtrasTab\ExtrasTab.cs">
+      <SubType>UserControl</SubType>
+    </Compile>
+    <Compile Include="Notifications\PwBar.cs">
+      <SubType>UserControl</SubType>
+    </Compile>
+    <Compile Include="Notifications\PwBar.Designer.cs">
+      <DependentUpon>PwBar.cs</DependentUpon>
+    </Compile>
+    <Compile Include="SelectWritableFolder.cs">
+      <SubType>Form</SubType>
+    </Compile>
+    <Compile Include="SelectWritableFolder.Designer.cs">
+      <DependentUpon>SelectWritableFolder.cs</DependentUpon>
+    </Compile>
+    <Compile Include="Shraka.Designer.cs" />
+    <Compile Include="Sounds.Designer.cs" />
+    <Compile Include="Steam\SteamClientHelper.cs" />
+    <Compile Include="Steam\SteamVoiceSystem.cs" />
+    <Compile Include="Configs.Designer.cs">
+      <AutoGen>True</AutoGen>
+      <DesignTime>True</DesignTime>
+      <DependentUpon>Configs.resx</DependentUpon>
+    </Compile>
+    <Compile Include="Controls\BitmapButton.cs">
+      <SubType>Component</SubType>
+    </Compile>
+    <Compile Include="Controls\HeadlessTabControl.cs">
+      <SubType>Component</SubType>
+    </Compile>
+    <Compile Include="EngineConfigurator.cs" />
+    <Compile Include="Extensions.cs" />
+    <Compile Include="INavigatable.cs" />
+    <Compile Include="KnownGames.cs" />
+    <Compile Include="Lines\SelfJoinedBattleLine.cs" />
+    <Compile Include="MainWindow.cs">
+      <SubType>Form</SubType>
+    </Compile>
+    <Compile Include="MainWindow.Designer.cs">
+      <DependentUpon>MainWindow.cs</DependentUpon>
+    </Compile>
+    <Compile Include="MicroLobby\BattleListControl.cs">
+      <SubType>Component</SubType>
+    </Compile>
+    <Compile Include="MicroLobby\BattleListControl.Designer.cs">
+      <DependentUpon>BattleListControl.cs</DependentUpon>
+    </Compile>
+    <Compile Include="MicroLobby\BattleListTab.cs">
+      <SubType>UserControl</SubType>
+    </Compile>
+    <Compile Include="MicroLobby\BattleListTab.Designer.cs">
+      <DependentUpon>BattleListTab.cs</DependentUpon>
+    </Compile>
+    <Compile Include="MicroLobby\BrowserTab.cs">
+      <SubType>Component</SubType>
+    </Compile>
+    <Compile Include="MicroLobby\ChatTab.cs">
+      <SubType>UserControl</SubType>
+    </Compile>
+    <Compile Include="MicroLobby\ChatTab.Designer.cs">
+      <DependentUpon>ChatTab.cs</DependentUpon>
+    </Compile>
+    <Compile Include="MicroLobby\SpringsettingForm.cs">
+      <SubType>Form</SubType>
+    </Compile>
+    <Compile Include="MicroLobby\SpringsettingForm.Designer.cs">
+      <DependentUpon>SpringsettingForm.cs</DependentUpon>
+    </Compile>
+    <Compile Include="NavigationControl.cs">
+      <SubType>UserControl</SubType>
+    </Compile>
+    <Compile Include="NavigationControl.Designer.cs">
+      <DependentUpon>NavigationControl.cs</DependentUpon>
+    </Compile>
+    <Compile Include="Notifications\MissionBar.cs">
+      <SubType>UserControl</SubType>
+    </Compile>
+    <Compile Include="Notifications\MissionBar.Designer.cs">
+      <DependentUpon>MissionBar.cs</DependentUpon>
+    </Compile>
+    <Compile Include="Notifications\NotifySection.cs">
+      <SubType>UserControl</SubType>
+    </Compile>
+    <Compile Include="Notifications\NotifySection.Designer.cs">
+      <DependentUpon>NotifySection.cs</DependentUpon>
+    </Compile>
+    <Compile Include="Notifications\ReplayBar.cs">
+      <SubType>UserControl</SubType>
+    </Compile>
+    <Compile Include="Notifications\ReplayBar.Designer.cs">
+      <DependentUpon>ReplayBar.cs</DependentUpon>
+    </Compile>
+    <Compile Include="Notifications\SinglePlayerBar.cs">
+      <SubType>UserControl</SubType>
+    </Compile>
+    <Compile Include="Notifications\SinglePlayerBar.Designer.cs">
+      <DependentUpon>SinglePlayerBar.cs</DependentUpon>
+    </Compile>
+    <Compile Include="Flags.Designer.cs">
+      <AutoGen>True</AutoGen>
+      <DesignTime>True</DesignTime>
+      <DependentUpon>Flags.resx</DependentUpon>
+    </Compile>
+    <Compile Include="MicroLobby\ContextMenus.cs" />
+    <Compile Include="Lines\ChimeLine.cs" />
+    <Compile Include="Lines\FriendJoinedBattleLine.cs" />
+    <Compile Include="Lines\TopicLine.cs" />
+    <Compile Include="MicroLobby\AutoJoinManager.cs" />
+    <Compile Include="MicroLobby\GdiListBox.cs">
+      <SubType>Component</SubType>
+    </Compile>
+    <Compile Include="MicroLobby\GdiListBoxItem.cs" />
+    <Compile Include="MicroLobby\HostDialog.cs">
+      <SubType>Form</SubType>
+    </Compile>
+    <Compile Include="MicroLobby\HostDialog.Designer.cs">
+      <DependentUpon>HostDialog.cs</DependentUpon>
+    </Compile>
+    <Compile Include="MicroLobby\ModStore.cs" />
+    <Compile Include="MicroLobby\ServerTab.cs">
+      <SubType>UserControl</SubType>
+    </Compile>
+    <Compile Include="MicroLobby\ServerTab.Designer.cs">
+      <DependentUpon>ServerTab.cs</DependentUpon>
+    </Compile>
+    <Compile Include="MicroLobby\SettingsTab.cs">
+      <SubType>UserControl</SubType>
+    </Compile>
+    <Compile Include="MicroLobby\SettingsTab.Designer.cs">
+      <DependentUpon>SettingsTab.cs</DependentUpon>
+    </Compile>
+    <Compile Include="MicroLobby\SpringieCommand.cs" />
+    <Compile Include="MicroLobby\TextImage.cs" />
+    <Compile Include="MicroLobby\ModOptionsControl.cs">
+      <SubType>UserControl</SubType>
+    </Compile>
+    <Compile Include="MicroLobby\MyCol.cs" />
+    <Compile Include="Notifications\GenericBar.cs">
+      <SubType>UserControl</SubType>
+    </Compile>
+    <Compile Include="Notifications\GenericBar.Designer.cs">
+      <DependentUpon>GenericBar.cs</DependentUpon>
+    </Compile>
+    <Compile Include="Notifications\NewVersionBar.cs">
+      <SubType>UserControl</SubType>
+    </Compile>
+    <Compile Include="Notifications\NewVersionBar.Designer.cs">
+      <DependentUpon>NewVersionBar.cs</DependentUpon>
+    </Compile>
+    <Compile Include="Notifications\ScannerBar.cs">
+      <SubType>UserControl</SubType>
+    </Compile>
+    <Compile Include="Notifications\ScannerBar.Designer.cs">
+      <DependentUpon>ScannerBar.cs</DependentUpon>
+    </Compile>
+    <Compile Include="Notifications\VoteBar.cs">
+      <SubType>UserControl</SubType>
+    </Compile>
+    <Compile Include="Notifications\VoteBar.Designer.cs">
+      <DependentUpon>VoteBar.cs</DependentUpon>
+    </Compile>
+    <Compile Include="Ranks.Designer.cs">
+      <AutoGen>True</AutoGen>
+      <DesignTime>True</DesignTime>
+      <DependentUpon>Ranks.resx</DependentUpon>
+    </Compile>
+    <Compile Include="ServerImagesHandler.cs" />
+    <Compile Include="TechPanel.Designer.cs" />
+    <Compile Include="ToolTips\BattleTooltipRenderer.cs" />
+    <Compile Include="MicroLobby\AskBattlePasswordForm.cs">
+      <SubType>Form</SubType>
+    </Compile>
+    <Compile Include="MicroLobby\AskBattlePasswordForm.Designer.cs">
+      <DependentUpon>AskBattlePasswordForm.cs</DependentUpon>
+    </Compile>
+    <Compile Include="MicroLobby\ChatBox.cs">
+      <SubType>UserControl</SubType>
+    </Compile>
+    <Compile Include="MicroLobby\HistoryManager.cs" />
+    <Compile Include="Lines\BroadcastLine.cs" />
+    <Compile Include="Lines\ChannelMessageLine.cs" />
+    <Compile Include="Lines\FromServerLine.cs" />
+    <Compile Include="Lines\HistoryLine.cs" />
+    <Compile Include="Lines\IChatLine.cs" />
+    <Compile Include="Lines\JoinLine.cs" />
+    <Compile Include="Lines\LeaveLine.cs" />
+    <Compile Include="Lines\SaidExLine.cs" />
+    <Compile Include="Lines\SaidLine.cs" />
+    <Compile Include="Lines\ServerMessageLine.cs" />
+    <Compile Include="Lines\ToServerLine.cs" />
+    <Compile Include="MicroLobby\BattleChatControl.cs">
+      <SubType>UserControl</SubType>
+    </Compile>
+    <Compile Include="MicroLobby\BattleIcon.cs" />
+    <Compile Include="MicroLobby\BattleIconManager.cs" />
+    <Compile Include="MicroLobby\DudeRenderer.cs" />
+    <Compile Include="MicroLobby\FriendManager.cs" />
+    <Compile Include="MicroLobby\GameInfo.cs" />
+    <Compile Include="MicroLobby\TextColor.cs" />
+    <Compile Include="MicroLobby\TextWindow.cs">
+      <SubType>UserControl</SubType>
+    </Compile>
+    <Compile Include="MicroLobby\TextWindow.designer.cs">
+      <DependentUpon>TextWindow.cs</DependentUpon>
+    </Compile>
+    <Compile Include="MicroLobby\Images.cs" />
+    <Compile Include="MicroLobby\LoginForm.cs">
+      <SubType>Form</SubType>
+    </Compile>
+    <Compile Include="MicroLobby\LoginForm.Designer.cs">
+      <DependentUpon>LoginForm.cs</DependentUpon>
+    </Compile>
+    <Compile Include="MicroLobby\PrivateMessageControl.cs">
+      <SubType>UserControl</SubType>
+    </Compile>
+    <Compile Include="MicroLobby\PrivateMessageControl.Designer.cs">
+      <DependentUpon>PrivateMessageControl.cs</DependentUpon>
+    </Compile>
+    <Compile Include="MicroLobby\SayCommandHandler.cs" />
+    <Compile Include="MicroLobby\SendBox.cs">
+      <SubType>Component</SubType>
+    </Compile>
+    <Compile Include="MicroLobby\ToolTabs.cs">
+      <SubType>UserControl</SubType>
+    </Compile>
+    <Compile Include="Notifications\ConnectBar.cs">
+      <SubType>UserControl</SubType>
+    </Compile>
+    <Compile Include="Notifications\INotifyBar.cs" />
+    <Compile Include="Notifications\DownloadBar.cs">
+      <SubType>UserControl</SubType>
+    </Compile>
+    <Compile Include="Notifications\DownloadBar.designer.cs">
+      <DependentUpon>DownloadBar.cs</DependentUpon>
+    </Compile>
+    <Compile Include="MicroLobby\PlayerListBox.cs">
+      <SubType>Component</SubType>
+    </Compile>
+    <Compile Include="MicroLobby\ChatControl.cs">
+      <SubType>UserControl</SubType>
+    </Compile>
+    <Compile Include="MicroLobby\ChatControl.Designer.cs">
+      <DependentUpon>ChatControl.cs</DependentUpon>
+    </Compile>
+    <Compile Include="MicroLobby\PopupNotify.cs">
+      <SubType>Form</SubType>
+    </Compile>
+    <Compile Include="Notifications\BattleBar.cs">
+      <SubType>UserControl</SubType>
+    </Compile>
+    <Compile Include="Notifications\BattleBar.Designer.cs">
+      <DependentUpon>BattleBar.cs</DependentUpon>
+    </Compile>
+    <Compile Include="ToolTips\IToolTipRenderer.cs" />
+    <Compile Include="ToolTips\MapTooltipRenderer.cs" />
+    <Compile Include="ToolTips\PlayerTooltipRenderer.cs" />
+    <Compile Include="MicroLobby\PlayerListItem.cs" />
+    <Compile Include="Notifications\WarningBar.cs">
+      <SubType>UserControl</SubType>
+    </Compile>
+    <Compile Include="Notifications\WarningBar.Designer.cs">
+      <DependentUpon>WarningBar.cs</DependentUpon>
+    </Compile>
+    <Compile Include="MicroLobby\ScrollMessageFilter.cs" />
+    <Compile Include="Settings.cs" />
+    <Compile Include="Properties\Settings.Designer.cs">
+      <AutoGen>True</AutoGen>
+      <DesignTimeSharedInput>True</DesignTimeSharedInput>
+      <DependentUpon>Settings.settings</DependentUpon>
+    </Compile>
+    <Compile Include="Config.cs" />
+    <Compile Include="ErrorHandling.cs" />
+    <Compile Include="FormLog.cs">
+      <SubType>Form</SubType>
+    </Compile>
+    <Compile Include="FormLog.Designer.cs">
+      <DependentUpon>FormLog.cs</DependentUpon>
+    </Compile>
+    <Compile Include="MicroLobby\DownloaderTab.cs">
+      <SubType>UserControl</SubType>
+    </Compile>
+    <Compile Include="MicroLobby\DownloaderTab.Designer.cs">
+      <DependentUpon>DownloaderTab.cs</DependentUpon>
+    </Compile>
+    <Compile Include="Notifications\NotifyBarContainer.cs">
+      <SubType>UserControl</SubType>
+    </Compile>
+    <Compile Include="Notifications\NotifyBarContainer.Designer.cs">
+      <DependentUpon>NotifyBarContainer.cs</DependentUpon>
+    </Compile>
+    <Compile Include="Program.cs" />
+    <Compile Include="Properties\AssemblyInfo.cs" />
+    <Compile Include="WindowsApi.cs" />
+    <Compile Include="ZklResources.Designer.cs">
+      <AutoGen>True</AutoGen>
+      <DesignTime>True</DesignTime>
+      <DependentUpon>ZklResources.resx</DependentUpon>
+    </Compile>
+    <Compile Include="Steam\ZklSteamHandler.cs" />
+    <EmbeddedResource Include="Buttons.resx">
+      <Generator>ResXFileCodeGenerator</Generator>
+      <LastGenOutput>Buttons.Designer.cs</LastGenOutput>
+      <SubType>Designer</SubType>
+    </EmbeddedResource>
+    <EmbeddedResource Include="Configs.resx">
+      <Generator>ResXFileCodeGenerator</Generator>
+      <LastGenOutput>Configs.Designer.cs</LastGenOutput>
+      <SubType>Designer</SubType>
+    </EmbeddedResource>
+    <EmbeddedResource Include="Controls\MatchQueueControl.resx">
+      <DependentUpon>MatchQueueControl.cs</DependentUpon>
+    </EmbeddedResource>
+    <EmbeddedResource Include="Controls\MinimapFuncBox.resx">
+      <DependentUpon>MinimapFuncBox.cs</DependentUpon>
+    </EmbeddedResource>
+    <EmbeddedResource Include="Controls\ScrollbarSkin.resx" />
+    <EmbeddedResource Include="DarkHive.resx" />
+    <EmbeddedResource Include="DarkHiveGlow.resx" />
+    <EmbeddedResource Include="DarkHiveHover.resx" />
+    <EmbeddedResource Include="Flags.resx">
+      <Generator>ResXFileCodeGenerator</Generator>
+      <LastGenOutput>Flags.Designer.cs</LastGenOutput>
+      <SubType>Designer</SubType>
+    </EmbeddedResource>
+    <EmbeddedResource Include="License.resx">
+      <Generator>ResXFileCodeGenerator</Generator>
+      <LastGenOutput>License.Designer.cs</LastGenOutput>
+    </EmbeddedResource>
+    <EmbeddedResource Include="MicroForms\PromptForm.resx">
+      <DependentUpon>PromptForm.cs</DependentUpon>
+    </EmbeddedResource>
+    <EmbeddedResource Include="MicroLobby\BattleChatControl.resx">
+      <DependentUpon>BattleChatControl.cs</DependentUpon>
+    </EmbeddedResource>
+    <EmbeddedResource Include="MicroLobby\ExtrasTab\LocalReplay.resx">
+      <DependentUpon>LocalReplay.cs</DependentUpon>
+    </EmbeddedResource>
+    <EmbeddedResource Include="MicroLobby\ExtrasTab\SkirmishControl.resx">
+      <DependentUpon>SkirmishControl.cs</DependentUpon>
+    </EmbeddedResource>
+    <EmbeddedResource Include="Notifications\PwBar.resx">
+      <DependentUpon>PwBar.cs</DependentUpon>
+    </EmbeddedResource>
+    <EmbeddedResource Include="MainWindow.resx">
+      <DependentUpon>MainWindow.cs</DependentUpon>
+      <SubType>Designer</SubType>
+    </EmbeddedResource>
+    <EmbeddedResource Include="MicroLobby\BattleListTab.resx">
+      <DependentUpon>BattleListTab.cs</DependentUpon>
+    </EmbeddedResource>
+    <EmbeddedResource Include="MicroLobby\ChatControl.resx">
+      <DependentUpon>ChatControl.cs</DependentUpon>
+    </EmbeddedResource>
+    <EmbeddedResource Include="MicroLobby\ChatTab.resx">
+      <DependentUpon>ChatTab.cs</DependentUpon>
+    </EmbeddedResource>
+    <EmbeddedResource Include="MicroLobby\ModOptionsControl.resx">
+      <DependentUpon>ModOptionsControl.cs</DependentUpon>
+    </EmbeddedResource>
+    <EmbeddedResource Include="MicroLobby\PlayerListBox.resx">
+      <DependentUpon>PlayerListBox.cs</DependentUpon>
+    </EmbeddedResource>
+    <EmbeddedResource Include="MicroLobby\PopupNotify.resx">
+      <DependentUpon>PopupNotify.cs</DependentUpon>
+    </EmbeddedResource>
+    <EmbeddedResource Include="MicroLobby\SpringsettingForm.resx">
+      <DependentUpon>SpringsettingForm.cs</DependentUpon>
+    </EmbeddedResource>
+    <EmbeddedResource Include="NavigationControl.resx">
+      <DependentUpon>NavigationControl.cs</DependentUpon>
+      <SubType>Designer</SubType>
+    </EmbeddedResource>
+    <EmbeddedResource Include="Notifications\BattleBar.resx">
+      <DependentUpon>BattleBar.cs</DependentUpon>
+    </EmbeddedResource>
+    <EmbeddedResource Include="FormLog.resx">
+      <DependentUpon>FormLog.cs</DependentUpon>
+      <SubType>Designer</SubType>
+    </EmbeddedResource>
+    <EmbeddedResource Include="MicroLobby\DownloaderTab.resx">
+      <DependentUpon>DownloaderTab.cs</DependentUpon>
+      <SubType>Designer</SubType>
+    </EmbeddedResource>
+    <EmbeddedResource Include="Notifications\MissionBar.resx">
+      <DependentUpon>MissionBar.cs</DependentUpon>
+    </EmbeddedResource>
+    <EmbeddedResource Include="Notifications\NotifyBarContainer.resx">
+      <DependentUpon>NotifyBarContainer.cs</DependentUpon>
+      <SubType>Designer</SubType>
+    </EmbeddedResource>
+    <EmbeddedResource Include="Notifications\NotifySection.resx">
+      <DependentUpon>NotifySection.cs</DependentUpon>
+    </EmbeddedResource>
+    <EmbeddedResource Include="Notifications\ReplayBar.resx">
+      <DependentUpon>ReplayBar.cs</DependentUpon>
+    </EmbeddedResource>
+    <EmbeddedResource Include="Notifications\ScannerBar.resx">
+      <DependentUpon>ScannerBar.cs</DependentUpon>
+    </EmbeddedResource>
+    <EmbeddedResource Include="Notifications\SinglePlayerBar.resx">
+      <DependentUpon>SinglePlayerBar.cs</DependentUpon>
+    </EmbeddedResource>
+    <EmbeddedResource Include="Notifications\VoteBar.resx">
+      <DependentUpon>VoteBar.cs</DependentUpon>
+    </EmbeddedResource>
+    <EmbeddedResource Include="Ranks.resx">
+      <Generator>ResXFileCodeGenerator</Generator>
+      <LastGenOutput>Ranks.Designer.cs</LastGenOutput>
+      <SubType>Designer</SubType>
+    </EmbeddedResource>
+    <Compile Include="ToolTips\TextTooltipRenderer.cs" />
+    <Compile Include="ToolTips\ToolTipForm.cs">
+      <SubType>Form</SubType>
+    </Compile>
+    <Compile Include="ToolTips\ToolTipHandler.cs" />
+    <Compile Include="Utils.cs" />
+    <EmbeddedResource Include="SelectWritableFolder.resx">
+      <DependentUpon>SelectWritableFolder.cs</DependentUpon>
+    </EmbeddedResource>
+    <EmbeddedResource Include="Shraka.resx" />
+    <EmbeddedResource Include="Sounds.resx" />
+    <EmbeddedResource Include="TechPanel.resx" />
+    <EmbeddedResource Include="ZklResources.resx">
+      <Generator>ResXFileCodeGenerator</Generator>
+      <LastGenOutput>ZklResources.Designer.cs</LastGenOutput>
+    </EmbeddedResource>
+    <EmbeddedResource Include="NativeLibs\libCSteamworks-x86_64.so" />
+    <EmbeddedResource Include="NativeLibs\libsteam_api-x86_64.so" />
+  </ItemGroup>
+  <ItemGroup>
+    <BootstrapperPackage Include=".NETFramework,Version=v4.5.1">
+      <Visible>False</Visible>
+      <ProductName>Microsoft .NET Framework 4.5.1 %28x86 and x64%29</ProductName>
+      <Install>true</Install>
+    </BootstrapperPackage>
+    <BootstrapperPackage Include="Microsoft.Net.Client.3.5">
+      <Visible>False</Visible>
+      <ProductName>.NET Framework 3.5 SP1 Client Profile</ProductName>
+      <Install>false</Install>
+    </BootstrapperPackage>
+    <BootstrapperPackage Include="Microsoft.Net.Framework.2.0">
+      <Visible>False</Visible>
+      <ProductName>.NET Framework 2.0 %28x86%29</ProductName>
+      <Install>false</Install>
+    </BootstrapperPackage>
+    <BootstrapperPackage Include="Microsoft.Net.Framework.3.0">
+      <Visible>False</Visible>
+      <ProductName>.NET Framework 3.0 %28x86%29</ProductName>
+      <Install>false</Install>
+    </BootstrapperPackage>
+    <BootstrapperPackage Include="Microsoft.Net.Framework.3.5">
+      <Visible>False</Visible>
+      <ProductName>.NET Framework 3.5</ProductName>
+      <Install>false</Install>
+    </BootstrapperPackage>
+    <BootstrapperPackage Include="Microsoft.Net.Framework.3.5.SP1">
+      <Visible>False</Visible>
+      <ProductName>.NET Framework 3.5 SP1</ProductName>
+      <Install>false</Install>
+    </BootstrapperPackage>
+  </ItemGroup>
+  <ItemGroup>
+    <ProjectReference Include="..\Benchmarker\Benchmarker.csproj">
+      <Project>{67501A5B-B6BB-467E-85DA-22D81C40829C}</Project>
+      <Name>Benchmarker</Name>
+    </ProjectReference>
+    <ProjectReference Include="..\Shared\LobbyClient\LobbyClient.csproj">
+      <Project>{C91CC692-53FC-40B7-8B9A-2A57EDEE331E}</Project>
+      <Name>LobbyClient</Name>
+    </ProjectReference>
+    <ProjectReference Include="..\Shared\PlasmaDownloader\PlasmaDownloader.csproj">
+      <Project>{F3F74776-46A9-4415-B76E-CEEC771C2ABA}</Project>
+      <Name>PlasmaDownloader</Name>
+    </ProjectReference>
+    <ProjectReference Include="..\Shared\PlasmaShared\PlasmaShared.csproj">
+      <Project>{B24E7FB3-A3FB-4B67-A499-721F9B34A404}</Project>
+      <Name>PlasmaShared</Name>
+    </ProjectReference>
+  </ItemGroup>
+  <ItemGroup>
+    <Resource Include="Images\add.png" />
+    <EmbeddedResource Include="NativeLibs\libCSteamworks.so" />
+    <EmbeddedResource Include="NativeLibs\libsteam_api.so" />
+    <None Include="packages.config" />
+    <None Include="Properties\app.manifest">
+      <SubType>Designer</SubType>
+    </None>
+    <EmbeddedResource Include="MicroLobby\HostDialog.resx">
+      <DependentUpon>HostDialog.cs</DependentUpon>
+    </EmbeddedResource>
+    <EmbeddedResource Include="Notifications\GenericBar.resx">
+      <DependentUpon>GenericBar.cs</DependentUpon>
+    </EmbeddedResource>
+    <EmbeddedResource Include="Notifications\NewVersionBar.resx">
+      <DependentUpon>NewVersionBar.cs</DependentUpon>
+    </EmbeddedResource>
+    <EmbeddedResource Include="MicroLobby\SettingsTab.resx">
+      <DependentUpon>SettingsTab.cs</DependentUpon>
+    </EmbeddedResource>
+    <EmbeddedResource Include="MicroLobby\TextWindow.resources" />
+    <EmbeddedResource Include="Notifications\WarningBar.resx">
+      <DependentUpon>WarningBar.cs</DependentUpon>
+    </EmbeddedResource>
+    <EmbeddedResource Include="Notifications\ConnectBar.resx">
+      <DependentUpon>ConnectBar.cs</DependentUpon>
+    </EmbeddedResource>
+    <EmbeddedResource Include="MicroLobby\AskBattlePasswordForm.resx">
+      <DependentUpon>AskBattlePasswordForm.cs</DependentUpon>
+      <SubType>Designer</SubType>
+    </EmbeddedResource>
+    <EmbeddedResource Include="MicroLobby\PrivateMessageControl.resx">
+      <DependentUpon>PrivateMessageControl.cs</DependentUpon>
+    </EmbeddedResource>
+    <EmbeddedResource Include="MicroLobby\LoginForm.resx">
+      <DependentUpon>LoginForm.cs</DependentUpon>
+    </EmbeddedResource>
+    <EmbeddedResource Include="Notifications\DownloadBar.resx">
+    </EmbeddedResource>
+    <None Include="Resources\Conf\lups0.cfg" />
+    <None Include="Resources\Conf\lups1.cfg" />
+    <None Include="Resources\Conf\lups2.cfg" />
+    <None Include="Resources\Conf\lups3.cfg" />
+    <None Include="Resources\Conf\lups4.cfg" />
+    <None Include="Resources\Conf\springsettings0.cfg" />
+    <None Include="Resources\Conf\springsettings1.cfg" />
+    <None Include="Resources\Conf\springsettings2.cfg" />
+    <None Include="Resources\Conf\springsettings3.cfg" />
+    <None Include="Resources\Conf\springsettings4.cfg" />
+    <None Include="Resources\License\GPLv3" />
+    <None Include="Resources\License\MITlicense" />
+    <None Include="SpringDownloader_TemporaryKey.pfx" />
+    <None Include="app.config" />
+    <None Include="Properties\Settings.settings">
+      <Generator>SettingsSingleFileGenerator</Generator>
+      <LastGenOutput>Settings.Designer.cs</LastGenOutput>
+    </None>
+  </ItemGroup>
+  <ItemGroup>
+    <None Include="Resources\Conf\cmdcolors.txt" />
+  </ItemGroup>
+  <ItemGroup>
+    <None Include="Resources\Conf\selectkeys.txt" />
+  </ItemGroup>
+  <ItemGroup>
+    <None Include="Resources\Conf\uikeys.txt" />
+  </ItemGroup>
+  <ItemGroup>
+    <None Include="Resources\Flags\ad.png" />
+  </ItemGroup>
+  <ItemGroup>
+    <None Include="Resources\Flags\ae.png" />
+  </ItemGroup>
+  <ItemGroup>
+    <None Include="Resources\Flags\af.png" />
+  </ItemGroup>
+  <ItemGroup>
+    <None Include="Resources\Flags\ag.png" />
+  </ItemGroup>
+  <ItemGroup>
+    <None Include="Resources\Flags\ai.png" />
+  </ItemGroup>
+  <ItemGroup>
+    <None Include="Resources\Flags\al.png" />
+  </ItemGroup>
+  <ItemGroup>
+    <None Include="Resources\Flags\am.png" />
+  </ItemGroup>
+  <ItemGroup>
+    <None Include="Resources\Flags\an.png" />
+  </ItemGroup>
+  <ItemGroup>
+    <None Include="Resources\Flags\ao.png" />
+  </ItemGroup>
+  <ItemGroup>
+    <None Include="Resources\Flags\ar.png" />
+  </ItemGroup>
+  <ItemGroup>
+    <None Include="Resources\Flags\as.png" />
+  </ItemGroup>
+  <ItemGroup>
+    <None Include="Resources\Flags\at.png" />
+  </ItemGroup>
+  <ItemGroup>
+    <None Include="Resources\Flags\au.png" />
+  </ItemGroup>
+  <ItemGroup>
+    <None Include="Resources\Flags\aw.png" />
+  </ItemGroup>
+  <ItemGroup>
+    <None Include="Resources\Flags\ax.png" />
+  </ItemGroup>
+  <ItemGroup>
+    <None Include="Resources\Flags\az.png" />
+  </ItemGroup>
+  <ItemGroup>
+    <None Include="Resources\Flags\ba.png" />
+  </ItemGroup>
+  <ItemGroup>
+    <None Include="Resources\Flags\bb.png" />
+  </ItemGroup>
+  <ItemGroup>
+    <None Include="Resources\Flags\bd.png" />
+  </ItemGroup>
+  <ItemGroup>
+    <None Include="Resources\Flags\be.png" />
+  </ItemGroup>
+  <ItemGroup>
+    <None Include="Resources\Flags\bf.png" />
+  </ItemGroup>
+  <ItemGroup>
+    <None Include="Resources\Flags\bg.png" />
+  </ItemGroup>
+  <ItemGroup>
+    <None Include="Resources\Flags\bh.png" />
+  </ItemGroup>
+  <ItemGroup>
+    <None Include="Resources\Flags\bi.png" />
+  </ItemGroup>
+  <ItemGroup>
+    <None Include="Resources\Flags\bj.png" />
+  </ItemGroup>
+  <ItemGroup>
+    <None Include="Resources\Flags\bm.png" />
+  </ItemGroup>
+  <ItemGroup>
+    <None Include="Resources\Flags\bn.png" />
+  </ItemGroup>
+  <ItemGroup>
+    <None Include="Resources\Flags\bo.png" />
+  </ItemGroup>
+  <ItemGroup>
+    <None Include="Resources\Flags\br.png" />
+  </ItemGroup>
+  <ItemGroup>
+    <None Include="Resources\Flags\bs.png" />
+  </ItemGroup>
+  <ItemGroup>
+    <None Include="Resources\Flags\bt.png" />
+  </ItemGroup>
+  <ItemGroup>
+    <None Include="Resources\Flags\bv.png" />
+  </ItemGroup>
+  <ItemGroup>
+    <None Include="Resources\Flags\bw.png" />
+  </ItemGroup>
+  <ItemGroup>
+    <None Include="Resources\Flags\by.png" />
+  </ItemGroup>
+  <ItemGroup>
+    <None Include="Resources\Flags\bz.png" />
+  </ItemGroup>
+  <ItemGroup>
+    <None Include="Resources\Flags\ca.png" />
+  </ItemGroup>
+  <ItemGroup>
+    <None Include="Resources\Flags\catalonia.png" />
+  </ItemGroup>
+  <ItemGroup>
+    <None Include="Resources\Flags\cc.png" />
+  </ItemGroup>
+  <ItemGroup>
+    <None Include="Resources\Flags\cd.png" />
+  </ItemGroup>
+  <ItemGroup>
+    <None Include="Resources\Flags\cf.png" />
+  </ItemGroup>
+  <ItemGroup>
+    <None Include="Resources\Flags\cg.png" />
+  </ItemGroup>
+  <ItemGroup>
+    <None Include="Resources\Flags\ci.png" />
+  </ItemGroup>
+  <ItemGroup>
+    <None Include="Resources\Flags\ck.png" />
+  </ItemGroup>
+  <ItemGroup>
+    <None Include="Resources\Flags\cl.png" />
+  </ItemGroup>
+  <ItemGroup>
+    <None Include="Resources\Flags\cm.png" />
+  </ItemGroup>
+  <ItemGroup>
+    <None Include="Resources\Flags\cn.png" />
+  </ItemGroup>
+  <ItemGroup>
+    <None Include="Resources\Flags\co.png" />
+  </ItemGroup>
+  <ItemGroup>
+    <None Include="Resources\Flags\cr.png" />
+  </ItemGroup>
+  <ItemGroup>
+    <None Include="Resources\Flags\cs.png" />
+  </ItemGroup>
+  <ItemGroup>
+    <None Include="Resources\Flags\cu.png" />
+  </ItemGroup>
+  <ItemGroup>
+    <None Include="Resources\Flags\cv.png" />
+  </ItemGroup>
+  <ItemGroup>
+    <None Include="Resources\Flags\cx.png" />
+  </ItemGroup>
+  <ItemGroup>
+    <None Include="Resources\Flags\cy.png" />
+  </ItemGroup>
+  <ItemGroup>
+    <None Include="Resources\Flags\cz.png" />
+  </ItemGroup>
+  <ItemGroup>
+    <None Include="Resources\Flags\de.png" />
+  </ItemGroup>
+  <ItemGroup>
+    <None Include="Resources\Flags\dj.png" />
+  </ItemGroup>
+  <ItemGroup>
+    <None Include="Resources\Flags\dk.png" />
+  </ItemGroup>
+  <ItemGroup>
+    <None Include="Resources\Flags\dm.png" />
+  </ItemGroup>
+  <ItemGroup>
+    <None Include="Resources\Flags\do.png" />
+  </ItemGroup>
+  <ItemGroup>
+    <None Include="Resources\Flags\dz.png" />
+  </ItemGroup>
+  <ItemGroup>
+    <None Include="Resources\Flags\ec.png" />
+  </ItemGroup>
+  <ItemGroup>
+    <None Include="Resources\Flags\ee.png" />
+  </ItemGroup>
+  <ItemGroup>
+    <None Include="Resources\Flags\eg.png" />
+  </ItemGroup>
+  <ItemGroup>
+    <None Include="Resources\Flags\eh.png" />
+  </ItemGroup>
+  <ItemGroup>
+    <None Include="Resources\Flags\england.png" />
+  </ItemGroup>
+  <ItemGroup>
+    <None Include="Resources\Flags\er.png" />
+  </ItemGroup>
+  <ItemGroup>
+    <None Include="Resources\Flags\es.png" />
+  </ItemGroup>
+  <ItemGroup>
+    <None Include="Resources\Flags\et.png" />
+  </ItemGroup>
+  <ItemGroup>
+    <None Include="Resources\Flags\europeanunion.png" />
+  </ItemGroup>
+  <ItemGroup>
+    <None Include="Resources\Flags\fam.png" />
+  </ItemGroup>
+  <ItemGroup>
+    <None Include="Resources\Flags\fi.png" />
+  </ItemGroup>
+  <ItemGroup>
+    <None Include="Resources\Flags\fj.png" />
+  </ItemGroup>
+  <ItemGroup>
+    <None Include="Resources\Flags\fk.png" />
+  </ItemGroup>
+  <ItemGroup>
+    <None Include="Resources\Flags\fm.png" />
+  </ItemGroup>
+  <ItemGroup>
+    <None Include="Resources\Flags\fo.png" />
+  </ItemGroup>
+  <ItemGroup>
+    <None Include="Resources\Flags\fr.png" />
+  </ItemGroup>
+  <ItemGroup>
+    <None Include="Resources\Flags\ga.png" />
+  </ItemGroup>
+  <ItemGroup>
+    <None Include="Resources\Flags\gb.png" />
+  </ItemGroup>
+  <ItemGroup>
+    <None Include="Resources\Flags\gd.png" />
+  </ItemGroup>
+  <ItemGroup>
+    <None Include="Resources\Flags\ge.png" />
+  </ItemGroup>
+  <ItemGroup>
+    <None Include="Resources\Flags\gf.png" />
+  </ItemGroup>
+  <ItemGroup>
+    <None Include="Resources\Flags\gh.png" />
+  </ItemGroup>
+  <ItemGroup>
+    <None Include="Resources\Flags\gi.png" />
+  </ItemGroup>
+  <ItemGroup>
+    <None Include="Resources\Flags\gl.png" />
+  </ItemGroup>
+  <ItemGroup>
+    <None Include="Resources\Flags\gm.png" />
+  </ItemGroup>
+  <ItemGroup>
+    <None Include="Resources\Flags\gn.png" />
+  </ItemGroup>
+  <ItemGroup>
+    <None Include="Resources\Flags\gp.png" />
+  </ItemGroup>
+  <ItemGroup>
+    <None Include="Resources\Flags\gq.png" />
+  </ItemGroup>
+  <ItemGroup>
+    <None Include="Resources\Flags\gr.png" />
+  </ItemGroup>
+  <ItemGroup>
+    <None Include="Resources\Flags\gs.png" />
+  </ItemGroup>
+  <ItemGroup>
+    <None Include="Resources\Flags\gt.png" />
+  </ItemGroup>
+  <ItemGroup>
+    <None Include="Resources\Flags\gu.png" />
+  </ItemGroup>
+  <ItemGroup>
+    <None Include="Resources\Flags\gw.png" />
+  </ItemGroup>
+  <ItemGroup>
+    <None Include="Resources\Flags\gy.png" />
+  </ItemGroup>
+  <ItemGroup>
+    <None Include="Resources\Flags\hk.png" />
+  </ItemGroup>
+  <ItemGroup>
+    <None Include="Resources\Flags\hm.png" />
+  </ItemGroup>
+  <ItemGroup>
+    <None Include="Resources\Flags\hn.png" />
+  </ItemGroup>
+  <ItemGroup>
+    <None Include="Resources\Flags\hr.png" />
+  </ItemGroup>
+  <ItemGroup>
+    <None Include="Resources\Flags\ht.png" />
+  </ItemGroup>
+  <ItemGroup>
+    <None Include="Resources\Flags\hu.png" />
+  </ItemGroup>
+  <ItemGroup>
+    <None Include="Resources\Flags\ch.png" />
+  </ItemGroup>
+  <ItemGroup>
+    <None Include="Resources\Flags\id.png" />
+  </ItemGroup>
+  <ItemGroup>
+    <None Include="Resources\Flags\ie.png" />
+  </ItemGroup>
+  <ItemGroup>
+    <None Include="Resources\Flags\il.png" />
+  </ItemGroup>
+  <ItemGroup>
+    <None Include="Resources\Flags\in.png" />
+  </ItemGroup>
+  <ItemGroup>
+    <None Include="Resources\Flags\io.png" />
+  </ItemGroup>
+  <ItemGroup>
+    <None Include="Resources\Flags\iq.png" />
+  </ItemGroup>
+  <ItemGroup>
+    <None Include="Resources\Flags\ir.png" />
+  </ItemGroup>
+  <ItemGroup>
+    <None Include="Resources\Flags\is.png" />
+  </ItemGroup>
+  <ItemGroup>
+    <None Include="Resources\Flags\it.png" />
+  </ItemGroup>
+  <ItemGroup>
+    <None Include="Resources\Flags\jm.png" />
+  </ItemGroup>
+  <ItemGroup>
+    <None Include="Resources\Flags\jo.png" />
+  </ItemGroup>
+  <ItemGroup>
+    <None Include="Resources\Flags\jp.png" />
+  </ItemGroup>
+  <ItemGroup>
+    <None Include="Resources\Flags\ke.png" />
+  </ItemGroup>
+  <ItemGroup>
+    <None Include="Resources\Flags\kg.png" />
+  </ItemGroup>
+  <ItemGroup>
+    <None Include="Resources\Flags\kh.png" />
+  </ItemGroup>
+  <ItemGroup>
+    <None Include="Resources\Flags\ki.png" />
+  </ItemGroup>
+  <ItemGroup>
+    <None Include="Resources\Flags\km.png" />
+  </ItemGroup>
+  <ItemGroup>
+    <None Include="Resources\Flags\kn.png" />
+  </ItemGroup>
+  <ItemGroup>
+    <None Include="Resources\Flags\kp.png" />
+  </ItemGroup>
+  <ItemGroup>
+    <None Include="Resources\Flags\kr.png" />
+  </ItemGroup>
+  <ItemGroup>
+    <None Include="Resources\Flags\kw.png" />
+  </ItemGroup>
+  <ItemGroup>
+    <None Include="Resources\Flags\ky.png" />
+  </ItemGroup>
+  <ItemGroup>
+    <None Include="Resources\Flags\kz.png" />
+  </ItemGroup>
+  <ItemGroup>
+    <None Include="Resources\Flags\la.png" />
+  </ItemGroup>
+  <ItemGroup>
+    <None Include="Resources\Flags\lb.png" />
+  </ItemGroup>
+  <ItemGroup>
+    <None Include="Resources\Flags\lc.png" />
+  </ItemGroup>
+  <ItemGroup>
+    <None Include="Resources\Flags\li.png" />
+  </ItemGroup>
+  <ItemGroup>
+    <None Include="Resources\Flags\lk.png" />
+  </ItemGroup>
+  <ItemGroup>
+    <None Include="Resources\Flags\lr.png" />
+  </ItemGroup>
+  <ItemGroup>
+    <None Include="Resources\Flags\ls.png" />
+  </ItemGroup>
+  <ItemGroup>
+    <None Include="Resources\Flags\lt.png" />
+  </ItemGroup>
+  <ItemGroup>
+    <None Include="Resources\Flags\lu.png" />
+  </ItemGroup>
+  <ItemGroup>
+    <None Include="Resources\Flags\lv.png" />
+  </ItemGroup>
+  <ItemGroup>
+    <None Include="Resources\Flags\ly.png" />
+  </ItemGroup>
+  <ItemGroup>
+    <None Include="Resources\Flags\ma.png" />
+  </ItemGroup>
+  <ItemGroup>
+    <None Include="Resources\Flags\mc.png" />
+  </ItemGroup>
+  <ItemGroup>
+    <None Include="Resources\Flags\md.png" />
+  </ItemGroup>
+  <ItemGroup>
+    <None Include="Resources\Flags\me.png" />
+  </ItemGroup>
+  <ItemGroup>
+    <None Include="Resources\Flags\mg.png" />
+  </ItemGroup>
+  <ItemGroup>
+    <None Include="Resources\Flags\mh.png" />
+  </ItemGroup>
+  <ItemGroup>
+    <None Include="Resources\Flags\mk.png" />
+  </ItemGroup>
+  <ItemGroup>
+    <None Include="Resources\Flags\ml.png" />
+  </ItemGroup>
+  <ItemGroup>
+    <None Include="Resources\Flags\mm.png" />
+  </ItemGroup>
+  <ItemGroup>
+    <None Include="Resources\Flags\mn.png" />
+  </ItemGroup>
+  <ItemGroup>
+    <None Include="Resources\Flags\mo.png" />
+  </ItemGroup>
+  <ItemGroup>
+    <None Include="Resources\Flags\mp.png" />
+  </ItemGroup>
+  <ItemGroup>
+    <None Include="Resources\Flags\mq.png" />
+  </ItemGroup>
+  <ItemGroup>
+    <None Include="Resources\Flags\mr.png" />
+  </ItemGroup>
+  <ItemGroup>
+    <None Include="Resources\Flags\ms.png" />
+  </ItemGroup>
+  <ItemGroup>
+    <None Include="Resources\Flags\mt.png" />
+  </ItemGroup>
+  <ItemGroup>
+    <None Include="Resources\Flags\mu.png" />
+  </ItemGroup>
+  <ItemGroup>
+    <None Include="Resources\Flags\mv.png" />
+  </ItemGroup>
+  <ItemGroup>
+    <None Include="Resources\Flags\mw.png" />
+  </ItemGroup>
+  <ItemGroup>
+    <None Include="Resources\Flags\mx.png" />
+  </ItemGroup>
+  <ItemGroup>
+    <None Include="Resources\Flags\my.png" />
+  </ItemGroup>
+  <ItemGroup>
+    <None Include="Resources\Flags\mz.png" />
+  </ItemGroup>
+  <ItemGroup>
+    <None Include="Resources\Flags\na.png" />
+  </ItemGroup>
+  <ItemGroup>
+    <None Include="Resources\Flags\nc.png" />
+  </ItemGroup>
+  <ItemGroup>
+    <None Include="Resources\Flags\ne.png" />
+  </ItemGroup>
+  <ItemGroup>
+    <None Include="Resources\Flags\nf.png" />
+  </ItemGroup>
+  <ItemGroup>
+    <None Include="Resources\Flags\ng.png" />
+  </ItemGroup>
+  <ItemGroup>
+    <None Include="Resources\Flags\ni.png" />
+  </ItemGroup>
+  <ItemGroup>
+    <None Include="Resources\Flags\nl.png" />
+  </ItemGroup>
+  <ItemGroup>
+    <None Include="Resources\Flags\no.png" />
+  </ItemGroup>
+  <ItemGroup>
+    <None Include="Resources\Flags\np.png" />
+  </ItemGroup>
+  <ItemGroup>
+    <None Include="Resources\Flags\nr.png" />
+  </ItemGroup>
+  <ItemGroup>
+    <None Include="Resources\Flags\nu.png" />
+  </ItemGroup>
+  <ItemGroup>
+    <None Include="Resources\Flags\nz.png" />
+  </ItemGroup>
+  <ItemGroup>
+    <None Include="Resources\Flags\om.png" />
+  </ItemGroup>
+  <ItemGroup>
+    <None Include="Resources\Flags\pa.png" />
+  </ItemGroup>
+  <ItemGroup>
+    <None Include="Resources\Flags\pe.png" />
+  </ItemGroup>
+  <ItemGroup>
+    <None Include="Resources\Flags\pf.png" />
+  </ItemGroup>
+  <ItemGroup>
+    <None Include="Resources\Flags\pg.png" />
+  </ItemGroup>
+  <ItemGroup>
+    <None Include="Resources\Flags\ph.png" />
+  </ItemGroup>
+  <ItemGroup>
+    <None Include="Resources\Flags\pk.png" />
+  </ItemGroup>
+  <ItemGroup>
+    <None Include="Resources\Flags\pl.png" />
+  </ItemGroup>
+  <ItemGroup>
+    <None Include="Resources\Flags\pm.png" />
+  </ItemGroup>
+  <ItemGroup>
+    <None Include="Resources\Flags\pn.png" />
+  </ItemGroup>
+  <ItemGroup>
+    <None Include="Resources\Flags\pr.png" />
+  </ItemGroup>
+  <ItemGroup>
+    <None Include="Resources\Flags\ps.png" />
+  </ItemGroup>
+  <ItemGroup>
+    <None Include="Resources\Flags\pt.png" />
+  </ItemGroup>
+  <ItemGroup>
+    <None Include="Resources\Flags\pw.png" />
+  </ItemGroup>
+  <ItemGroup>
+    <None Include="Resources\Flags\py.png" />
+  </ItemGroup>
+  <ItemGroup>
+    <None Include="Resources\Flags\qa.png" />
+  </ItemGroup>
+  <ItemGroup>
+    <None Include="Resources\Flags\re.png" />
+  </ItemGroup>
+  <ItemGroup>
+    <None Include="Resources\Flags\ro.png" />
+  </ItemGroup>
+  <ItemGroup>
+    <None Include="Resources\Flags\rs.png" />
+  </ItemGroup>
+  <ItemGroup>
+    <None Include="Resources\Flags\ru.png" />
+  </ItemGroup>
+  <ItemGroup>
+    <None Include="Resources\Flags\rw.png" />
+  </ItemGroup>
+  <ItemGroup>
+    <None Include="Resources\Flags\sa.png" />
+  </ItemGroup>
+  <ItemGroup>
+    <None Include="Resources\Flags\sb.png" />
+  </ItemGroup>
+  <ItemGroup>
+    <None Include="Resources\Flags\sc.png" />
+  </ItemGroup>
+  <ItemGroup>
+    <None Include="Resources\Flags\scotland.png" />
+  </ItemGroup>
+  <ItemGroup>
+    <None Include="Resources\Flags\sd.png" />
+  </ItemGroup>
+  <ItemGroup>
+    <None Include="Resources\Flags\se.png" />
+  </ItemGroup>
+  <ItemGroup>
+    <None Include="Resources\Flags\sg.png" />
+  </ItemGroup>
+  <ItemGroup>
+    <None Include="Resources\Flags\sh.png" />
+  </ItemGroup>
+  <ItemGroup>
+    <None Include="Resources\Flags\si.png" />
+  </ItemGroup>
+  <ItemGroup>
+    <None Include="Resources\Flags\sj.png" />
+  </ItemGroup>
+  <ItemGroup>
+    <None Include="Resources\Flags\sk.png" />
+  </ItemGroup>
+  <ItemGroup>
+    <None Include="Resources\Flags\sl.png" />
+  </ItemGroup>
+  <ItemGroup>
+    <None Include="Resources\Flags\sm.png" />
+  </ItemGroup>
+  <ItemGroup>
+    <None Include="Resources\Flags\sn.png" />
+  </ItemGroup>
+  <ItemGroup>
+    <None Include="Resources\Flags\so.png" />
+  </ItemGroup>
+  <ItemGroup>
+    <None Include="Resources\Flags\sr.png" />
+  </ItemGroup>
+  <ItemGroup>
+    <None Include="Resources\Flags\st.png" />
+  </ItemGroup>
+  <ItemGroup>
+    <None Include="Resources\Flags\sv.png" />
+  </ItemGroup>
+  <ItemGroup>
+    <None Include="Resources\Flags\sy.png" />
+  </ItemGroup>
+  <ItemGroup>
+    <None Include="Resources\Flags\sz.png" />
+  </ItemGroup>
+  <ItemGroup>
+    <None Include="Resources\Flags\tc.png" />
+  </ItemGroup>
+  <ItemGroup>
+    <None Include="Resources\Flags\td.png" />
+  </ItemGroup>
+  <ItemGroup>
+    <None Include="Resources\Flags\tf.png" />
+  </ItemGroup>
+  <ItemGroup>
+    <None Include="Resources\Flags\tg.png" />
+  </ItemGroup>
+  <ItemGroup>
+    <None Include="Resources\Flags\th.png" />
+  </ItemGroup>
+  <ItemGroup>
+    <None Include="Resources\Flags\tj.png" />
+  </ItemGroup>
+  <ItemGroup>
+    <None Include="Resources\Flags\tk.png" />
+  </ItemGroup>
+  <ItemGroup>
+    <None Include="Resources\Flags\tl.png" />
+  </ItemGroup>
+  <ItemGroup>
+    <None Include="Resources\Flags\tm.png" />
+  </ItemGroup>
+  <ItemGroup>
+    <None Include="Resources\Flags\tn.png" />
+  </ItemGroup>
+  <ItemGroup>
+    <None Include="Resources\Flags\to.png" />
+  </ItemGroup>
+  <ItemGroup>
+    <None Include="Resources\Flags\tr.png" />
+  </ItemGroup>
+  <ItemGroup>
+    <None Include="Resources\Flags\tt.png" />
+  </ItemGroup>
+  <ItemGroup>
+    <None Include="Resources\Flags\tv.png" />
+  </ItemGroup>
+  <ItemGroup>
+    <None Include="Resources\Flags\tw.png" />
+  </ItemGroup>
+  <ItemGroup>
+    <None Include="Resources\Flags\tz.png" />
+  </ItemGroup>
+  <ItemGroup>
+    <None Include="Resources\Flags\ua.png" />
+  </ItemGroup>
+  <ItemGroup>
+    <None Include="Resources\Flags\ug.png" />
+  </ItemGroup>
+  <ItemGroup>
+    <None Include="Resources\Flags\um.png" />
+  </ItemGroup>
+  <ItemGroup>
+    <None Include="Resources\Flags\us.png" />
+  </ItemGroup>
+  <ItemGroup>
+    <None Include="Resources\Flags\uy.png" />
+  </ItemGroup>
+  <ItemGroup>
+    <None Include="Resources\Flags\uz.png" />
+  </ItemGroup>
+  <ItemGroup>
+    <None Include="Resources\Flags\va.png" />
+  </ItemGroup>
+  <ItemGroup>
+    <None Include="Resources\Flags\vc.png" />
+  </ItemGroup>
+  <ItemGroup>
+    <None Include="Resources\Flags\ve.png" />
+  </ItemGroup>
+  <ItemGroup>
+    <None Include="Resources\Flags\vg.png" />
+  </ItemGroup>
+  <ItemGroup>
+    <None Include="Resources\Flags\vi.png" />
+  </ItemGroup>
+  <ItemGroup>
+    <None Include="Resources\Flags\vn.png" />
+  </ItemGroup>
+  <ItemGroup>
+    <None Include="Resources\Flags\vu.png" />
+  </ItemGroup>
+  <ItemGroup>
+    <None Include="Resources\Flags\wales.png" />
+  </ItemGroup>
+  <ItemGroup>
+    <None Include="Resources\Flags\wf.png" />
+  </ItemGroup>
+  <ItemGroup>
+    <None Include="Resources\Flags\ws.png" />
+  </ItemGroup>
+  <ItemGroup>
+    <None Include="Resources\Flags\ye.png" />
+  </ItemGroup>
+  <ItemGroup>
+    <None Include="Resources\Flags\yt.png" />
+  </ItemGroup>
+  <ItemGroup>
+    <None Include="Resources\Flags\za.png" />
+  </ItemGroup>
+  <ItemGroup>
+    <None Include="Resources\Flags\zm.png" />
+  </ItemGroup>
+  <ItemGroup>
+    <None Include="Resources\Flags\zw.png" />
+  </ItemGroup>
+  <ItemGroup>
+    <None Include="Resources\Flags\unknown.png" />
+  </ItemGroup>
+  <ItemGroup>
+    <None Include="Resources\Ranks\1.png" />
+  </ItemGroup>
+  <ItemGroup>
+    <None Include="Resources\Ranks\2.png" />
+  </ItemGroup>
+  <ItemGroup>
+    <None Include="Resources\Ranks\3.png" />
+  </ItemGroup>
+  <ItemGroup>
+    <None Include="Resources\Ranks\4.png" />
+  </ItemGroup>
+  <ItemGroup>
+    <None Include="Resources\Ranks\5.png" />
+  </ItemGroup>
+  <ItemGroup>
+    <None Include="Resources\Ranks\6.png" />
+  </ItemGroup>
+  <ItemGroup>
+    <None Include="Resources\Ranks\7.png" />
+  </ItemGroup>
+  <ItemGroup>
+    <None Include="Resources\Ranks\8.png" />
+  </ItemGroup>
+  <ItemGroup>
+    <None Include="Resources\Ranks\9.png" />
+  </ItemGroup>
+  <ItemGroup>
+    <None Include="Resources\battle.png" />
+  </ItemGroup>
+  <ItemGroup>
+    <None Include="Resources\blue.png" />
+  </ItemGroup>
+  <ItemGroup>
+    <None Include="Resources\boom.png" />
+  </ItemGroup>
+  <ItemGroup>
+    <None Include="Resources\border.png" />
+  </ItemGroup>
+  <ItemGroup>
+    <None Include="Resources\cup.png" />
+  </ItemGroup>
+  <ItemGroup>
+    <None Include="Resources\Down.png" />
+  </ItemGroup>
+  <ItemGroup>
+    <None Include="Resources\download.png" />
+  </ItemGroup>
+  <ItemGroup>
+    <None Include="Resources\friend.png" />
+  </ItemGroup>
+  <ItemGroup>
+    <None Include="Resources\game.png" />
+  </ItemGroup>
+  <ItemGroup>
+    <None Include="Resources\grayuser.png" />
+  </ItemGroup>
+  <ItemGroup>
+    <None Include="Resources\green.png" />
+  </ItemGroup>
+  <ItemGroup>
+    <None Include="Resources\chat.png" />
+  </ItemGroup>
+  <ItemGroup>
+    <None Include="Resources\ingame.png" />
+  </ItemGroup>
+  <ItemGroup>
+    <None Include="Resources\jimi.png" />
+  </ItemGroup>
+  <ItemGroup>
+    <None Include="Resources\lock.png" />
+  </ItemGroup>
+  <ItemGroup>
+    <None Include="Resources\napoleon.png" />
+  </ItemGroup>
+  <ItemGroup>
+    <None Include="Resources\police.png" />
+  </ItemGroup>
+  <ItemGroup>
+    <None Include="Resources\red.png" />
+  </ItemGroup>
+  <ItemGroup>
+    <None Include="Resources\redlight.png" />
+  </ItemGroup>
+  <ItemGroup>
+    <None Include="Resources\Remove.png" />
+  </ItemGroup>
+  <ItemGroup>
+    <None Include="Resources\replay.png" />
+  </ItemGroup>
+  <ItemGroup>
+    <None Include="Resources\robot.png" />
+  </ItemGroup>
+  <ItemGroup>
+    <None Include="Resources\search.png" />
+  </ItemGroup>
+  <ItemGroup>
+    <None Include="Resources\smurf.png" />
+  </ItemGroup>
+  <ItemGroup>
+    <None Include="Resources\soldier.png" />
+  </ItemGroup>
+  <ItemGroup>
+    <None Include="Resources\springlogo_glass.png" />
+  </ItemGroup>
+  <ItemGroup>
+    <None Include="Resources\star.png" />
+  </ItemGroup>
+  <ItemGroup>
+    <None Include="Resources\user.png" />
+  </ItemGroup>
+  <ItemGroup>
+    <None Include="Resources\warning.png" />
+  </ItemGroup>
+  <ItemGroup>
+    <None Include="Resources\WebDown.png" />
+  </ItemGroup>
+  <ItemGroup>
+    <None Include="Resources\yellow.png" />
+  </ItemGroup>
+  <ItemGroup>
+    <None Include="Resources\ZK_logo_square.png" />
+  </ItemGroup>
+  <ItemGroup>
+    <None Include="Resources\PlayerStates\away.bmp" />
+  </ItemGroup>
+  <ItemGroup>
+    <None Include="Resources\PlayerStates\away.png" />
+  </ItemGroup>
+  <ItemGroup>
+    <None Include="Resources\PlayerStates\quickmatch_off.png" />
+  </ItemGroup>
+  <ItemGroup>
+    <None Include="Resources\PlayerStates\ready.png" />
+  </ItemGroup>
+  <ItemGroup>
+    <None Include="Resources\PlayerStates\spec.png" />
+  </ItemGroup>
+  <ItemGroup>
+    <None Include="Resources\PlayerStates\unready.png" />
+  </ItemGroup>
+  <ItemGroup>
+    <None Include="ZK_logo_square.ico" />
+  </ItemGroup>
+  <ItemGroup>
+    <None Include="Resources\SpringDownloader.ico" />
+  </ItemGroup>
+  <ItemGroup>
+    <Resource Include="SpringDownloader.ico" />
+  </ItemGroup>
+  <ItemGroup>
+    <None Include="Images\logout.png" />
+  </ItemGroup>
+  <ItemGroup>
+    <None Include="Resources\Buttons\add.png" />
+  </ItemGroup>
+  <ItemGroup>
+    <None Include="Resources\Buttons\game.png" />
+  </ItemGroup>
+  <ItemGroup>
+    <None Include="Resources\Buttons\glaive_icon_24.png" />
+  </ItemGroup>
+  <ItemGroup>
+    <None Include="Resources\Buttons\home.png" />
+  </ItemGroup>
+  <ItemGroup>
+    <None Include="Resources\Buttons\chat.png" />
+  </ItemGroup>
+  <ItemGroup>
+    <None Include="Resources\Buttons\license.txt" />
+  </ItemGroup>
+  <ItemGroup>
+    <None Include="Resources\Buttons\map.png" />
+  </ItemGroup>
+  <ItemGroup>
+    <None Include="Resources\Buttons\panel.png" />
+  </ItemGroup>
+  <ItemGroup>
+    <None Include="Resources\Buttons\panel_border_128.png" />
+  </ItemGroup>
+  <ItemGroup>
+    <None Include="Resources\Buttons\panel_border_64.png" />
+  </ItemGroup>
+  <ItemGroup>
+    <None Include="Resources\Buttons\panel_border_96.png" />
+  </ItemGroup>
+  <ItemGroup>
+    <None Include="Resources\Buttons\settings.png" />
+  </ItemGroup>
+  <ItemGroup>
+    <None Include="Resources\Buttons\spherebot.png" />
+  </ItemGroup>
+  <ItemGroup>
+    <None Include="Resources\Buttons\video-icon.png" />
+  </ItemGroup>
+  <ItemGroup>
+    <EmbeddedResource Include="NativeLibs\CSteamworks.dll" />
+    <EmbeddedResource Include="NativeLibs\steam_api.dll" />
+    <EmbeddedResource Include="NativeLibs\steam_appid.txt" />
+  </ItemGroup>
+  <ItemGroup>
+    <None Include="Resources\steam.png" />
+  </ItemGroup>
+  <ItemGroup>
+    <None Include="Resources\voice_off.png" />
+  </ItemGroup>
+  <ItemGroup>
+    <None Include="Resources\voice_talking.png" />
+  </ItemGroup>
+  <ItemGroup>
+    <Content Include="Resources\Buttons\back.png" />
+    <Content Include="Resources\Buttons\down.png" />
+    <Content Include="Resources\Buttons\downloads.png" />
+    <Content Include="Resources\Buttons\exit.png" />
+    <Content Include="Resources\Buttons\extras.png" />
+    <Content Include="Resources\Buttons\left.png" />
+    <Content Include="Resources\Buttons\link.png" />
+    <Content Include="Resources\Buttons\mp.png" />
+    <Content Include="Resources\Buttons\qb.png" />
+    <Content Include="Resources\Buttons\soundOff.png" />
+    <Content Include="Resources\Buttons\soundOn.png" />
+    <Content Include="Resources\Buttons\sp.png" />
+    <Content Include="Resources\Buttons\win_max.png" />
+    <Content Include="Resources\Buttons\win_min.png" />
+    <Content Include="Resources\downarrow.png" />
+    <Content Include="Resources\scroll_bottom.png" />
+    <Content Include="Resources\scroll_mid.png" />
+    <Content Include="Resources\scroll_top.png" />
+    <Content Include="Resources\tech_scrollbar.png" />
+    <Content Include="Resources\ThumbBottom.png" />
+    <Content Include="Resources\ThumbMiddle.png" />
+    <Content Include="Resources\ThumbSpanBottom.png" />
+    <Content Include="Resources\ThumbSpanTop.png" />
+    <Content Include="Resources\ThumbTop.png" />
+    <Content Include="Resources\uparrow.png" />
+    <Content Include="Resources\ZK_logo_128.ico" />
+    <Content Include="Resources\ZK_logo_128.png" />
+  </ItemGroup>
+  <ItemGroup>
+    <Folder Include="Resources\BgImages\" />
+    <Folder Include="Resources\DarkHiveGlow\" />
+    <Folder Include="Resources\DarkHiveHover\" />
+    <Folder Include="Resources\DarkHive\" />
+    <Folder Include="Resources\Shraka\" />
+    <Folder Include="Resources\Sounds\" />
+    <Folder Include="Resources\TechPanel\" />
+  </ItemGroup>
+  <Import Project="$(MSBuildBinPath)\Microsoft.CSharp.targets" />
+  <Target Name="BeforeBuild">
+  </Target>
+  <Target Name="AfterBuild">
+    <GetAssemblyIdentity AssemblyFiles="$(TargetPath)">
+      <Output TaskParameter="Assemblies" ItemName="AssemblyIdentity" />
+    </GetAssemblyIdentity>
+    <Exec Command="echo %(AssemblyIdentity.Version) &gt; &quot;$(TargetDir)$(TargetName).version.txt&quot;" />
+  </Target>
+  <PropertyGroup>
+    <PostBuildEvent Condition=" '$(OS)' == 'Windows_NT' ">if /i $(ConfigurationName) NEQ Release exit 0
+"$(ProjectDir)\..\packages\ilmerge.2.14.1208\tools\ILMerge.exe" /out:"$(TargetDir)$(TargetName).all.exe" "$(TargetDir)$(TargetName).exe" "$(TargetDir)*.dll" /target:exe "/targetplatform:v4.5,%25ProgramFiles%25\Reference Assemblies\Microsoft\Framework\.NETFramework\v4.5.1" /wildcards /t:winexe
+copy /Y "$(TargetDir)$(TargetName).all.pdb" "$(TargetName).pdb"
+copy /Y "$(TargetDir)$(TargetName).all.exe" "$(TargetName).exe"</PostBuildEvent>
+  </PropertyGroup>
+  <Import Project="$(SolutionDir)\.nuget\NuGet.targets" Condition="Exists('$(SolutionDir)\.nuget\NuGet.targets')" />
 </Project>