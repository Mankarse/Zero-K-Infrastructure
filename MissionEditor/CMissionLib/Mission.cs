﻿using System;
using System.Collections.Generic;
using System.Collections.ObjectModel;
using System.Collections.Specialized;
using System.Diagnostics;
using System.IO;
using System.Linq;
using System.Reflection;
using System.Runtime.Serialization;
using System.Text;
using System.Windows.Media;
using System.Xml;
using System.Xml.Serialization;
using CMissionLib.Actions;
using CMissionLib.Conditions;
using Microsoft.SqlServer.Server;
using MissionEditor2;
using ZkData.UnitSyncLib;
using CMissionLib.UnitSyncLib;
using ZkData;
using Map = CMissionLib.UnitSyncLib.Map;
using Mod = CMissionLib.UnitSyncLib.Mod;
using System.IO.Compression;

namespace CMissionLib
{
	[DataContract]
	public class Mission: PropertyChanged
	{
		string author = "Default Author";
		string contentFolderPath;
		ObservableCollection<string> counters = new ObservableCollection<string>();
        string customModOptions = String.Empty;
		string description = String.Empty;
        string descriptionStory = String.Empty;

		ObservableCollection<string> disabledGadgets = new ObservableCollection<string>();
		ObservableCollection<string> disabledUnits = new ObservableCollection<string>();
		ObservableCollection<string> disabledWidgets = new ObservableCollection<string>();
		Dictionary<string, string> folders = new Dictionary<string, string>();

		string imagePath;
		CompositeObservableCollection<Trigger, Region> items;
		Map map;
		string mapName;
		int maxUnits = 5000;
		Mod mod;
		string modName;
        Dictionary<string, string> modOptions;
		string name;
		ObservableCollection<Player> players = new ObservableCollection<Player>();
		string rapidTag = "zk:stable";
		ObservableCollection<Region> regions = new ObservableCollection<Region>();
		string scoringMethod = "";
		int startingEnergy = 1000;
		int startingMetal = 1000;
		Player startingPlayer = new Player { Name = "Player 1", Color = Colors.Blue, Alliance = "1", IsHuman = true };
		ObservableCollection<Trigger> triggers = new ObservableCollection<Trigger>();
        bool modifiedSinceLastSave = false;	// FIXME: is never true

		public IEnumerable<string> AllGroups
		{
			get
			{
				var groups = new List<string>();
				groups.AddRange(AllUnits.SelectMany(u => u.Groups));
				groups.AddRange(AllLogic.OfType<GiveFactoryOrdersAction>().SelectMany(a => a.BuiltUnitsGroups));
				foreach (var player in players) groups.Add("Latest Factory Built Unit (" + player.Name + ")");
                foreach (var player in players) groups.Add("Any Unit (" + player.Name + ")");
				foreach (var region in Regions)
				{
					foreach (var player in players) groups.Add(string.Format("Units in {0} ({1})", region.Name, player.Name));
				}
				return groups.Distinct();
			}
		}
		public IEnumerable<TriggerLogic> AllLogic { get { return triggers.SelectMany(t => t.Logic); } }
		public IEnumerable<UnitStartInfo> AllUnits { get { return triggers.SelectMany(t => t.AllUnits); } }
		public IEnumerable<string> Alliances { get { return players.Select(p => p.Alliance).Distinct(); } }
		[DataMember]
		public string Author
		{
			get { return author; }
			set
			{
				author = value;
				RaisePropertyChanged("Author");
			}
		}
		[DataMember]
		public string ContentFolderPath
		{
			get { return contentFolderPath; }
			set
			{
				contentFolderPath = value;
				RaisePropertyChanged("ContentFolderPath");
			}
		}
		public IEnumerable<string> Countdowns { get { return AllLogic.OfType<StartCountdownAction>().Select(u => u.Countdown).Distinct(); } }
        public IEnumerable<string> Objectives { get { return AllLogic.OfType<AddObjectiveAction>().Select(u => u.ID).Distinct(); } }
        public IEnumerable<string> Cutscenes 
        { 
            get 
            { 
                var ret = AllLogic.OfType<EnterCutsceneAction>().Where(x => !String.IsNullOrEmpty(x.ID)).Select(u => u.ID).Distinct().ToList();
                ret.Add("Current Cutscene");
                ret.Add("Any Cutscene");
                return ret;
            }
        }

		[DataMember]
		public ObservableCollection<string> Counters
		{
			get { return counters; }
			set
			{
				counters = value;
				RaisePropertyChanged("Counters");
			}
		}
        [DataMember]
        public string CustomModOptions
        {
            get { return customModOptions; }
            set
            {
                customModOptions = value;
                RaisePropertyChanged("CustomModOptions");
            }
        }
		[DataMember]
		public string Description
		{
			get { return description; }
			set
			{
				description = value;
				RaisePropertyChanged("Description");
			}
		}
        
        [Obsolete("No longer displayed on site, no need to use this")]
        [DataMember]
        public string DescriptionStory
        {
            get { return descriptionStory; }
            set
            {
                descriptionStory = value;
                RaisePropertyChanged("DescriptionStory");
            }
        }
		[DataMember]
		public ObservableCollection<string> DisabledGadgets { get { return disabledGadgets; } set { disabledGadgets = value; } }

		[DataMember]
		public ObservableCollection<string> DisabledUnits { get { return disabledUnits; } set { disabledUnits = value; } }
		[DataMember]
		public ObservableCollection<string> DisabledWidgets { get { return disabledWidgets; } set { disabledWidgets = value; } }
		public Dictionary<string, string> Folders
		{
			get { return folders; }
			set
			{
				folders = value;
				RaisePropertyChanged("Folders");
			}
		}

		[DataMember]
		public bool ExcludeRunnerGadget { get; set; }
		[DataMember]
		public bool ExcludeGUIWidget { get; set; }
		[DataMember]
		public bool ExcludeMessageBoxWidget { get; set; }

		[DataMember]
		public string ImagePath
		{
			get { return imagePath; }
			set
			{
				imagePath = value;
				RaisePropertyChanged("ImagePath");
			}
		}
		public CompositeObservableCollection<Trigger, Region> Items
		{
			get { return items; }
			set
			{
				items = value;
				RaisePropertyChanged("Items");
			}
		}

		public Map Map
		{
			get { return map; }
			set
			{
				map = value;
				RaisePropertyChanged("Map");
				mapName = value.Name;
			}
		}
		[DataMember]
		public string MapName { get { return mapName; } set { mapName = value; } }
		[DataMember]
		public int MaxUnits { get { return maxUnits; } set { maxUnits = value; } }

		public Mod Mod
		{
			get { return mod; }
			set
			{
				mod = value;
				modName = mod.Name;
                /*ModOptions = new Dictionary<string, string>();
                var options = mod.Options;
                foreach (CMissionLib.UnitSyncLib.Option option in options)
                {
                    if (option.Type != CMissionLib.UnitSyncLib.OptionType.Section) ModOptions.Add(option.Key, option.Name);
                }
                */
                RaisePropertyChanged("Mod"); 
			}
		}
		[DataMember]
		public string ModName { get { return modName; } set { modName = value; } }
        //[DataMember]
        //public Dictionary<string, string> ModOptions { get { return modOptions; } set { modOptions = value; } }
		[DataMember]
		public string Name { get { return name; } set { name = value; } }
		[DataMember]
		public ObservableCollection<Player> Players { get { return players; } set { players = value; } }
		[DataMember]
		public string RapidTag
		{
			get { return rapidTag; }
			set
			{
				rapidTag = value;
				RaisePropertyChanged("RapidTag");
			}
		}
		[DataMember]
		public ObservableCollection<Region> Regions
		{
			get { return regions; }
			set
			{
				regions = value;
				RaisePropertyChanged("Regions");
			}
		}

		[DataMember]
		public string ScoringMethod
		{
			get { return scoringMethod; }
			set
			{
				scoringMethod = value;
				RaisePropertyChanged("ScoringMethod");
			}
		}
		[DataMember]
		public int StartingEnergy { get { return startingEnergy; } set { startingEnergy = value; } }
		[DataMember]
		public int StartingMetal { get { return startingMetal; } set { startingMetal = value; } }

		[DataMember]
		public Player StartingPlayer
		{
			get { return startingPlayer; } 
			set
			{
				startingPlayer = value;
				RaisePropertyChanged("StartingPlayer");
			}
		}

		public IEnumerable<string> TriggerNames { get { return triggers.Cast<INamed>().Select(t => t.Name); } }
		[DataMember]
		public ObservableCollection<Trigger> Triggers { get { return triggers; } set { triggers = value; } }

        public bool ModifiedSinceLastSave { get { return modifiedSinceLastSave; } set { modifiedSinceLastSave = value; } }

		public Mission(string name, Mod game, Map map)
		{
			Mod = game;
			Map = map;
			Name = name;
			ModName = game.Name;
			MapName = map.Name;
			var testAI = game.AllAis.FirstOrDefault(ai => ai.ShortName.Contains("NullAI"));
			var player1 = new Player { Name = "Player 1", Color = Colors.Blue, Alliance = "Alliance 1", IsHuman = true, IsRequired = true };
			var player2 = new Player { Name = "Player 2", Color = Colors.Red, Alliance = "Alliance 2", IsHuman = false, };
			StartingPlayer = player1;
			Players.Add(player1);
			Players.Add(player2);
			Regions.Add(new Region { Name = "Region 1" });

            var gamePreloadTrigger = new Trigger();
			Triggers.Add(gamePreloadTrigger);
			gamePreloadTrigger.Logic.Add(new GamePreloadCondition());
            gamePreloadTrigger.Name = "Initialization";

            var gameStartTrigger = new Trigger();
            Triggers.Add(gameStartTrigger);
            gameStartTrigger.Logic.Add(new GameStartedCondition());
            gameStartTrigger.Name = "Game Start";
			var unitType = game.UnitDefs.First();
			var startUnits = new UnitStartInfo[]  {};
			gamePreloadTrigger.Logic.Add(new CreateUnitsAction(startUnits));

            var widgets = new[] { "cmd_unit_mover.lua", "init_startup_info_selector.lua", "gui_center_n_select.lua", "gui_take_remind.lua", "gui_startup_info_selector.lua", "gui_local_colors.lua", "spring_direct_launch.lua" };
			foreach (var widget in widgets) DisabledWidgets.Add(widget);
			var gadgets = new string[] { "game_over.lua", "game_end.lua", "awards.lua" };
			foreach (var gadget in gadgets) DisabledGadgets.Add(gadget);
			if (game.Name.Contains("Zero-K")) RapidTag = "zk:stable";
			Items = new CompositeObservableCollection<Trigger, Region>(Triggers, Regions);
		}

<<<<<<< HEAD
        public void CreateArchive(string mutatorPath, bool hideFromModList = false, bool sdd = false)
        {
            var script = GetScript();
            var luascript = GetLuaStartscript();
            var modInfo = GetModInfo(hideFromModList);
            var luaMissionData = SerializeToLua();
            if (Debugger.IsAttached)
            {
                File.WriteAllText("startscript.txt", script);
                File.WriteAllText("startscript.lua", "return " + luascript);
                File.WriteAllText("modinfo.txt", modInfo);
                //File.WriteAllText("mission.lua", luaMissionData);
            }
            var textEncoding = Encoding.UTF8; // ASCIIEncoding()

            string directory = Path.GetDirectoryName(mutatorPath);
            if (!Directory.Exists(directory)) Directory.CreateDirectory(directory);
            if (File.Exists(mutatorPath)) File.Delete(mutatorPath);

            string sddPath = Path.ChangeExtension(mutatorPath, "sdd");
            if (sdd && Directory.Exists(sddPath))
            {
                try
                {
                    Directory.Delete(sddPath, true);
                } catch (Exception ex) when (ex is IOException || ex is UnauthorizedAccessException || ex is DirectoryNotFoundException) {
                    // meh
                }
            }
=======
        /// <summary>
        /// Creates the mission mutator archive in <c>.sdz</c> format.
        /// </summary>
        /// <param name="mutatorPath">Path to save the mutator archive to.</param>
        /// <param name="hideFromModList">If true, create an invisible mutator (<code>modtype = 0</code>).</param>
		public void CreateArchive(string mutatorPath, bool hideFromModList = false)
		{
			var script = GetScript();
			var modInfo = GetModInfo(hideFromModList);
			var luaMissionData = SerializeToLua();
			if (Debugger.IsAttached)
			{
				File.WriteAllText("startscript.txt", script);
				File.WriteAllText("modinfo.txt", modInfo);
				//File.WriteAllText("mission.lua", luaMissionData);
			}
			var textEncoding = Encoding.UTF8; // ASCIIEncoding()
			
			string directory = Path.GetDirectoryName(mutatorPath);
			if (!Directory.Exists(directory)) Directory.CreateDirectory(directory);
			if (File.Exists(mutatorPath)) File.Delete(mutatorPath);
>>>>>>> 4f3c79c5
			
			using (var zip = ZipFile.Open(mutatorPath, ZipArchiveMode.Update, Encoding.UTF8))
			{
				if (!String.IsNullOrEmpty(ContentFolderPath) && Directory.Exists(ContentFolderPath)) zip.SafeAddDirectory(ContentFolderPath);

				var assemblyLocation = Path.GetDirectoryName(Assembly.GetExecutingAssembly().Location);
				var basePath = Path.Combine(assemblyLocation, "MissionBase");

				List<string> exclude = new List<string>();
				if (ExcludeRunnerGadget) exclude.Add("mission_runner.lua");
				if (ExcludeGUIWidget) exclude.Add("mission_gui.lua");
				if (ExcludeMessageBoxWidget) exclude.Add("mission_messagebox.lua");

				zip.SafeAddDirectory(basePath, exclude);

				zip.SafeAddEntry("modinfo.lua", modInfo);
				zip.SafeAddEntry("mission.lua", luaMissionData);
				zip.SafeAddEntry("script.txt", script);
				zip.SafeAddEntry("script.lua", "return " + luascript);
				zip.SafeAddEntry(GlobalConst.MissionScriptFileName, script);
				zip.SafeAddEntry("slots.lua", GetLuaSlots().ToString());
				zip.SafeAddEntry("dependencies.txt", String.Join(";", Mod.Dependencies)); // FIXME

				{
					var stream = new MemoryStream();
					using (var writer = XmlWriter.Create(stream, new XmlWriterSettings { Indent = true, CheckCharacters = true })) new NetDataContractSerializer().WriteObject(writer, this);
					stream.Position = 0;
					zip.SafeAddEntry("project.mission.xml", stream);
				}

				{
					var serializer = new XmlSerializer(typeof(List<MissionSlot>));
					var stream = new MemoryStream();
					serializer.Serialize(stream, GetSlots());
					stream.Position = 0;
					zip.SafeAddEntry(GlobalConst.MissionSlotsFileName, stream);
				}

				// disable scripts by hiding them with a blank file
				var blank = "-- intentionally left blank --";
				foreach (var widget in disabledWidgets.Distinct()) zip.SafeAddEntry("LuaUI/Widgets/" + widget, blank);
				foreach (var gadget in disabledGadgets.Distinct()) zip.SafeAddEntry("LuaRules/Gadgets/" + gadget, blank);

				// include media in mod archive
				foreach (var item in AllLogic)
				{
                    // note we want a silent failure if file not found (with the new read-from-archive system it often won't fail anyway)
					if (item is GuiMessageAction)
					{
						var action = (GuiMessageAction)item;
						if (!String.IsNullOrEmpty(action.ImagePath))
						{
							if (File.Exists(action.ImagePath)) zip.SafeAddFile(action.ImagePath, "LuaUI/Images/");
						}
					}
                    else if (item is GuiMessagePersistentAction)
                    {
                        var action = (GuiMessagePersistentAction)item;
                        if (!String.IsNullOrEmpty(action.ImagePath))
                        {
                            if (File.Exists(action.ImagePath)) zip.SafeAddFile(action.ImagePath, "LuaUI/Images/");
                        }
                    }
                    else if (item is ConvoMessageAction)
                    {
                        var action = (ConvoMessageAction)item;
                        if (!String.IsNullOrEmpty(action.ImagePath))
                        {
                            if (File.Exists(action.ImagePath)) zip.SafeAddFile(action.ImagePath, "LuaUI/Images/");
                        }
                        if (!String.IsNullOrEmpty(action.SoundPath) && File.Exists(action.SoundPath))
                        {
                            if (File.Exists(action.SoundPath)) zip.SafeAddFile(action.SoundPath, "LuaUI/Sounds/convo");
                        }
                    }
                    else if (item is SoundAction)
                    {
                        var action = (SoundAction)item;
                        if (!String.IsNullOrEmpty(action.SoundPath) && File.Exists(action.SoundPath))
                        {
                            if (File.Exists(action.SoundPath)) zip.SafeAddFile(action.SoundPath, "LuaUI/Sounds/");
                        }
                    }
                    else if (item is MusicAction)
                    {
                        var action = (MusicAction)item;
                        if (!String.IsNullOrEmpty(action.TrackPath) && File.Exists(action.TrackPath))
                        {
                            zip.SafeAddFile(action.TrackPath, "LuaUI/Sounds/music/");
                        }
                    }
                    else if (item is MusicLoopAction)
                    {
                        var action = (MusicLoopAction)item;
                        if (!String.IsNullOrEmpty(action.TrackIntroPath) && File.Exists(action.TrackIntroPath))
                        {
                            zip.SafeAddFile(action.TrackIntroPath, "LuaUI/Sounds/music/");
                        }
                        if (!String.IsNullOrEmpty(action.TrackLoopPath) && File.Exists(action.TrackLoopPath))
                        {
                            zip.SafeAddFile(action.TrackLoopPath, "LuaUI/Sounds/music/");
                        }
                    }
				}

                if (sdd)
                {
                    zip.ExtractToDirectory(sddPath);
                }
			}
            if (sdd) File.Delete(mutatorPath);
		}

        /// <summary>
        /// Returns the trigger that contains the specified <see cref="CMissionLib.Action"/> or <see cref="CMissionLib.Condition"/>.
        /// </summary>
        /// <param name="l"></param>
        /// <returns></returns>
		public Trigger FindLogicOwner(TriggerLogic l)
		{
			return triggers.Single(t => t.Logic.Contains(l));
		}

        /// <summary>
        /// Loads a <see cref="CMissionLib.Mission"/> from a serialized .xml file or .sdz.
        /// </summary>
        /// <param name="path"></param>
        /// <returns></returns>
		public static Mission FromFile(string path)
		{
			if (path.ToLower().EndsWith(".xml")) using (var stream = File.OpenRead(path)) return (Mission)new NetDataContractSerializer().ReadObject(stream);
			else
			{
				var projectFileName = "project.mission.xml";
				using (var zip = ZipFile.OpenRead(path))
				{
					var entry = zip.Entries.First(e => Path.GetFileName(e.Name) == projectFileName);
					return (Mission)new NetDataContractSerializer().ReadObject(entry.Open());
				}
			}
		}

        /// <summary>
        /// Converts the Spring map width to mission editor map width.
        /// </summary>
        /// <param name="x"></param>
        /// <returns></returns>
		public double FromIngameX(double x)
		{
			return x*Map.Texture.Width/Map.Size.Width;
		}

        /// <summary>
        /// Converts the Spring map height to mission editor map height.
        /// </summary>
        /// <param name="y"></param>
        /// <returns></returns>
		public double FromIngameY(double y)
		{
			return y*Map.Texture.Height/Map.Size.Height;
		}

		public LuaTable GetLuaSlots()
		{
			var alliances = Players.Select(p => p.Alliance).Distinct().ToList();
			var slots = new List<LuaTable>();
			foreach (var player in Players)
			{
				var map = new Dictionary<object, object>
				          {
				          	{ "AllyID", alliances.IndexOf(player.Alliance) },
				          	{ "AllyName", player.Alliance },
				          	{ "IsHuman", player.IsHuman },
				          	{ "IsRequired", player.IsRequired },
				          	{ "TeamID", Players.IndexOf(player) },
				          	{ "TeamName", player.Name },
				          	{ "Color", (int)(MyCol)player.Color },
				          	{ "ColorR", player.Color.R },
				          	{ "ColorG", player.Color.G },
				          	{ "ColorB", player.Color.B },
				          };
				if (player.AIDll != null) map.Add("AiShortName", player.AIDll);
				if (player.AIVersion != null) map.Add("AiVersion", player.AIVersion);
				slots.Add(new LuaTable(map));
			}
			return LuaTable.CreateArray(slots);
		}

<<<<<<< HEAD
		// TODO
		public LuaTable GetLuaStartscript()
		{
			Dictionary<object, object> map = new Dictionary<object, object>
			{
				{"MapName", MapName},
				{"StartposType", 2},
				{"GameType", Name},
				{"IsHost", 1},
				{"OnlyLocal", 1},
				{"MyPlayerName", StartingPlayer.Name.Replace(' ', '_')},
				
			};
			foreach (var player in Players)
			{
				if (player.IsHuman)
				{
					var index = Players.Where(x => x.IsHuman).ToList().IndexOf(player);
					var teamIndex = Players.IndexOf(player);
					LuaTable playerDict = new LuaTable(new Dictionary<object, object>
					{
						{"Name", player.Name.Replace(' ', '_')},
						{"Team", teamIndex},
					});
					map.Add("player" + index, playerDict);
				}
				else
				{
					var index = Players.Where(x => !x.IsHuman).ToList().IndexOf(player);
					var teamIndex = Players.IndexOf(player);
					LuaTable playerDict = new LuaTable(new Dictionary<object, object>
					{
						{"Name", player.Name.Replace(' ', '_')},
						{"ShortName", player.AIDll},
						{"Team", teamIndex},
						{"Host",  Players.IndexOf(StartingPlayer)}
					});
					map.Add("ai" + index, playerDict);
				}
			}
			
			foreach (var player in Players)
			{
				var index = Players.IndexOf(player);
				var alliances = Players.Select(p => p.Alliance).Distinct().ToList();
				LuaTable teamDict = new LuaTable(new Dictionary<object, object>
				{
					{"TeamLeader", Players.IndexOf(StartingPlayer)},
					{"AllyTeam", alliances.IndexOf(player.Alliance)},
					{"RGBColor", String.Format("{0} {1} {2}", player.Color.ScR, player.Color.ScG, player.Color.ScB)},
				});
				map.Add("team" + index, teamDict);
			}

			var allianceCount = Players.Select(p => p.Alliance).Distinct().Count();
			for (var i = 0; i < allianceCount; i++)
			{
				LuaTable allyTeamDict = new LuaTable(new Dictionary <object, object>
				{
					{"NumAllies", 0},
				});
				map.Add("allyTeam" + i, allyTeamDict);
			}

			var modopts = new Dictionary<object, object>();
			if (customModOptions != null)
			{
				List<string> modoptsArray = new List<string>(customModOptions.Split(new string[] { ";" }, StringSplitOptions.RemoveEmptyEntries));
				foreach (string modopt in modoptsArray)
				{
					var modoptSplit = modopt.Split(new string[] { "=" }, StringSplitOptions.RemoveEmptyEntries);
					if (modoptSplit.Length < 2) continue;
					var key = modoptSplit[0];
					// make sure only the first = is used as a separator
					var valueArray = new string[modoptSplit.Length - 1];
					for (int i=1; i<modoptSplit.Length; i++)
					{
						valueArray[i - 1] = modoptSplit[i];
					}
					var value = String.Join("", valueArray);
					modopts.Add(key, value);
				}
			}
			map.Add("modoptions", new LuaTable(modopts));

			return new LuaTable(map);
		}

=======
        /// <summary>
        /// Gets the contents of the mission start script.
        /// </summary>
        /// <returns></returns>
>>>>>>> 4f3c79c5
		public string GetScript()
		{
			var sb = new StringBuilder();
			var allianceCount = Players.Select(p => p.Alliance).Distinct().Count();
			sb.AppendFormat("[GAME]\n");
			sb.AppendLine("{");
			Action<string, object> line = (key, value) => sb.AppendFormat("\t{0}={1};\n", key, value);
			line("MapName", MapName);
			line("StartposType", "2");
			line("GameType", Name);
			//line("HostIP", "127.0.0.1");
			//line("HostPort", "8452");
			line("IsHost", "1");
            line("OnlyLocal", "1");
			//line("MyPlayerNum", Players.IndexOf(StartingPlayer));
			line("MyPlayerName", StartingPlayer.Name.Replace(' ', '_'));
            line("GameStartDelay", 0);

            sb.AppendLine("\t[MODOPTIONS]");
            sb.AppendLine("\t{");

            if (customModOptions != null)
            {
                List<string> modopts = new List<string>(customModOptions.Split(new string[] { ";" }, StringSplitOptions.RemoveEmptyEntries));
                foreach (string modopt in modopts) sb.Append("\t\t" + modopt + ";");
            }
            /*
            // put standard modoptions to options dictionary
            var options = new Dictionary<string, string>();
            foreach (var o in mod.Options.Where(x => x.Type != CMissionLib.UnitSyncLib.OptionType.Section))
            {
                var v = o.Default;
                options[o.Key] = v;
            }

            // write final options to script
            foreach (var kvp in options) line(kvp.Key, kvp.Value);
            */
            sb.AppendLine("\n\t}");

			foreach (var player in Players) WritePlayer(sb, player);
			foreach (var player in Players) WriteTeam(sb, player);
			for (var i = 0; i < allianceCount; i++) WriteAllyTeam(sb, i);
			sb.AppendLine("}");
			return sb.ToString();
		}

		public List<MissionSlot> GetSlots()
		{
			var alliances = Players.Select(p => p.Alliance).Distinct().ToList();
			var slots = new List<MissionSlot>();
			foreach (var player in Players)
			{
				var missionSlot = new MissionSlot
				                  {
				                  	AiShortName = player.AIDll,
				                  	AiVersion = player.AIVersion,
				                  	AllyID = alliances.IndexOf(player.Alliance),
				                  	AllyName = player.Alliance,
				                  	IsHuman = player.IsHuman,
				                  	IsRequired = player.IsRequired,
				                  	TeamID = Players.IndexOf(player),
				                  	TeamName = player.Name,
				                  	Color = (int)(MyCol)player.Color
				                  };
				slots.Add(missionSlot);
			}
			return slots;
		}

		/// <summary>
		/// Post-deserialization tasks
		/// </summary>
		public void PostLoad()
		{
			// when a mission is deserialized or the game is changed, the triggers hold null or old references to unitdefs
			foreach (var unit in AllUnits)
			{
				var unitDef = Mod.UnitDefs.FirstOrDefault(ud => unit.UnitDefName == ud.Name);
                //if (unitDef == null) unitDef = Mod.UnitDefs.FirstOrDefault(ud => unit.UnitDef.FullName == ud.FullName);   // this doesn't work - unit.UnitDef will be null
				unit.UnitDef = unitDef ?? Mod.UnitDefs.First(); // if unit not found, use first valid unitdef - show warning?
			}

			// create AI references
			foreach (var player in Players)
			{
				// try finding an ai with same name and version
				var ai = mod.AllAis.FirstOrDefault(a => a.Version == player.AIVersion && a.ShortName == player.AIDll);
				if (ai == null)
				{
					// just try to find an ai with the same name
					ai = mod.AllAis.FirstOrDefault(a => a.ShortName == player.AIDll);
				}
				player.AI = ai;
			}

			// compatibility
			if (regions == null) regions = new ObservableCollection<Region>();
			if (folders == null) folders = new Dictionary<string, string>();

            foreach (Trigger trigger in Triggers)
            {
                foreach (Action action in trigger.Actions)
                {
                    if (action is LockUnitsAction && ((LockUnitsAction)action).Players == null)
                    {
                        ((LockUnitsAction)action).Players = new ObservableCollection<Player>();
                    }
                    else if (action is UnlockUnitsAction && ((UnlockUnitsAction)action).Players == null)
                    {
                        ((UnlockUnitsAction)action).Players = new ObservableCollection<Player>();
                    }
                }
            }

			// get rid of legacy dummies
			foreach (var trigger in triggers) foreach (var item in trigger.Logic.ToArray()) if (item is DummyAction || item is DummyCondition) trigger.Logic.Remove(item);
			Items = new CompositeObservableCollection<Trigger, Region>(Triggers, Regions);
		}

        /// <summary>
        /// Writes an XML file representing the serialized mission to disk.
        /// </summary>
        /// <param name="path"></param>
        /// <param name="auto">Is this an autosave?</param>
        /// <returns></returns>
		public bool SaveToXmlFile(string path, bool auto = false)
		{
            bool success = false;
			var backupPath = path + ".backup.mission.xml";
			if (File.Exists(path)) File.Copy(path, backupPath, true);
			using (var writer = XmlWriter.Create(path, new XmlWriterSettings { Indent = true, CheckCharacters = true })) new NetDataContractSerializer().WriteObject(writer, this);
            try
            {
                if (File.Exists(backupPath)) File.Delete(backupPath);
                if (!auto) modifiedSinceLastSave = false;
                success = true;
            }
            catch (Exception ex)
            {
                throw ex;
            }
            return success;
		}

		public string SerializeToLua()
		{
			var luaTable = GetLuaTable();
			return "return " + luaTable;
		}

        /// <summary>
        /// Converts the mission editor map width to Spring map width.
        /// </summary>
        /// <param name="x"></param>
        /// <returns></returns>
		public double ToIngameX(double x)
		{
			return x/Map.Texture.Width*Map.Size.Width;
		}

        /// <summary>
        /// Converts the mission editor map height to Spring map height.
        /// </summary>
        /// <param name="y"></param>
        /// <returns></returns>
		public double ToIngameY(double y)
		{
			return y/Map.Texture.Height*Map.Size.Height;
		}

        /// <summary>
        /// Checks whether the mission has a mission image and a description, and returns an error message if not.
        /// </summary>
        /// <returns>The error message to display.</returns>
		public string VerifyCanPublish()
		{
			if (ImagePath == null || !File.Exists(ImagePath)) return "A mission image needs to be set in the Mission Settings dialog.";
			if (String.IsNullOrEmpty(Description)) return "A description needs to be set in the Mission Settings dialog.";
			return null;
		}

		public override string ToString()
		{
			return name;
		}

		LuaTable GetLuaTable()
		{
			var luaMap = new Dictionary<object, object>
			             {
			             	{ "map", Map.Name },
			             	{ "players", LuaTable.CreateArray(players.Select(p => p.Name)) },
			             	{ "triggers", LuaTable.CreateArray(triggers.Select(t => t.GetLuaMap(this))) },
			             	{ "startPlayer", Players.IndexOf(StartingPlayer) },
			             	{ "disabledUnits", LuaTable.CreateArray(DisabledUnits) },
			             	{ "scoringMethod", scoringMethod },
			             	{ "counters", LuaTable.CreateArray(Counters) },
							{ "regions", LuaTable.CreateArray(Regions.Select(r => r.GetLuaTable(this)))}
			             };
			if (Debugger.IsAttached) luaMap["debug"] = true;
			return new LuaTable(luaMap);
		}

        /// <summary>
        /// Writes the contents of the mission mutator's modinfo.lua
        /// </summary>
        /// <param name="hideFromModList">Makes the mutator invisible (<code>modtype = 0</code>).</param>
        /// <returns></returns>
		string GetModInfo(bool hideFromModList)
		{
			var sb = new StringBuilder();
			sb.AppendLine("local modinfo = {");
			sb.AppendFormat("  name          =	[[{0}]],\n", Name);
			sb.AppendFormat("  description   =	[[{0}]],\n", "Mission Mutator"); // the real description might break archivecache.lua
			sb.AppendFormat("  modtype       =	[[{0}]],\n", hideFromModList ? 0 : 1);
			sb.AppendFormat("  shortname     =	[[{0}]],\n", mod.ShortName);
			//sb.AppendFormat("  shortgame     =	[[{0}]],\n", mod.ShortGame);
			//sb.AppendFormat("  shortbasename =	[[{0}]],\n", mod.ShortBaseName);
			sb.AppendLine("  depend = {");
			sb.AppendLine("    " + (!string.IsNullOrEmpty(rapidTag) ? String.Format("[[rapid://{0}]]\n", rapidTag) : String.Format("[[{0}]]", mod.Name) ));
			sb.AppendLine("  },");
			sb.AppendLine("}");
			sb.AppendLine("return modinfo");
			return sb.ToString();
		}

        /// <summary>
        /// Writes an ally team entry for the startscript
        /// </summary>
        /// <param name="sb"></param>
        /// <param name="index">Ally team index</param>
		void WriteAllyTeam(StringBuilder sb, int index)
		{
			sb.AppendFormat("\t[ALLYTEAM{0}]\n", index);
			sb.AppendLine("\t{");
			sb.AppendFormat("\t\tNumAllies=0;\n"); // it seems that NumAllies has no effect
            sb.AppendFormat("\t\tStartRectTop=0;");
            sb.AppendFormat("\t\tStartRectBottom=0;");
            sb.AppendFormat("\t\tStartRectLeft=1;");
            sb.AppendFormat("\t\tStartRectRight=1;");
			sb.AppendLine("\t}");
		}

        /// <summary>
        /// Writes a player entry for the startscript
        /// </summary>
        /// <param name="sb"></param>
        /// <param name="player"></param>
		void WritePlayer(StringBuilder sb, Player player)
		{
			if (player.IsHuman)
			{
                var index = Players.Where(x => x.IsHuman).ToList().IndexOf(player);
                var teamIndex = Players.IndexOf(player);
				sb.AppendFormat("\t[PLAYER" + index + "]\n");
				sb.AppendLine("\t{");
				sb.AppendFormat("\t\tName={0};\n", player.Name.Replace(' ', '_'));
				//sb.AppendFormat("\t\tSpectator=0;\n");
                sb.AppendFormat("\t\tTeam={0};\n", teamIndex);
				sb.AppendLine("\t}");
			}
			else
			{
				var index = Players.Where(x=> !x.IsHuman).ToList().IndexOf(player);
                var teamIndex = Players.IndexOf(player);
				sb.AppendFormat("\t[AI" + index + "]\n");
				sb.AppendLine("\t{");
				sb.AppendFormat("\t\tName={0};\n", player.Name.Replace(' ', '_'));
				sb.AppendFormat("\t\tShortName={0};\n", player.AIDll);
				// sb.AppendFormat("\t\tVersion={0};\n", String.IsNullOrEmpty(player.AIVersion) ? "0.1" : player.AIVersion);
                sb.AppendFormat("\t\tTeam={0};\n", teamIndex);
				sb.AppendFormat("\t\tHost={0};\n", Players.IndexOf(StartingPlayer));
				//sb.AppendFormat("\t\t[Options] {{}}\n");
				sb.AppendLine("\t}");
			}
		}

        /// <summary>
        /// Writes a team entry for the specified player in the startscript
        /// </summary>
        /// <param name="sb"></param>
        /// <param name="player">The player controlling the team. Players cannot share a team at present.</param>
		void WriteTeam(StringBuilder sb, Player player) // no commshares for now
		{
			var index = Players.IndexOf(player);
			var alliances = Players.Select(p => p.Alliance).Distinct().ToList();
			sb.AppendFormat("\t[TEAM{0}]\n", index);
			sb.AppendLine("\t{");
			sb.AppendFormat("\t\tTeamLeader={0};\n", Players.IndexOf(StartingPlayer)); // todo: verify if correct
			sb.AppendFormat("\t\tAllyTeam={0};\n", alliances.IndexOf(player.Alliance));
			sb.AppendFormat("\t\tRGBColor={0} {1} {2};\n", player.Color.ScR, player.Color.ScG, player.Color.ScB); // range: 0-1
			//sb.AppendFormat("\t\tSide={0};\n", Mod.Sides.First());
			sb.AppendLine("\t}");
		}

        /// <summary>
        /// Makes a copy of the provided <see cref="Trigger"/> and adds it to the mission's list of triggers.
        /// </summary>
        /// <param name="source">The original trigger to copy.</param>
        public void CopyTrigger(Trigger source)
        {
            /*
            MemoryStream stream = new MemoryStream();
            System.Runtime.Serialization.Formatters.Binary.BinaryFormatter format = new System.Runtime.Serialization.Formatters.Binary.BinaryFormatter();
            format.Serialize(stream, source);
            Trigger copy = (CMissionLib.Trigger)format.Deserialize(stream);
            copy.Name = copy.Name + " (Copy)";
            Triggers.Add(copy);
            RaisePropertyChanged(String.Empty);
            */
            string path = Path.GetTempFileName();
            using (var writer = XmlWriter.Create(path, new XmlWriterSettings { Indent = true, CheckCharacters = true })) new NetDataContractSerializer().WriteObject(writer, source);
            try
            {
                using (var stream = File.OpenRead(path))
                {
                    Trigger copy = (Trigger)new NetDataContractSerializer().ReadObject(stream);
                    copy.Name = copy.Name + " (Copy)";

                    // reconstruct object references
                    foreach (CreateUnitsAction action in copy.Actions.Where(x => x.GetType() == typeof(CreateUnitsAction)))
                    {
                        foreach (UnitStartInfo unit in action.Units)
                        {
                            unit.Player = Players.First(x => x.Name == unit.Player.Name);
                            unit.UnitDef = Mod.UnitDefs.First(x => x.Name == unit.UnitDefName);
                        }
                    }
                    foreach (UnitsAreInAreaCondition condition in copy.Conditions.Where(x => x.GetType() == typeof(UnitsAreInAreaCondition)))
                    {
                        var players = condition.Players.Select(x => Players.First(p => p.Name == x.Name));
                        condition.Players = new ObservableCollection<Player>(players);
                    }
                    foreach (UnitCreatedCondition condition in copy.Conditions.Where(x => x.GetType() == typeof(UnitCreatedCondition)))
                    {
                        var players = condition.Players.Select(x => Players.First(p => p.Name == x.Name));
                        condition.Players = new ObservableCollection<Player>(players);
                    }
                    foreach (UnitFinishedCondition condition in copy.Conditions.Where(x => x.GetType() == typeof(UnitFinishedCondition)))
                    {
                        var players = condition.Players.Select(x => Players.First(p => p.Name == x.Name));
                        condition.Players = new ObservableCollection<Player>(players);
                    }
                    foreach (PlayerDiedCondition condition in copy.Conditions.Where(x => x.GetType() == typeof(PlayerDiedCondition)))
                    {
                        condition.Player = Players.First(p => p.Name == condition.Player.Name);
                    }
                    foreach (PlayerJoinedCondition condition in copy.Conditions.Where(x => x.GetType() == typeof(PlayerJoinedCondition)))
                    {
                        condition.Player = Players.First(p => p.Name == condition.Player.Name);
                    }
                    foreach (LockUnitsAction action in copy.Actions.Where(x => x.GetType() == typeof(LockUnitsAction)))
                    {
                        var players = action.Players.Select(x => Players.First(p => p.Name == x.Name));
                        action.Players = new ObservableCollection<Player>(players);
                    }
                    foreach (UnlockUnitsAction action in copy.Actions.Where(x => x.GetType() == typeof(UnlockUnitsAction)))
                    {
                        var players = action.Players.Select(x => Players.First(p => p.Name == x.Name));
                        action.Players = new ObservableCollection<Player>(players);
                    }

                    Triggers.Add(copy);
                    RaisePropertyChanged(String.Empty);
                }
                if (File.Exists(path)) File.Delete(path);
            }
            catch(Exception ex) {
                throw ex;
            }
        }

        // TODO
        public void CopyAction(Action source)
        {
            string path = Path.GetTempFileName();
            using (var writer = XmlWriter.Create(path, new XmlWriterSettings { Indent = true, CheckCharacters = true })) new NetDataContractSerializer().WriteObject(writer, source);
            try
            {
                using (var stream = File.OpenRead(path))
                {
                    dynamic copy = (Action)new NetDataContractSerializer().ReadObject(stream);
                    // reconstruct object references
                    if (source is LockUnitsAction)
                    {
                        var players = ((LockUnitsAction)(source)).Players.Select(x => Players.First(p => p.Name == x.Name));
                        copy.Players = new ObservableCollection<Player>(players);
                    }
                    else if (source is UnlockUnitsAction)
                    {
                        var players = ((UnlockUnitsAction)(source)).Players.Select(x => Players.First(p => p.Name == x.Name));
                        copy.Players = new ObservableCollection<Player>(players);
                    }

                    RaisePropertyChanged(String.Empty);
                }
                if (File.Exists(path)) File.Delete(path);
            }
            catch (Exception ex)
            {
                throw ex;
            }
        }

        public void CopyCondition(Condition source)
        {
        }
	}
}<|MERGE_RESOLUTION|>--- conflicted
+++ resolved
@@ -1,1073 +1,1055 @@
-﻿using System;
-using System.Collections.Generic;
-using System.Collections.ObjectModel;
-using System.Collections.Specialized;
-using System.Diagnostics;
-using System.IO;
-using System.Linq;
-using System.Reflection;
-using System.Runtime.Serialization;
-using System.Text;
-using System.Windows.Media;
-using System.Xml;
-using System.Xml.Serialization;
-using CMissionLib.Actions;
-using CMissionLib.Conditions;
-using Microsoft.SqlServer.Server;
-using MissionEditor2;
-using ZkData.UnitSyncLib;
-using CMissionLib.UnitSyncLib;
-using ZkData;
-using Map = CMissionLib.UnitSyncLib.Map;
-using Mod = CMissionLib.UnitSyncLib.Mod;
-using System.IO.Compression;
-
-namespace CMissionLib
-{
-	[DataContract]
-	public class Mission: PropertyChanged
-	{
-		string author = "Default Author";
-		string contentFolderPath;
-		ObservableCollection<string> counters = new ObservableCollection<string>();
-        string customModOptions = String.Empty;
-		string description = String.Empty;
-        string descriptionStory = String.Empty;
-
-		ObservableCollection<string> disabledGadgets = new ObservableCollection<string>();
-		ObservableCollection<string> disabledUnits = new ObservableCollection<string>();
-		ObservableCollection<string> disabledWidgets = new ObservableCollection<string>();
-		Dictionary<string, string> folders = new Dictionary<string, string>();
-
-		string imagePath;
-		CompositeObservableCollection<Trigger, Region> items;
-		Map map;
-		string mapName;
-		int maxUnits = 5000;
-		Mod mod;
-		string modName;
-        Dictionary<string, string> modOptions;
-		string name;
-		ObservableCollection<Player> players = new ObservableCollection<Player>();
-		string rapidTag = "zk:stable";
-		ObservableCollection<Region> regions = new ObservableCollection<Region>();
-		string scoringMethod = "";
-		int startingEnergy = 1000;
-		int startingMetal = 1000;
-		Player startingPlayer = new Player { Name = "Player 1", Color = Colors.Blue, Alliance = "1", IsHuman = true };
-		ObservableCollection<Trigger> triggers = new ObservableCollection<Trigger>();
-        bool modifiedSinceLastSave = false;	// FIXME: is never true
-
-		public IEnumerable<string> AllGroups
-		{
-			get
-			{
-				var groups = new List<string>();
-				groups.AddRange(AllUnits.SelectMany(u => u.Groups));
-				groups.AddRange(AllLogic.OfType<GiveFactoryOrdersAction>().SelectMany(a => a.BuiltUnitsGroups));
-				foreach (var player in players) groups.Add("Latest Factory Built Unit (" + player.Name + ")");
-                foreach (var player in players) groups.Add("Any Unit (" + player.Name + ")");
-				foreach (var region in Regions)
-				{
-					foreach (var player in players) groups.Add(string.Format("Units in {0} ({1})", region.Name, player.Name));
-				}
-				return groups.Distinct();
-			}
-		}
-		public IEnumerable<TriggerLogic> AllLogic { get { return triggers.SelectMany(t => t.Logic); } }
-		public IEnumerable<UnitStartInfo> AllUnits { get { return triggers.SelectMany(t => t.AllUnits); } }
-		public IEnumerable<string> Alliances { get { return players.Select(p => p.Alliance).Distinct(); } }
-		[DataMember]
-		public string Author
-		{
-			get { return author; }
-			set
-			{
-				author = value;
-				RaisePropertyChanged("Author");
-			}
-		}
-		[DataMember]
-		public string ContentFolderPath
-		{
-			get { return contentFolderPath; }
-			set
-			{
-				contentFolderPath = value;
-				RaisePropertyChanged("ContentFolderPath");
-			}
-		}
-		public IEnumerable<string> Countdowns { get { return AllLogic.OfType<StartCountdownAction>().Select(u => u.Countdown).Distinct(); } }
-        public IEnumerable<string> Objectives { get { return AllLogic.OfType<AddObjectiveAction>().Select(u => u.ID).Distinct(); } }
-        public IEnumerable<string> Cutscenes 
-        { 
-            get 
-            { 
-                var ret = AllLogic.OfType<EnterCutsceneAction>().Where(x => !String.IsNullOrEmpty(x.ID)).Select(u => u.ID).Distinct().ToList();
-                ret.Add("Current Cutscene");
-                ret.Add("Any Cutscene");
-                return ret;
-            }
-        }
-
-		[DataMember]
-		public ObservableCollection<string> Counters
-		{
-			get { return counters; }
-			set
-			{
-				counters = value;
-				RaisePropertyChanged("Counters");
-			}
-		}
-        [DataMember]
-        public string CustomModOptions
-        {
-            get { return customModOptions; }
-            set
-            {
-                customModOptions = value;
-                RaisePropertyChanged("CustomModOptions");
-            }
-        }
-		[DataMember]
-		public string Description
-		{
-			get { return description; }
-			set
-			{
-				description = value;
-				RaisePropertyChanged("Description");
-			}
-		}
-        
-        [Obsolete("No longer displayed on site, no need to use this")]
-        [DataMember]
-        public string DescriptionStory
-        {
-            get { return descriptionStory; }
-            set
-            {
-                descriptionStory = value;
-                RaisePropertyChanged("DescriptionStory");
-            }
-        }
-		[DataMember]
-		public ObservableCollection<string> DisabledGadgets { get { return disabledGadgets; } set { disabledGadgets = value; } }
-
-		[DataMember]
-		public ObservableCollection<string> DisabledUnits { get { return disabledUnits; } set { disabledUnits = value; } }
-		[DataMember]
-		public ObservableCollection<string> DisabledWidgets { get { return disabledWidgets; } set { disabledWidgets = value; } }
-		public Dictionary<string, string> Folders
-		{
-			get { return folders; }
-			set
-			{
-				folders = value;
-				RaisePropertyChanged("Folders");
-			}
-		}
-
-		[DataMember]
-		public bool ExcludeRunnerGadget { get; set; }
-		[DataMember]
-		public bool ExcludeGUIWidget { get; set; }
-		[DataMember]
-		public bool ExcludeMessageBoxWidget { get; set; }
-
-		[DataMember]
-		public string ImagePath
-		{
-			get { return imagePath; }
-			set
-			{
-				imagePath = value;
-				RaisePropertyChanged("ImagePath");
-			}
-		}
-		public CompositeObservableCollection<Trigger, Region> Items
-		{
-			get { return items; }
-			set
-			{
-				items = value;
-				RaisePropertyChanged("Items");
-			}
-		}
-
-		public Map Map
-		{
-			get { return map; }
-			set
-			{
-				map = value;
-				RaisePropertyChanged("Map");
-				mapName = value.Name;
-			}
-		}
-		[DataMember]
-		public string MapName { get { return mapName; } set { mapName = value; } }
-		[DataMember]
-		public int MaxUnits { get { return maxUnits; } set { maxUnits = value; } }
-
-		public Mod Mod
-		{
-			get { return mod; }
-			set
-			{
-				mod = value;
-				modName = mod.Name;
-                /*ModOptions = new Dictionary<string, string>();
-                var options = mod.Options;
-                foreach (CMissionLib.UnitSyncLib.Option option in options)
-                {
-                    if (option.Type != CMissionLib.UnitSyncLib.OptionType.Section) ModOptions.Add(option.Key, option.Name);
-                }
-                */
-                RaisePropertyChanged("Mod"); 
-			}
-		}
-		[DataMember]
-		public string ModName { get { return modName; } set { modName = value; } }
-        //[DataMember]
-        //public Dictionary<string, string> ModOptions { get { return modOptions; } set { modOptions = value; } }
-		[DataMember]
-		public string Name { get { return name; } set { name = value; } }
-		[DataMember]
-		public ObservableCollection<Player> Players { get { return players; } set { players = value; } }
-		[DataMember]
-		public string RapidTag
-		{
-			get { return rapidTag; }
-			set
-			{
-				rapidTag = value;
-				RaisePropertyChanged("RapidTag");
-			}
-		}
-		[DataMember]
-		public ObservableCollection<Region> Regions
-		{
-			get { return regions; }
-			set
-			{
-				regions = value;
-				RaisePropertyChanged("Regions");
-			}
-		}
-
-		[DataMember]
-		public string ScoringMethod
-		{
-			get { return scoringMethod; }
-			set
-			{
-				scoringMethod = value;
-				RaisePropertyChanged("ScoringMethod");
-			}
-		}
-		[DataMember]
-		public int StartingEnergy { get { return startingEnergy; } set { startingEnergy = value; } }
-		[DataMember]
-		public int StartingMetal { get { return startingMetal; } set { startingMetal = value; } }
-
-		[DataMember]
-		public Player StartingPlayer
-		{
-			get { return startingPlayer; } 
-			set
-			{
-				startingPlayer = value;
-				RaisePropertyChanged("StartingPlayer");
-			}
-		}
-
-		public IEnumerable<string> TriggerNames { get { return triggers.Cast<INamed>().Select(t => t.Name); } }
-		[DataMember]
-		public ObservableCollection<Trigger> Triggers { get { return triggers; } set { triggers = value; } }
-
-        public bool ModifiedSinceLastSave { get { return modifiedSinceLastSave; } set { modifiedSinceLastSave = value; } }
-
-		public Mission(string name, Mod game, Map map)
-		{
-			Mod = game;
-			Map = map;
-			Name = name;
-			ModName = game.Name;
-			MapName = map.Name;
-			var testAI = game.AllAis.FirstOrDefault(ai => ai.ShortName.Contains("NullAI"));
-			var player1 = new Player { Name = "Player 1", Color = Colors.Blue, Alliance = "Alliance 1", IsHuman = true, IsRequired = true };
-			var player2 = new Player { Name = "Player 2", Color = Colors.Red, Alliance = "Alliance 2", IsHuman = false, };
-			StartingPlayer = player1;
-			Players.Add(player1);
-			Players.Add(player2);
-			Regions.Add(new Region { Name = "Region 1" });
-
-            var gamePreloadTrigger = new Trigger();
-			Triggers.Add(gamePreloadTrigger);
-			gamePreloadTrigger.Logic.Add(new GamePreloadCondition());
-            gamePreloadTrigger.Name = "Initialization";
-
-            var gameStartTrigger = new Trigger();
-            Triggers.Add(gameStartTrigger);
-            gameStartTrigger.Logic.Add(new GameStartedCondition());
-            gameStartTrigger.Name = "Game Start";
-			var unitType = game.UnitDefs.First();
-			var startUnits = new UnitStartInfo[]  {};
-			gamePreloadTrigger.Logic.Add(new CreateUnitsAction(startUnits));
-
-            var widgets = new[] { "cmd_unit_mover.lua", "init_startup_info_selector.lua", "gui_center_n_select.lua", "gui_take_remind.lua", "gui_startup_info_selector.lua", "gui_local_colors.lua", "spring_direct_launch.lua" };
-			foreach (var widget in widgets) DisabledWidgets.Add(widget);
-			var gadgets = new string[] { "game_over.lua", "game_end.lua", "awards.lua" };
-			foreach (var gadget in gadgets) DisabledGadgets.Add(gadget);
-			if (game.Name.Contains("Zero-K")) RapidTag = "zk:stable";
-			Items = new CompositeObservableCollection<Trigger, Region>(Triggers, Regions);
-		}
-
-<<<<<<< HEAD
-        public void CreateArchive(string mutatorPath, bool hideFromModList = false, bool sdd = false)
-        {
-            var script = GetScript();
-            var luascript = GetLuaStartscript();
-            var modInfo = GetModInfo(hideFromModList);
-            var luaMissionData = SerializeToLua();
-            if (Debugger.IsAttached)
-            {
-                File.WriteAllText("startscript.txt", script);
-                File.WriteAllText("startscript.lua", "return " + luascript);
-                File.WriteAllText("modinfo.txt", modInfo);
-                //File.WriteAllText("mission.lua", luaMissionData);
-            }
-            var textEncoding = Encoding.UTF8; // ASCIIEncoding()
-
-            string directory = Path.GetDirectoryName(mutatorPath);
-            if (!Directory.Exists(directory)) Directory.CreateDirectory(directory);
-            if (File.Exists(mutatorPath)) File.Delete(mutatorPath);
-
-            string sddPath = Path.ChangeExtension(mutatorPath, "sdd");
-            if (sdd && Directory.Exists(sddPath))
-            {
-                try
-                {
-                    Directory.Delete(sddPath, true);
-                } catch (Exception ex) when (ex is IOException || ex is UnauthorizedAccessException || ex is DirectoryNotFoundException) {
-                    // meh
-                }
-            }
-=======
-        /// <summary>
-        /// Creates the mission mutator archive in <c>.sdz</c> format.
-        /// </summary>
-        /// <param name="mutatorPath">Path to save the mutator archive to.</param>
-        /// <param name="hideFromModList">If true, create an invisible mutator (<code>modtype = 0</code>).</param>
-		public void CreateArchive(string mutatorPath, bool hideFromModList = false)
-		{
-			var script = GetScript();
-			var modInfo = GetModInfo(hideFromModList);
-			var luaMissionData = SerializeToLua();
-			if (Debugger.IsAttached)
-			{
-				File.WriteAllText("startscript.txt", script);
-				File.WriteAllText("modinfo.txt", modInfo);
-				//File.WriteAllText("mission.lua", luaMissionData);
-			}
-			var textEncoding = Encoding.UTF8; // ASCIIEncoding()
-			
-			string directory = Path.GetDirectoryName(mutatorPath);
-			if (!Directory.Exists(directory)) Directory.CreateDirectory(directory);
-			if (File.Exists(mutatorPath)) File.Delete(mutatorPath);
->>>>>>> 4f3c79c5
-			
-			using (var zip = ZipFile.Open(mutatorPath, ZipArchiveMode.Update, Encoding.UTF8))
-			{
-				if (!String.IsNullOrEmpty(ContentFolderPath) && Directory.Exists(ContentFolderPath)) zip.SafeAddDirectory(ContentFolderPath);
-
-				var assemblyLocation = Path.GetDirectoryName(Assembly.GetExecutingAssembly().Location);
-				var basePath = Path.Combine(assemblyLocation, "MissionBase");
-
-				List<string> exclude = new List<string>();
-				if (ExcludeRunnerGadget) exclude.Add("mission_runner.lua");
-				if (ExcludeGUIWidget) exclude.Add("mission_gui.lua");
-				if (ExcludeMessageBoxWidget) exclude.Add("mission_messagebox.lua");
-
-				zip.SafeAddDirectory(basePath, exclude);
-
-				zip.SafeAddEntry("modinfo.lua", modInfo);
-				zip.SafeAddEntry("mission.lua", luaMissionData);
-				zip.SafeAddEntry("script.txt", script);
-				zip.SafeAddEntry("script.lua", "return " + luascript);
-				zip.SafeAddEntry(GlobalConst.MissionScriptFileName, script);
-				zip.SafeAddEntry("slots.lua", GetLuaSlots().ToString());
-				zip.SafeAddEntry("dependencies.txt", String.Join(";", Mod.Dependencies)); // FIXME
-
-				{
-					var stream = new MemoryStream();
-					using (var writer = XmlWriter.Create(stream, new XmlWriterSettings { Indent = true, CheckCharacters = true })) new NetDataContractSerializer().WriteObject(writer, this);
-					stream.Position = 0;
-					zip.SafeAddEntry("project.mission.xml", stream);
-				}
-
-				{
-					var serializer = new XmlSerializer(typeof(List<MissionSlot>));
-					var stream = new MemoryStream();
-					serializer.Serialize(stream, GetSlots());
-					stream.Position = 0;
-					zip.SafeAddEntry(GlobalConst.MissionSlotsFileName, stream);
-				}
-
-				// disable scripts by hiding them with a blank file
-				var blank = "-- intentionally left blank --";
-				foreach (var widget in disabledWidgets.Distinct()) zip.SafeAddEntry("LuaUI/Widgets/" + widget, blank);
-				foreach (var gadget in disabledGadgets.Distinct()) zip.SafeAddEntry("LuaRules/Gadgets/" + gadget, blank);
-
-				// include media in mod archive
-				foreach (var item in AllLogic)
-				{
-                    // note we want a silent failure if file not found (with the new read-from-archive system it often won't fail anyway)
-					if (item is GuiMessageAction)
-					{
-						var action = (GuiMessageAction)item;
-						if (!String.IsNullOrEmpty(action.ImagePath))
-						{
-							if (File.Exists(action.ImagePath)) zip.SafeAddFile(action.ImagePath, "LuaUI/Images/");
-						}
-					}
-                    else if (item is GuiMessagePersistentAction)
-                    {
-                        var action = (GuiMessagePersistentAction)item;
-                        if (!String.IsNullOrEmpty(action.ImagePath))
-                        {
-                            if (File.Exists(action.ImagePath)) zip.SafeAddFile(action.ImagePath, "LuaUI/Images/");
-                        }
-                    }
-                    else if (item is ConvoMessageAction)
-                    {
-                        var action = (ConvoMessageAction)item;
-                        if (!String.IsNullOrEmpty(action.ImagePath))
-                        {
-                            if (File.Exists(action.ImagePath)) zip.SafeAddFile(action.ImagePath, "LuaUI/Images/");
-                        }
-                        if (!String.IsNullOrEmpty(action.SoundPath) && File.Exists(action.SoundPath))
-                        {
-                            if (File.Exists(action.SoundPath)) zip.SafeAddFile(action.SoundPath, "LuaUI/Sounds/convo");
-                        }
-                    }
-                    else if (item is SoundAction)
-                    {
-                        var action = (SoundAction)item;
-                        if (!String.IsNullOrEmpty(action.SoundPath) && File.Exists(action.SoundPath))
-                        {
-                            if (File.Exists(action.SoundPath)) zip.SafeAddFile(action.SoundPath, "LuaUI/Sounds/");
-                        }
-                    }
-                    else if (item is MusicAction)
-                    {
-                        var action = (MusicAction)item;
-                        if (!String.IsNullOrEmpty(action.TrackPath) && File.Exists(action.TrackPath))
-                        {
-                            zip.SafeAddFile(action.TrackPath, "LuaUI/Sounds/music/");
-                        }
-                    }
-                    else if (item is MusicLoopAction)
-                    {
-                        var action = (MusicLoopAction)item;
-                        if (!String.IsNullOrEmpty(action.TrackIntroPath) && File.Exists(action.TrackIntroPath))
-                        {
-                            zip.SafeAddFile(action.TrackIntroPath, "LuaUI/Sounds/music/");
-                        }
-                        if (!String.IsNullOrEmpty(action.TrackLoopPath) && File.Exists(action.TrackLoopPath))
-                        {
-                            zip.SafeAddFile(action.TrackLoopPath, "LuaUI/Sounds/music/");
-                        }
-                    }
-				}
-
-                if (sdd)
-                {
-                    zip.ExtractToDirectory(sddPath);
-                }
-			}
-            if (sdd) File.Delete(mutatorPath);
-		}
-
-        /// <summary>
-        /// Returns the trigger that contains the specified <see cref="CMissionLib.Action"/> or <see cref="CMissionLib.Condition"/>.
-        /// </summary>
-        /// <param name="l"></param>
-        /// <returns></returns>
-		public Trigger FindLogicOwner(TriggerLogic l)
-		{
-			return triggers.Single(t => t.Logic.Contains(l));
-		}
-
-        /// <summary>
-        /// Loads a <see cref="CMissionLib.Mission"/> from a serialized .xml file or .sdz.
-        /// </summary>
-        /// <param name="path"></param>
-        /// <returns></returns>
-		public static Mission FromFile(string path)
-		{
-			if (path.ToLower().EndsWith(".xml")) using (var stream = File.OpenRead(path)) return (Mission)new NetDataContractSerializer().ReadObject(stream);
-			else
-			{
-				var projectFileName = "project.mission.xml";
-				using (var zip = ZipFile.OpenRead(path))
-				{
-					var entry = zip.Entries.First(e => Path.GetFileName(e.Name) == projectFileName);
-					return (Mission)new NetDataContractSerializer().ReadObject(entry.Open());
-				}
-			}
-		}
-
-        /// <summary>
-        /// Converts the Spring map width to mission editor map width.
-        /// </summary>
-        /// <param name="x"></param>
-        /// <returns></returns>
-		public double FromIngameX(double x)
-		{
-			return x*Map.Texture.Width/Map.Size.Width;
-		}
-
-        /// <summary>
-        /// Converts the Spring map height to mission editor map height.
-        /// </summary>
-        /// <param name="y"></param>
-        /// <returns></returns>
-		public double FromIngameY(double y)
-		{
-			return y*Map.Texture.Height/Map.Size.Height;
-		}
-
-		public LuaTable GetLuaSlots()
-		{
-			var alliances = Players.Select(p => p.Alliance).Distinct().ToList();
-			var slots = new List<LuaTable>();
-			foreach (var player in Players)
-			{
-				var map = new Dictionary<object, object>
-				          {
-				          	{ "AllyID", alliances.IndexOf(player.Alliance) },
-				          	{ "AllyName", player.Alliance },
-				          	{ "IsHuman", player.IsHuman },
-				          	{ "IsRequired", player.IsRequired },
-				          	{ "TeamID", Players.IndexOf(player) },
-				          	{ "TeamName", player.Name },
-				          	{ "Color", (int)(MyCol)player.Color },
-				          	{ "ColorR", player.Color.R },
-				          	{ "ColorG", player.Color.G },
-				          	{ "ColorB", player.Color.B },
-				          };
-				if (player.AIDll != null) map.Add("AiShortName", player.AIDll);
-				if (player.AIVersion != null) map.Add("AiVersion", player.AIVersion);
-				slots.Add(new LuaTable(map));
-			}
-			return LuaTable.CreateArray(slots);
-		}
-
-<<<<<<< HEAD
-		// TODO
-		public LuaTable GetLuaStartscript()
-		{
-			Dictionary<object, object> map = new Dictionary<object, object>
-			{
-				{"MapName", MapName},
-				{"StartposType", 2},
-				{"GameType", Name},
-				{"IsHost", 1},
-				{"OnlyLocal", 1},
-				{"MyPlayerName", StartingPlayer.Name.Replace(' ', '_')},
-				
-			};
-			foreach (var player in Players)
-			{
-				if (player.IsHuman)
-				{
-					var index = Players.Where(x => x.IsHuman).ToList().IndexOf(player);
-					var teamIndex = Players.IndexOf(player);
-					LuaTable playerDict = new LuaTable(new Dictionary<object, object>
-					{
-						{"Name", player.Name.Replace(' ', '_')},
-						{"Team", teamIndex},
-					});
-					map.Add("player" + index, playerDict);
-				}
-				else
-				{
-					var index = Players.Where(x => !x.IsHuman).ToList().IndexOf(player);
-					var teamIndex = Players.IndexOf(player);
-					LuaTable playerDict = new LuaTable(new Dictionary<object, object>
-					{
-						{"Name", player.Name.Replace(' ', '_')},
-						{"ShortName", player.AIDll},
-						{"Team", teamIndex},
-						{"Host",  Players.IndexOf(StartingPlayer)}
-					});
-					map.Add("ai" + index, playerDict);
-				}
-			}
-			
-			foreach (var player in Players)
-			{
-				var index = Players.IndexOf(player);
-				var alliances = Players.Select(p => p.Alliance).Distinct().ToList();
-				LuaTable teamDict = new LuaTable(new Dictionary<object, object>
-				{
-					{"TeamLeader", Players.IndexOf(StartingPlayer)},
-					{"AllyTeam", alliances.IndexOf(player.Alliance)},
-					{"RGBColor", String.Format("{0} {1} {2}", player.Color.ScR, player.Color.ScG, player.Color.ScB)},
-				});
-				map.Add("team" + index, teamDict);
-			}
-
-			var allianceCount = Players.Select(p => p.Alliance).Distinct().Count();
-			for (var i = 0; i < allianceCount; i++)
-			{
-				LuaTable allyTeamDict = new LuaTable(new Dictionary <object, object>
-				{
-					{"NumAllies", 0},
-				});
-				map.Add("allyTeam" + i, allyTeamDict);
-			}
-
-			var modopts = new Dictionary<object, object>();
-			if (customModOptions != null)
-			{
-				List<string> modoptsArray = new List<string>(customModOptions.Split(new string[] { ";" }, StringSplitOptions.RemoveEmptyEntries));
-				foreach (string modopt in modoptsArray)
-				{
-					var modoptSplit = modopt.Split(new string[] { "=" }, StringSplitOptions.RemoveEmptyEntries);
-					if (modoptSplit.Length < 2) continue;
-					var key = modoptSplit[0];
-					// make sure only the first = is used as a separator
-					var valueArray = new string[modoptSplit.Length - 1];
-					for (int i=1; i<modoptSplit.Length; i++)
-					{
-						valueArray[i - 1] = modoptSplit[i];
-					}
-					var value = String.Join("", valueArray);
-					modopts.Add(key, value);
-				}
-			}
-			map.Add("modoptions", new LuaTable(modopts));
-
-			return new LuaTable(map);
-		}
-
-=======
-        /// <summary>
-        /// Gets the contents of the mission start script.
-        /// </summary>
-        /// <returns></returns>
->>>>>>> 4f3c79c5
-		public string GetScript()
-		{
-			var sb = new StringBuilder();
-			var allianceCount = Players.Select(p => p.Alliance).Distinct().Count();
-			sb.AppendFormat("[GAME]\n");
-			sb.AppendLine("{");
-			Action<string, object> line = (key, value) => sb.AppendFormat("\t{0}={1};\n", key, value);
-			line("MapName", MapName);
-			line("StartposType", "2");
-			line("GameType", Name);
-			//line("HostIP", "127.0.0.1");
-			//line("HostPort", "8452");
-			line("IsHost", "1");
-            line("OnlyLocal", "1");
-			//line("MyPlayerNum", Players.IndexOf(StartingPlayer));
-			line("MyPlayerName", StartingPlayer.Name.Replace(' ', '_'));
-            line("GameStartDelay", 0);
-
-            sb.AppendLine("\t[MODOPTIONS]");
-            sb.AppendLine("\t{");
-
-            if (customModOptions != null)
-            {
-                List<string> modopts = new List<string>(customModOptions.Split(new string[] { ";" }, StringSplitOptions.RemoveEmptyEntries));
-                foreach (string modopt in modopts) sb.Append("\t\t" + modopt + ";");
-            }
-            /*
-            // put standard modoptions to options dictionary
-            var options = new Dictionary<string, string>();
-            foreach (var o in mod.Options.Where(x => x.Type != CMissionLib.UnitSyncLib.OptionType.Section))
-            {
-                var v = o.Default;
-                options[o.Key] = v;
-            }
-
-            // write final options to script
-            foreach (var kvp in options) line(kvp.Key, kvp.Value);
-            */
-            sb.AppendLine("\n\t}");
-
-			foreach (var player in Players) WritePlayer(sb, player);
-			foreach (var player in Players) WriteTeam(sb, player);
-			for (var i = 0; i < allianceCount; i++) WriteAllyTeam(sb, i);
-			sb.AppendLine("}");
-			return sb.ToString();
-		}
-
-		public List<MissionSlot> GetSlots()
-		{
-			var alliances = Players.Select(p => p.Alliance).Distinct().ToList();
-			var slots = new List<MissionSlot>();
-			foreach (var player in Players)
-			{
-				var missionSlot = new MissionSlot
-				                  {
-				                  	AiShortName = player.AIDll,
-				                  	AiVersion = player.AIVersion,
-				                  	AllyID = alliances.IndexOf(player.Alliance),
-				                  	AllyName = player.Alliance,
-				                  	IsHuman = player.IsHuman,
-				                  	IsRequired = player.IsRequired,
-				                  	TeamID = Players.IndexOf(player),
-				                  	TeamName = player.Name,
-				                  	Color = (int)(MyCol)player.Color
-				                  };
-				slots.Add(missionSlot);
-			}
-			return slots;
-		}
-
-		/// <summary>
-		/// Post-deserialization tasks
-		/// </summary>
-		public void PostLoad()
-		{
-			// when a mission is deserialized or the game is changed, the triggers hold null or old references to unitdefs
-			foreach (var unit in AllUnits)
-			{
-				var unitDef = Mod.UnitDefs.FirstOrDefault(ud => unit.UnitDefName == ud.Name);
-                //if (unitDef == null) unitDef = Mod.UnitDefs.FirstOrDefault(ud => unit.UnitDef.FullName == ud.FullName);   // this doesn't work - unit.UnitDef will be null
-				unit.UnitDef = unitDef ?? Mod.UnitDefs.First(); // if unit not found, use first valid unitdef - show warning?
-			}
-
-			// create AI references
-			foreach (var player in Players)
-			{
-				// try finding an ai with same name and version
-				var ai = mod.AllAis.FirstOrDefault(a => a.Version == player.AIVersion && a.ShortName == player.AIDll);
-				if (ai == null)
-				{
-					// just try to find an ai with the same name
-					ai = mod.AllAis.FirstOrDefault(a => a.ShortName == player.AIDll);
-				}
-				player.AI = ai;
-			}
-
-			// compatibility
-			if (regions == null) regions = new ObservableCollection<Region>();
-			if (folders == null) folders = new Dictionary<string, string>();
-
-            foreach (Trigger trigger in Triggers)
-            {
-                foreach (Action action in trigger.Actions)
-                {
-                    if (action is LockUnitsAction && ((LockUnitsAction)action).Players == null)
-                    {
-                        ((LockUnitsAction)action).Players = new ObservableCollection<Player>();
-                    }
-                    else if (action is UnlockUnitsAction && ((UnlockUnitsAction)action).Players == null)
-                    {
-                        ((UnlockUnitsAction)action).Players = new ObservableCollection<Player>();
-                    }
-                }
-            }
-
-			// get rid of legacy dummies
-			foreach (var trigger in triggers) foreach (var item in trigger.Logic.ToArray()) if (item is DummyAction || item is DummyCondition) trigger.Logic.Remove(item);
-			Items = new CompositeObservableCollection<Trigger, Region>(Triggers, Regions);
-		}
-
-        /// <summary>
-        /// Writes an XML file representing the serialized mission to disk.
-        /// </summary>
-        /// <param name="path"></param>
-        /// <param name="auto">Is this an autosave?</param>
-        /// <returns></returns>
-		public bool SaveToXmlFile(string path, bool auto = false)
-		{
-            bool success = false;
-			var backupPath = path + ".backup.mission.xml";
-			if (File.Exists(path)) File.Copy(path, backupPath, true);
-			using (var writer = XmlWriter.Create(path, new XmlWriterSettings { Indent = true, CheckCharacters = true })) new NetDataContractSerializer().WriteObject(writer, this);
-            try
-            {
-                if (File.Exists(backupPath)) File.Delete(backupPath);
-                if (!auto) modifiedSinceLastSave = false;
-                success = true;
-            }
-            catch (Exception ex)
-            {
-                throw ex;
-            }
-            return success;
-		}
-
-		public string SerializeToLua()
-		{
-			var luaTable = GetLuaTable();
-			return "return " + luaTable;
-		}
-
-        /// <summary>
-        /// Converts the mission editor map width to Spring map width.
-        /// </summary>
-        /// <param name="x"></param>
-        /// <returns></returns>
-		public double ToIngameX(double x)
-		{
-			return x/Map.Texture.Width*Map.Size.Width;
-		}
-
-        /// <summary>
-        /// Converts the mission editor map height to Spring map height.
-        /// </summary>
-        /// <param name="y"></param>
-        /// <returns></returns>
-		public double ToIngameY(double y)
-		{
-			return y/Map.Texture.Height*Map.Size.Height;
-		}
-
-        /// <summary>
-        /// Checks whether the mission has a mission image and a description, and returns an error message if not.
-        /// </summary>
-        /// <returns>The error message to display.</returns>
-		public string VerifyCanPublish()
-		{
-			if (ImagePath == null || !File.Exists(ImagePath)) return "A mission image needs to be set in the Mission Settings dialog.";
-			if (String.IsNullOrEmpty(Description)) return "A description needs to be set in the Mission Settings dialog.";
-			return null;
-		}
-
-		public override string ToString()
-		{
-			return name;
-		}
-
-		LuaTable GetLuaTable()
-		{
-			var luaMap = new Dictionary<object, object>
-			             {
-			             	{ "map", Map.Name },
-			             	{ "players", LuaTable.CreateArray(players.Select(p => p.Name)) },
-			             	{ "triggers", LuaTable.CreateArray(triggers.Select(t => t.GetLuaMap(this))) },
-			             	{ "startPlayer", Players.IndexOf(StartingPlayer) },
-			             	{ "disabledUnits", LuaTable.CreateArray(DisabledUnits) },
-			             	{ "scoringMethod", scoringMethod },
-			             	{ "counters", LuaTable.CreateArray(Counters) },
-							{ "regions", LuaTable.CreateArray(Regions.Select(r => r.GetLuaTable(this)))}
-			             };
-			if (Debugger.IsAttached) luaMap["debug"] = true;
-			return new LuaTable(luaMap);
-		}
-
-        /// <summary>
-        /// Writes the contents of the mission mutator's modinfo.lua
-        /// </summary>
-        /// <param name="hideFromModList">Makes the mutator invisible (<code>modtype = 0</code>).</param>
-        /// <returns></returns>
-		string GetModInfo(bool hideFromModList)
-		{
-			var sb = new StringBuilder();
-			sb.AppendLine("local modinfo = {");
-			sb.AppendFormat("  name          =	[[{0}]],\n", Name);
-			sb.AppendFormat("  description   =	[[{0}]],\n", "Mission Mutator"); // the real description might break archivecache.lua
-			sb.AppendFormat("  modtype       =	[[{0}]],\n", hideFromModList ? 0 : 1);
-			sb.AppendFormat("  shortname     =	[[{0}]],\n", mod.ShortName);
-			//sb.AppendFormat("  shortgame     =	[[{0}]],\n", mod.ShortGame);
-			//sb.AppendFormat("  shortbasename =	[[{0}]],\n", mod.ShortBaseName);
-			sb.AppendLine("  depend = {");
-			sb.AppendLine("    " + (!string.IsNullOrEmpty(rapidTag) ? String.Format("[[rapid://{0}]]\n", rapidTag) : String.Format("[[{0}]]", mod.Name) ));
-			sb.AppendLine("  },");
-			sb.AppendLine("}");
-			sb.AppendLine("return modinfo");
-			return sb.ToString();
-		}
-
-        /// <summary>
-        /// Writes an ally team entry for the startscript
-        /// </summary>
-        /// <param name="sb"></param>
-        /// <param name="index">Ally team index</param>
-		void WriteAllyTeam(StringBuilder sb, int index)
-		{
-			sb.AppendFormat("\t[ALLYTEAM{0}]\n", index);
-			sb.AppendLine("\t{");
-			sb.AppendFormat("\t\tNumAllies=0;\n"); // it seems that NumAllies has no effect
-            sb.AppendFormat("\t\tStartRectTop=0;");
-            sb.AppendFormat("\t\tStartRectBottom=0;");
-            sb.AppendFormat("\t\tStartRectLeft=1;");
-            sb.AppendFormat("\t\tStartRectRight=1;");
-			sb.AppendLine("\t}");
-		}
-
-        /// <summary>
-        /// Writes a player entry for the startscript
-        /// </summary>
-        /// <param name="sb"></param>
-        /// <param name="player"></param>
-		void WritePlayer(StringBuilder sb, Player player)
-		{
-			if (player.IsHuman)
-			{
-                var index = Players.Where(x => x.IsHuman).ToList().IndexOf(player);
-                var teamIndex = Players.IndexOf(player);
-				sb.AppendFormat("\t[PLAYER" + index + "]\n");
-				sb.AppendLine("\t{");
-				sb.AppendFormat("\t\tName={0};\n", player.Name.Replace(' ', '_'));
-				//sb.AppendFormat("\t\tSpectator=0;\n");
-                sb.AppendFormat("\t\tTeam={0};\n", teamIndex);
-				sb.AppendLine("\t}");
-			}
-			else
-			{
-				var index = Players.Where(x=> !x.IsHuman).ToList().IndexOf(player);
-                var teamIndex = Players.IndexOf(player);
-				sb.AppendFormat("\t[AI" + index + "]\n");
-				sb.AppendLine("\t{");
-				sb.AppendFormat("\t\tName={0};\n", player.Name.Replace(' ', '_'));
-				sb.AppendFormat("\t\tShortName={0};\n", player.AIDll);
-				// sb.AppendFormat("\t\tVersion={0};\n", String.IsNullOrEmpty(player.AIVersion) ? "0.1" : player.AIVersion);
-                sb.AppendFormat("\t\tTeam={0};\n", teamIndex);
-				sb.AppendFormat("\t\tHost={0};\n", Players.IndexOf(StartingPlayer));
-				//sb.AppendFormat("\t\t[Options] {{}}\n");
-				sb.AppendLine("\t}");
-			}
-		}
-
-        /// <summary>
-        /// Writes a team entry for the specified player in the startscript
-        /// </summary>
-        /// <param name="sb"></param>
-        /// <param name="player">The player controlling the team. Players cannot share a team at present.</param>
-		void WriteTeam(StringBuilder sb, Player player) // no commshares for now
-		{
-			var index = Players.IndexOf(player);
-			var alliances = Players.Select(p => p.Alliance).Distinct().ToList();
-			sb.AppendFormat("\t[TEAM{0}]\n", index);
-			sb.AppendLine("\t{");
-			sb.AppendFormat("\t\tTeamLeader={0};\n", Players.IndexOf(StartingPlayer)); // todo: verify if correct
-			sb.AppendFormat("\t\tAllyTeam={0};\n", alliances.IndexOf(player.Alliance));
-			sb.AppendFormat("\t\tRGBColor={0} {1} {2};\n", player.Color.ScR, player.Color.ScG, player.Color.ScB); // range: 0-1
-			//sb.AppendFormat("\t\tSide={0};\n", Mod.Sides.First());
-			sb.AppendLine("\t}");
-		}
-
-        /// <summary>
-        /// Makes a copy of the provided <see cref="Trigger"/> and adds it to the mission's list of triggers.
-        /// </summary>
-        /// <param name="source">The original trigger to copy.</param>
-        public void CopyTrigger(Trigger source)
-        {
-            /*
-            MemoryStream stream = new MemoryStream();
-            System.Runtime.Serialization.Formatters.Binary.BinaryFormatter format = new System.Runtime.Serialization.Formatters.Binary.BinaryFormatter();
-            format.Serialize(stream, source);
-            Trigger copy = (CMissionLib.Trigger)format.Deserialize(stream);
-            copy.Name = copy.Name + " (Copy)";
-            Triggers.Add(copy);
-            RaisePropertyChanged(String.Empty);
-            */
-            string path = Path.GetTempFileName();
-            using (var writer = XmlWriter.Create(path, new XmlWriterSettings { Indent = true, CheckCharacters = true })) new NetDataContractSerializer().WriteObject(writer, source);
-            try
-            {
-                using (var stream = File.OpenRead(path))
-                {
-                    Trigger copy = (Trigger)new NetDataContractSerializer().ReadObject(stream);
-                    copy.Name = copy.Name + " (Copy)";
-
-                    // reconstruct object references
-                    foreach (CreateUnitsAction action in copy.Actions.Where(x => x.GetType() == typeof(CreateUnitsAction)))
-                    {
-                        foreach (UnitStartInfo unit in action.Units)
-                        {
-                            unit.Player = Players.First(x => x.Name == unit.Player.Name);
-                            unit.UnitDef = Mod.UnitDefs.First(x => x.Name == unit.UnitDefName);
-                        }
-                    }
-                    foreach (UnitsAreInAreaCondition condition in copy.Conditions.Where(x => x.GetType() == typeof(UnitsAreInAreaCondition)))
-                    {
-                        var players = condition.Players.Select(x => Players.First(p => p.Name == x.Name));
-                        condition.Players = new ObservableCollection<Player>(players);
-                    }
-                    foreach (UnitCreatedCondition condition in copy.Conditions.Where(x => x.GetType() == typeof(UnitCreatedCondition)))
-                    {
-                        var players = condition.Players.Select(x => Players.First(p => p.Name == x.Name));
-                        condition.Players = new ObservableCollection<Player>(players);
-                    }
-                    foreach (UnitFinishedCondition condition in copy.Conditions.Where(x => x.GetType() == typeof(UnitFinishedCondition)))
-                    {
-                        var players = condition.Players.Select(x => Players.First(p => p.Name == x.Name));
-                        condition.Players = new ObservableCollection<Player>(players);
-                    }
-                    foreach (PlayerDiedCondition condition in copy.Conditions.Where(x => x.GetType() == typeof(PlayerDiedCondition)))
-                    {
-                        condition.Player = Players.First(p => p.Name == condition.Player.Name);
-                    }
-                    foreach (PlayerJoinedCondition condition in copy.Conditions.Where(x => x.GetType() == typeof(PlayerJoinedCondition)))
-                    {
-                        condition.Player = Players.First(p => p.Name == condition.Player.Name);
-                    }
-                    foreach (LockUnitsAction action in copy.Actions.Where(x => x.GetType() == typeof(LockUnitsAction)))
-                    {
-                        var players = action.Players.Select(x => Players.First(p => p.Name == x.Name));
-                        action.Players = new ObservableCollection<Player>(players);
-                    }
-                    foreach (UnlockUnitsAction action in copy.Actions.Where(x => x.GetType() == typeof(UnlockUnitsAction)))
-                    {
-                        var players = action.Players.Select(x => Players.First(p => p.Name == x.Name));
-                        action.Players = new ObservableCollection<Player>(players);
-                    }
-
-                    Triggers.Add(copy);
-                    RaisePropertyChanged(String.Empty);
-                }
-                if (File.Exists(path)) File.Delete(path);
-            }
-            catch(Exception ex) {
-                throw ex;
-            }
-        }
-
-        // TODO
-        public void CopyAction(Action source)
-        {
-            string path = Path.GetTempFileName();
-            using (var writer = XmlWriter.Create(path, new XmlWriterSettings { Indent = true, CheckCharacters = true })) new NetDataContractSerializer().WriteObject(writer, source);
-            try
-            {
-                using (var stream = File.OpenRead(path))
-                {
-                    dynamic copy = (Action)new NetDataContractSerializer().ReadObject(stream);
-                    // reconstruct object references
-                    if (source is LockUnitsAction)
-                    {
-                        var players = ((LockUnitsAction)(source)).Players.Select(x => Players.First(p => p.Name == x.Name));
-                        copy.Players = new ObservableCollection<Player>(players);
-                    }
-                    else if (source is UnlockUnitsAction)
-                    {
-                        var players = ((UnlockUnitsAction)(source)).Players.Select(x => Players.First(p => p.Name == x.Name));
-                        copy.Players = new ObservableCollection<Player>(players);
-                    }
-
-                    RaisePropertyChanged(String.Empty);
-                }
-                if (File.Exists(path)) File.Delete(path);
-            }
-            catch (Exception ex)
-            {
-                throw ex;
-            }
-        }
-
-        public void CopyCondition(Condition source)
-        {
-        }
-	}
+﻿using System;
+using System.Collections.Generic;
+using System.Collections.ObjectModel;
+using System.Collections.Specialized;
+using System.Diagnostics;
+using System.IO;
+using System.Linq;
+using System.Reflection;
+using System.Runtime.Serialization;
+using System.Text;
+using System.Windows.Media;
+using System.Xml;
+using System.Xml.Serialization;
+using CMissionLib.Actions;
+using CMissionLib.Conditions;
+using Microsoft.SqlServer.Server;
+using MissionEditor2;
+using ZkData.UnitSyncLib;
+using CMissionLib.UnitSyncLib;
+using ZkData;
+using Map = CMissionLib.UnitSyncLib.Map;
+using Mod = CMissionLib.UnitSyncLib.Mod;
+using System.IO.Compression;
+
+namespace CMissionLib
+{
+	[DataContract]
+	public class Mission: PropertyChanged
+	{
+		string author = "Default Author";
+		string contentFolderPath;
+		ObservableCollection<string> counters = new ObservableCollection<string>();
+        string customModOptions = String.Empty;
+		string description = String.Empty;
+        string descriptionStory = String.Empty;
+
+		ObservableCollection<string> disabledGadgets = new ObservableCollection<string>();
+		ObservableCollection<string> disabledUnits = new ObservableCollection<string>();
+		ObservableCollection<string> disabledWidgets = new ObservableCollection<string>();
+		Dictionary<string, string> folders = new Dictionary<string, string>();
+
+		string imagePath;
+		CompositeObservableCollection<Trigger, Region> items;
+		Map map;
+		string mapName;
+		int maxUnits = 5000;
+		Mod mod;
+		string modName;
+        Dictionary<string, string> modOptions;
+		string name;
+		ObservableCollection<Player> players = new ObservableCollection<Player>();
+		string rapidTag = "zk:stable";
+		ObservableCollection<Region> regions = new ObservableCollection<Region>();
+		string scoringMethod = "";
+		int startingEnergy = 1000;
+		int startingMetal = 1000;
+		Player startingPlayer = new Player { Name = "Player 1", Color = Colors.Blue, Alliance = "1", IsHuman = true };
+		ObservableCollection<Trigger> triggers = new ObservableCollection<Trigger>();
+        bool modifiedSinceLastSave = false;	// FIXME: is never true
+
+		public IEnumerable<string> AllGroups
+		{
+			get
+			{
+				var groups = new List<string>();
+				groups.AddRange(AllUnits.SelectMany(u => u.Groups));
+				groups.AddRange(AllLogic.OfType<GiveFactoryOrdersAction>().SelectMany(a => a.BuiltUnitsGroups));
+				foreach (var player in players) groups.Add("Latest Factory Built Unit (" + player.Name + ")");
+                foreach (var player in players) groups.Add("Any Unit (" + player.Name + ")");
+				foreach (var region in Regions)
+				{
+					foreach (var player in players) groups.Add(string.Format("Units in {0} ({1})", region.Name, player.Name));
+				}
+				return groups.Distinct();
+			}
+		}
+		public IEnumerable<TriggerLogic> AllLogic { get { return triggers.SelectMany(t => t.Logic); } }
+		public IEnumerable<UnitStartInfo> AllUnits { get { return triggers.SelectMany(t => t.AllUnits); } }
+		public IEnumerable<string> Alliances { get { return players.Select(p => p.Alliance).Distinct(); } }
+		[DataMember]
+		public string Author
+		{
+			get { return author; }
+			set
+			{
+				author = value;
+				RaisePropertyChanged("Author");
+			}
+		}
+		[DataMember]
+		public string ContentFolderPath
+		{
+			get { return contentFolderPath; }
+			set
+			{
+				contentFolderPath = value;
+				RaisePropertyChanged("ContentFolderPath");
+			}
+		}
+		public IEnumerable<string> Countdowns { get { return AllLogic.OfType<StartCountdownAction>().Select(u => u.Countdown).Distinct(); } }
+        public IEnumerable<string> Objectives { get { return AllLogic.OfType<AddObjectiveAction>().Select(u => u.ID).Distinct(); } }
+        public IEnumerable<string> Cutscenes 
+        { 
+            get 
+            { 
+                var ret = AllLogic.OfType<EnterCutsceneAction>().Where(x => !String.IsNullOrEmpty(x.ID)).Select(u => u.ID).Distinct().ToList();
+                ret.Add("Current Cutscene");
+                ret.Add("Any Cutscene");
+                return ret;
+            }
+        }
+
+		[DataMember]
+		public ObservableCollection<string> Counters
+		{
+			get { return counters; }
+			set
+			{
+				counters = value;
+				RaisePropertyChanged("Counters");
+			}
+		}
+        [DataMember]
+        public string CustomModOptions
+        {
+            get { return customModOptions; }
+            set
+            {
+                customModOptions = value;
+                RaisePropertyChanged("CustomModOptions");
+            }
+        }
+		[DataMember]
+		public string Description
+		{
+			get { return description; }
+			set
+			{
+				description = value;
+				RaisePropertyChanged("Description");
+			}
+		}
+        
+        [Obsolete("No longer displayed on site, no need to use this")]
+        [DataMember]
+        public string DescriptionStory
+        {
+            get { return descriptionStory; }
+            set
+            {
+                descriptionStory = value;
+                RaisePropertyChanged("DescriptionStory");
+            }
+        }
+		[DataMember]
+		public ObservableCollection<string> DisabledGadgets { get { return disabledGadgets; } set { disabledGadgets = value; } }
+
+		[DataMember]
+		public ObservableCollection<string> DisabledUnits { get { return disabledUnits; } set { disabledUnits = value; } }
+		[DataMember]
+		public ObservableCollection<string> DisabledWidgets { get { return disabledWidgets; } set { disabledWidgets = value; } }
+		public Dictionary<string, string> Folders
+		{
+			get { return folders; }
+			set
+			{
+				folders = value;
+				RaisePropertyChanged("Folders");
+			}
+		}
+
+		[DataMember]
+		public bool ExcludeRunnerGadget { get; set; }
+		[DataMember]
+		public bool ExcludeGUIWidget { get; set; }
+		[DataMember]
+		public bool ExcludeMessageBoxWidget { get; set; }
+
+		[DataMember]
+		public string ImagePath
+		{
+			get { return imagePath; }
+			set
+			{
+				imagePath = value;
+				RaisePropertyChanged("ImagePath");
+			}
+		}
+		public CompositeObservableCollection<Trigger, Region> Items
+		{
+			get { return items; }
+			set
+			{
+				items = value;
+				RaisePropertyChanged("Items");
+			}
+		}
+
+		public Map Map
+		{
+			get { return map; }
+			set
+			{
+				map = value;
+				RaisePropertyChanged("Map");
+				mapName = value.Name;
+			}
+		}
+		[DataMember]
+		public string MapName { get { return mapName; } set { mapName = value; } }
+		[DataMember]
+		public int MaxUnits { get { return maxUnits; } set { maxUnits = value; } }
+
+		public Mod Mod
+		{
+			get { return mod; }
+			set
+			{
+				mod = value;
+				modName = mod.Name;
+                /*ModOptions = new Dictionary<string, string>();
+                var options = mod.Options;
+                foreach (CMissionLib.UnitSyncLib.Option option in options)
+                {
+                    if (option.Type != CMissionLib.UnitSyncLib.OptionType.Section) ModOptions.Add(option.Key, option.Name);
+                }
+                */
+                RaisePropertyChanged("Mod"); 
+			}
+		}
+		[DataMember]
+		public string ModName { get { return modName; } set { modName = value; } }
+        //[DataMember]
+        //public Dictionary<string, string> ModOptions { get { return modOptions; } set { modOptions = value; } }
+		[DataMember]
+		public string Name { get { return name; } set { name = value; } }
+		[DataMember]
+		public ObservableCollection<Player> Players { get { return players; } set { players = value; } }
+		[DataMember]
+		public string RapidTag
+		{
+			get { return rapidTag; }
+			set
+			{
+				rapidTag = value;
+				RaisePropertyChanged("RapidTag");
+			}
+		}
+		[DataMember]
+		public ObservableCollection<Region> Regions
+		{
+			get { return regions; }
+			set
+			{
+				regions = value;
+				RaisePropertyChanged("Regions");
+			}
+		}
+
+		[DataMember]
+		public string ScoringMethod
+		{
+			get { return scoringMethod; }
+			set
+			{
+				scoringMethod = value;
+				RaisePropertyChanged("ScoringMethod");
+			}
+		}
+		[DataMember]
+		public int StartingEnergy { get { return startingEnergy; } set { startingEnergy = value; } }
+		[DataMember]
+		public int StartingMetal { get { return startingMetal; } set { startingMetal = value; } }
+
+		[DataMember]
+		public Player StartingPlayer
+		{
+			get { return startingPlayer; } 
+			set
+			{
+				startingPlayer = value;
+				RaisePropertyChanged("StartingPlayer");
+			}
+		}
+
+		public IEnumerable<string> TriggerNames { get { return triggers.Cast<INamed>().Select(t => t.Name); } }
+		[DataMember]
+		public ObservableCollection<Trigger> Triggers { get { return triggers; } set { triggers = value; } }
+
+        public bool ModifiedSinceLastSave { get { return modifiedSinceLastSave; } set { modifiedSinceLastSave = value; } }
+
+		public Mission(string name, Mod game, Map map)
+		{
+			Mod = game;
+			Map = map;
+			Name = name;
+			ModName = game.Name;
+			MapName = map.Name;
+			var testAI = game.AllAis.FirstOrDefault(ai => ai.ShortName.Contains("NullAI"));
+			var player1 = new Player { Name = "Player 1", Color = Colors.Blue, Alliance = "Alliance 1", IsHuman = true, IsRequired = true };
+			var player2 = new Player { Name = "Player 2", Color = Colors.Red, Alliance = "Alliance 2", IsHuman = false, };
+			StartingPlayer = player1;
+			Players.Add(player1);
+			Players.Add(player2);
+			Regions.Add(new Region { Name = "Region 1" });
+
+            var gamePreloadTrigger = new Trigger();
+			Triggers.Add(gamePreloadTrigger);
+			gamePreloadTrigger.Logic.Add(new GamePreloadCondition());
+            gamePreloadTrigger.Name = "Initialization";
+
+            var gameStartTrigger = new Trigger();
+            Triggers.Add(gameStartTrigger);
+            gameStartTrigger.Logic.Add(new GameStartedCondition());
+            gameStartTrigger.Name = "Game Start";
+			var unitType = game.UnitDefs.First();
+			var startUnits = new UnitStartInfo[]  {};
+			gamePreloadTrigger.Logic.Add(new CreateUnitsAction(startUnits));
+
+            var widgets = new[] { "cmd_unit_mover.lua", "init_startup_info_selector.lua", "gui_center_n_select.lua", "gui_take_remind.lua", "gui_startup_info_selector.lua", "gui_local_colors.lua", "spring_direct_launch.lua" };
+			foreach (var widget in widgets) DisabledWidgets.Add(widget);
+			var gadgets = new string[] { "game_over.lua", "game_end.lua", "awards.lua" };
+			foreach (var gadget in gadgets) DisabledGadgets.Add(gadget);
+			if (game.Name.Contains("Zero-K")) RapidTag = "zk:stable";
+			Items = new CompositeObservableCollection<Trigger, Region>(Triggers, Regions);
+		}
+
+        /// <summary>
+        /// Creates the mission mutator archive in <c>.sdz</c> or <c>.sdd</c> format.
+        /// </summary>
+        /// <param name="mutatorPath">Path to save the mutator archive to.</param>
+        /// <param name="hideFromModList">If true, create an invisible mutator (<code>modtype = 0</code>).</param>
+        public void CreateArchive(string mutatorPath, bool hideFromModList = false, bool sdd = false)
+        {
+            var script = GetScript();
+            var luascript = GetLuaStartscript();
+            var modInfo = GetModInfo(hideFromModList);
+            var luaMissionData = SerializeToLua();
+            if (Debugger.IsAttached)
+            {
+                File.WriteAllText("startscript.txt", script);
+                File.WriteAllText("startscript.lua", "return " + luascript);
+                File.WriteAllText("modinfo.txt", modInfo);
+                //File.WriteAllText("mission.lua", luaMissionData);
+            }
+            var textEncoding = Encoding.UTF8; // ASCIIEncoding()
+
+            string directory = Path.GetDirectoryName(mutatorPath);
+            if (!Directory.Exists(directory)) Directory.CreateDirectory(directory);
+            if (File.Exists(mutatorPath)) File.Delete(mutatorPath);
+
+            string sddPath = Path.ChangeExtension(mutatorPath, "sdd");
+            if (sdd && Directory.Exists(sddPath))
+            {
+                try
+                {
+                    Directory.Delete(sddPath, true);
+                } catch (Exception ex) when (ex is IOException || ex is UnauthorizedAccessException || ex is DirectoryNotFoundException) {
+                    // meh
+                }
+            }
+			
+			using (var zip = ZipFile.Open(mutatorPath, ZipArchiveMode.Update, Encoding.UTF8))
+			{
+				if (!String.IsNullOrEmpty(ContentFolderPath) && Directory.Exists(ContentFolderPath)) zip.SafeAddDirectory(ContentFolderPath);
+
+				var assemblyLocation = Path.GetDirectoryName(Assembly.GetExecutingAssembly().Location);
+				var basePath = Path.Combine(assemblyLocation, "MissionBase");
+
+				List<string> exclude = new List<string>();
+				if (ExcludeRunnerGadget) exclude.Add("mission_runner.lua");
+				if (ExcludeGUIWidget) exclude.Add("mission_gui.lua");
+				if (ExcludeMessageBoxWidget) exclude.Add("mission_messagebox.lua");
+
+				zip.SafeAddDirectory(basePath, exclude);
+
+				zip.SafeAddEntry("modinfo.lua", modInfo);
+				zip.SafeAddEntry("mission.lua", luaMissionData);
+				zip.SafeAddEntry("script.txt", script);
+				zip.SafeAddEntry("script.lua", "return " + luascript);
+				zip.SafeAddEntry(GlobalConst.MissionScriptFileName, script);
+				zip.SafeAddEntry("slots.lua", GetLuaSlots().ToString());
+				zip.SafeAddEntry("dependencies.txt", String.Join(";", Mod.Dependencies)); // FIXME
+
+				{
+					var stream = new MemoryStream();
+					using (var writer = XmlWriter.Create(stream, new XmlWriterSettings { Indent = true, CheckCharacters = true })) new NetDataContractSerializer().WriteObject(writer, this);
+					stream.Position = 0;
+					zip.SafeAddEntry("project.mission.xml", stream);
+				}
+
+				{
+					var serializer = new XmlSerializer(typeof(List<MissionSlot>));
+					var stream = new MemoryStream();
+					serializer.Serialize(stream, GetSlots());
+					stream.Position = 0;
+					zip.SafeAddEntry(GlobalConst.MissionSlotsFileName, stream);
+				}
+
+				// disable scripts by hiding them with a blank file
+				var blank = "-- intentionally left blank --";
+				foreach (var widget in disabledWidgets.Distinct()) zip.SafeAddEntry("LuaUI/Widgets/" + widget, blank);
+				foreach (var gadget in disabledGadgets.Distinct()) zip.SafeAddEntry("LuaRules/Gadgets/" + gadget, blank);
+
+				// include media in mod archive
+				foreach (var item in AllLogic)
+				{
+                    // note we want a silent failure if file not found (with the new read-from-archive system it often won't fail anyway)
+					if (item is GuiMessageAction)
+					{
+						var action = (GuiMessageAction)item;
+						if (!String.IsNullOrEmpty(action.ImagePath))
+						{
+							if (File.Exists(action.ImagePath)) zip.SafeAddFile(action.ImagePath, "LuaUI/Images/");
+						}
+					}
+                    else if (item is GuiMessagePersistentAction)
+                    {
+                        var action = (GuiMessagePersistentAction)item;
+                        if (!String.IsNullOrEmpty(action.ImagePath))
+                        {
+                            if (File.Exists(action.ImagePath)) zip.SafeAddFile(action.ImagePath, "LuaUI/Images/");
+                        }
+                    }
+                    else if (item is ConvoMessageAction)
+                    {
+                        var action = (ConvoMessageAction)item;
+                        if (!String.IsNullOrEmpty(action.ImagePath))
+                        {
+                            if (File.Exists(action.ImagePath)) zip.SafeAddFile(action.ImagePath, "LuaUI/Images/");
+                        }
+                        if (!String.IsNullOrEmpty(action.SoundPath) && File.Exists(action.SoundPath))
+                        {
+                            if (File.Exists(action.SoundPath)) zip.SafeAddFile(action.SoundPath, "LuaUI/Sounds/convo");
+                        }
+                    }
+                    else if (item is SoundAction)
+                    {
+                        var action = (SoundAction)item;
+                        if (!String.IsNullOrEmpty(action.SoundPath) && File.Exists(action.SoundPath))
+                        {
+                            if (File.Exists(action.SoundPath)) zip.SafeAddFile(action.SoundPath, "LuaUI/Sounds/");
+                        }
+                    }
+                    else if (item is MusicAction)
+                    {
+                        var action = (MusicAction)item;
+                        if (!String.IsNullOrEmpty(action.TrackPath) && File.Exists(action.TrackPath))
+                        {
+                            zip.SafeAddFile(action.TrackPath, "LuaUI/Sounds/music/");
+                        }
+                    }
+                    else if (item is MusicLoopAction)
+                    {
+                        var action = (MusicLoopAction)item;
+                        if (!String.IsNullOrEmpty(action.TrackIntroPath) && File.Exists(action.TrackIntroPath))
+                        {
+                            zip.SafeAddFile(action.TrackIntroPath, "LuaUI/Sounds/music/");
+                        }
+                        if (!String.IsNullOrEmpty(action.TrackLoopPath) && File.Exists(action.TrackLoopPath))
+                        {
+                            zip.SafeAddFile(action.TrackLoopPath, "LuaUI/Sounds/music/");
+                        }
+                    }
+				}
+
+                if (sdd)
+                {
+                    zip.ExtractToDirectory(sddPath);
+                }
+			}
+            if (sdd) File.Delete(mutatorPath);
+		}
+
+        /// <summary>
+        /// Returns the trigger that contains the specified <see cref="CMissionLib.Action"/> or <see cref="CMissionLib.Condition"/>.
+        /// </summary>
+        /// <param name="l"></param>
+        /// <returns></returns>
+		public Trigger FindLogicOwner(TriggerLogic l)
+		{
+			return triggers.Single(t => t.Logic.Contains(l));
+		}
+
+        /// <summary>
+        /// Loads a <see cref="CMissionLib.Mission"/> from a serialized .xml file or .sdz.
+        /// </summary>
+        /// <param name="path"></param>
+        /// <returns></returns>
+		public static Mission FromFile(string path)
+		{
+			if (path.ToLower().EndsWith(".xml")) using (var stream = File.OpenRead(path)) return (Mission)new NetDataContractSerializer().ReadObject(stream);
+			else
+			{
+				var projectFileName = "project.mission.xml";
+				using (var zip = ZipFile.OpenRead(path))
+				{
+					var entry = zip.Entries.First(e => Path.GetFileName(e.Name) == projectFileName);
+					return (Mission)new NetDataContractSerializer().ReadObject(entry.Open());
+				}
+			}
+		}
+
+        /// <summary>
+        /// Converts the Spring map width to mission editor map width.
+        /// </summary>
+        /// <param name="x"></param>
+        /// <returns></returns>
+		public double FromIngameX(double x)
+		{
+			return x*Map.Texture.Width/Map.Size.Width;
+		}
+
+        /// <summary>
+        /// Converts the Spring map height to mission editor map height.
+        /// </summary>
+        /// <param name="y"></param>
+        /// <returns></returns>
+		public double FromIngameY(double y)
+		{
+			return y*Map.Texture.Height/Map.Size.Height;
+		}
+
+		public LuaTable GetLuaSlots()
+		{
+			var alliances = Players.Select(p => p.Alliance).Distinct().ToList();
+			var slots = new List<LuaTable>();
+			foreach (var player in Players)
+			{
+				var map = new Dictionary<object, object>
+				          {
+				          	{ "AllyID", alliances.IndexOf(player.Alliance) },
+				          	{ "AllyName", player.Alliance },
+				          	{ "IsHuman", player.IsHuman },
+				          	{ "IsRequired", player.IsRequired },
+				          	{ "TeamID", Players.IndexOf(player) },
+				          	{ "TeamName", player.Name },
+				          	{ "Color", (int)(MyCol)player.Color },
+				          	{ "ColorR", player.Color.R },
+				          	{ "ColorG", player.Color.G },
+				          	{ "ColorB", player.Color.B },
+				          };
+				if (player.AIDll != null) map.Add("AiShortName", player.AIDll);
+				if (player.AIVersion != null) map.Add("AiVersion", player.AIVersion);
+				slots.Add(new LuaTable(map));
+			}
+			return LuaTable.CreateArray(slots);
+		}
+
+		/// <summary>
+		/// Gets a Lua table representing the mission start script.
+		/// </summary>
+		/// <returns></returns>
+		// TODO
+		public LuaTable GetLuaStartscript()
+		{
+			Dictionary<object, object> map = new Dictionary<object, object>
+			{
+				{"MapName", MapName},
+				{"StartposType", 2},
+				{"GameType", Name},
+				{"IsHost", 1},
+				{"OnlyLocal", 1},
+				{"MyPlayerName", StartingPlayer.Name.Replace(' ', '_')},
+				
+			};
+			foreach (var player in Players)
+			{
+				if (player.IsHuman)
+				{
+					var index = Players.Where(x => x.IsHuman).ToList().IndexOf(player);
+					var teamIndex = Players.IndexOf(player);
+					LuaTable playerDict = new LuaTable(new Dictionary<object, object>
+					{
+						{"Name", player.Name.Replace(' ', '_')},
+						{"Team", teamIndex},
+					});
+					map.Add("player" + index, playerDict);
+				}
+				else
+				{
+					var index = Players.Where(x => !x.IsHuman).ToList().IndexOf(player);
+					var teamIndex = Players.IndexOf(player);
+					LuaTable playerDict = new LuaTable(new Dictionary<object, object>
+					{
+						{"Name", player.Name.Replace(' ', '_')},
+						{"ShortName", player.AIDll},
+						{"Team", teamIndex},
+						{"Host",  Players.IndexOf(StartingPlayer)}
+					});
+					map.Add("ai" + index, playerDict);
+				}
+			}
+			
+			foreach (var player in Players)
+			{
+				var index = Players.IndexOf(player);
+				var alliances = Players.Select(p => p.Alliance).Distinct().ToList();
+				LuaTable teamDict = new LuaTable(new Dictionary<object, object>
+				{
+					{"TeamLeader", Players.IndexOf(StartingPlayer)},
+					{"AllyTeam", alliances.IndexOf(player.Alliance)},
+					{"RGBColor", String.Format("{0} {1} {2}", player.Color.ScR, player.Color.ScG, player.Color.ScB)},
+				});
+				map.Add("team" + index, teamDict);
+			}
+
+			var allianceCount = Players.Select(p => p.Alliance).Distinct().Count();
+			for (var i = 0; i < allianceCount; i++)
+			{
+				LuaTable allyTeamDict = new LuaTable(new Dictionary <object, object>
+				{
+					{"NumAllies", 0},
+				});
+				map.Add("allyTeam" + i, allyTeamDict);
+			}
+
+			var modopts = new Dictionary<object, object>();
+			if (customModOptions != null)
+			{
+				List<string> modoptsArray = new List<string>(customModOptions.Split(new string[] { ";" }, StringSplitOptions.RemoveEmptyEntries));
+				foreach (string modopt in modoptsArray)
+				{
+					var modoptSplit = modopt.Split(new string[] { "=" }, StringSplitOptions.RemoveEmptyEntries);
+					if (modoptSplit.Length < 2) continue;
+					var key = modoptSplit[0];
+					// make sure only the first = is used as a separator
+					var valueArray = new string[modoptSplit.Length - 1];
+					for (int i=1; i<modoptSplit.Length; i++)
+					{
+						valueArray[i - 1] = modoptSplit[i];
+					}
+					var value = String.Join("", valueArray);
+					modopts.Add(key, value);
+				}
+			}
+			map.Add("modoptions", new LuaTable(modopts));
+
+			return new LuaTable(map);
+		}
+
+		/// <summary>
+		/// Gets the contents of the mission start script.
+		/// </summary>
+		/// <returns></returns>
+		public string GetScript()
+		{
+			var sb = new StringBuilder();
+			var allianceCount = Players.Select(p => p.Alliance).Distinct().Count();
+			sb.AppendFormat("[GAME]\n");
+			sb.AppendLine("{");
+			Action<string, object> line = (key, value) => sb.AppendFormat("\t{0}={1};\n", key, value);
+			line("MapName", MapName);
+			line("StartposType", "2");
+			line("GameType", Name);
+			//line("HostIP", "127.0.0.1");
+			//line("HostPort", "8452");
+			line("IsHost", "1");
+            line("OnlyLocal", "1");
+			//line("MyPlayerNum", Players.IndexOf(StartingPlayer));
+			line("MyPlayerName", StartingPlayer.Name.Replace(' ', '_'));
+            line("GameStartDelay", 0);
+
+            sb.AppendLine("\t[MODOPTIONS]");
+            sb.AppendLine("\t{");
+
+            if (customModOptions != null)
+            {
+                List<string> modopts = new List<string>(customModOptions.Split(new string[] { ";" }, StringSplitOptions.RemoveEmptyEntries));
+                foreach (string modopt in modopts) sb.Append("\t\t" + modopt + ";");
+            }
+            /*
+            // put standard modoptions to options dictionary
+            var options = new Dictionary<string, string>();
+            foreach (var o in mod.Options.Where(x => x.Type != CMissionLib.UnitSyncLib.OptionType.Section))
+            {
+                var v = o.Default;
+                options[o.Key] = v;
+            }
+
+            // write final options to script
+            foreach (var kvp in options) line(kvp.Key, kvp.Value);
+            */
+            sb.AppendLine("\n\t}");
+
+			foreach (var player in Players) WritePlayer(sb, player);
+			foreach (var player in Players) WriteTeam(sb, player);
+			for (var i = 0; i < allianceCount; i++) WriteAllyTeam(sb, i);
+			sb.AppendLine("}");
+			return sb.ToString();
+		}
+
+		public List<MissionSlot> GetSlots()
+		{
+			var alliances = Players.Select(p => p.Alliance).Distinct().ToList();
+			var slots = new List<MissionSlot>();
+			foreach (var player in Players)
+			{
+				var missionSlot = new MissionSlot
+				                  {
+				                  	AiShortName = player.AIDll,
+				                  	AiVersion = player.AIVersion,
+				                  	AllyID = alliances.IndexOf(player.Alliance),
+				                  	AllyName = player.Alliance,
+				                  	IsHuman = player.IsHuman,
+				                  	IsRequired = player.IsRequired,
+				                  	TeamID = Players.IndexOf(player),
+				                  	TeamName = player.Name,
+				                  	Color = (int)(MyCol)player.Color
+				                  };
+				slots.Add(missionSlot);
+			}
+			return slots;
+		}
+
+		/// <summary>
+		/// Post-deserialization tasks
+		/// </summary>
+		public void PostLoad()
+		{
+			// when a mission is deserialized or the game is changed, the triggers hold null or old references to unitdefs
+			foreach (var unit in AllUnits)
+			{
+				var unitDef = Mod.UnitDefs.FirstOrDefault(ud => unit.UnitDefName == ud.Name);
+                //if (unitDef == null) unitDef = Mod.UnitDefs.FirstOrDefault(ud => unit.UnitDef.FullName == ud.FullName);   // this doesn't work - unit.UnitDef will be null
+				unit.UnitDef = unitDef ?? Mod.UnitDefs.First(); // if unit not found, use first valid unitdef - show warning?
+			}
+
+			// create AI references
+			foreach (var player in Players)
+			{
+				// try finding an ai with same name and version
+				var ai = mod.AllAis.FirstOrDefault(a => a.Version == player.AIVersion && a.ShortName == player.AIDll);
+				if (ai == null)
+				{
+					// just try to find an ai with the same name
+					ai = mod.AllAis.FirstOrDefault(a => a.ShortName == player.AIDll);
+				}
+				player.AI = ai;
+			}
+
+			// compatibility
+			if (regions == null) regions = new ObservableCollection<Region>();
+			if (folders == null) folders = new Dictionary<string, string>();
+
+            foreach (Trigger trigger in Triggers)
+            {
+                foreach (Action action in trigger.Actions)
+                {
+                    if (action is LockUnitsAction && ((LockUnitsAction)action).Players == null)
+                    {
+                        ((LockUnitsAction)action).Players = new ObservableCollection<Player>();
+                    }
+                    else if (action is UnlockUnitsAction && ((UnlockUnitsAction)action).Players == null)
+                    {
+                        ((UnlockUnitsAction)action).Players = new ObservableCollection<Player>();
+                    }
+                }
+            }
+
+			// get rid of legacy dummies
+			foreach (var trigger in triggers) foreach (var item in trigger.Logic.ToArray()) if (item is DummyAction || item is DummyCondition) trigger.Logic.Remove(item);
+			Items = new CompositeObservableCollection<Trigger, Region>(Triggers, Regions);
+		}
+
+        /// <summary>
+        /// Writes an XML file representing the serialized mission to disk.
+        /// </summary>
+        /// <param name="path"></param>
+        /// <param name="auto">Is this an autosave?</param>
+        /// <returns></returns>
+		public bool SaveToXmlFile(string path, bool auto = false)
+		{
+            bool success = false;
+			var backupPath = path + ".backup.mission.xml";
+			if (File.Exists(path)) File.Copy(path, backupPath, true);
+			using (var writer = XmlWriter.Create(path, new XmlWriterSettings { Indent = true, CheckCharacters = true })) new NetDataContractSerializer().WriteObject(writer, this);
+            try
+            {
+                if (File.Exists(backupPath)) File.Delete(backupPath);
+                if (!auto) modifiedSinceLastSave = false;
+                success = true;
+            }
+            catch (Exception ex)
+            {
+                throw ex;
+            }
+            return success;
+		}
+
+		public string SerializeToLua()
+		{
+			var luaTable = GetLuaTable();
+			return "return " + luaTable;
+		}
+
+        /// <summary>
+        /// Converts the mission editor map width to Spring map width.
+        /// </summary>
+        /// <param name="x"></param>
+        /// <returns></returns>
+		public double ToIngameX(double x)
+		{
+			return x/Map.Texture.Width*Map.Size.Width;
+		}
+
+        /// <summary>
+        /// Converts the mission editor map height to Spring map height.
+        /// </summary>
+        /// <param name="y"></param>
+        /// <returns></returns>
+		public double ToIngameY(double y)
+		{
+			return y/Map.Texture.Height*Map.Size.Height;
+		}
+
+        /// <summary>
+        /// Checks whether the mission has a mission image and a description, and returns an error message if not.
+        /// </summary>
+        /// <returns>The error message to display.</returns>
+		public string VerifyCanPublish()
+		{
+			if (ImagePath == null || !File.Exists(ImagePath)) return "A mission image needs to be set in the Mission Settings dialog.";
+			if (String.IsNullOrEmpty(Description)) return "A description needs to be set in the Mission Settings dialog.";
+			return null;
+		}
+
+		public override string ToString()
+		{
+			return name;
+		}
+
+		LuaTable GetLuaTable()
+		{
+			var luaMap = new Dictionary<object, object>
+			             {
+			             	{ "map", Map.Name },
+			             	{ "players", LuaTable.CreateArray(players.Select(p => p.Name)) },
+			             	{ "triggers", LuaTable.CreateArray(triggers.Select(t => t.GetLuaMap(this))) },
+			             	{ "startPlayer", Players.IndexOf(StartingPlayer) },
+			             	{ "disabledUnits", LuaTable.CreateArray(DisabledUnits) },
+			             	{ "scoringMethod", scoringMethod },
+			             	{ "counters", LuaTable.CreateArray(Counters) },
+							{ "regions", LuaTable.CreateArray(Regions.Select(r => r.GetLuaTable(this)))}
+			             };
+			if (Debugger.IsAttached) luaMap["debug"] = true;
+			return new LuaTable(luaMap);
+		}
+
+        /// <summary>
+        /// Writes the contents of the mission mutator's modinfo.lua
+        /// </summary>
+        /// <param name="hideFromModList">Makes the mutator invisible (<code>modtype = 0</code>).</param>
+        /// <returns></returns>
+		string GetModInfo(bool hideFromModList)
+		{
+			var sb = new StringBuilder();
+			sb.AppendLine("local modinfo = {");
+			sb.AppendFormat("  name          =	[[{0}]],\n", Name);
+			sb.AppendFormat("  description   =	[[{0}]],\n", "Mission Mutator"); // the real description might break archivecache.lua
+			sb.AppendFormat("  modtype       =	[[{0}]],\n", hideFromModList ? 0 : 1);
+			sb.AppendFormat("  shortname     =	[[{0}]],\n", mod.ShortName);
+			//sb.AppendFormat("  shortgame     =	[[{0}]],\n", mod.ShortGame);
+			//sb.AppendFormat("  shortbasename =	[[{0}]],\n", mod.ShortBaseName);
+			sb.AppendLine("  depend = {");
+			sb.AppendLine("    " + (!string.IsNullOrEmpty(rapidTag) ? String.Format("[[rapid://{0}]]\n", rapidTag) : String.Format("[[{0}]]", mod.Name) ));
+			sb.AppendLine("  },");
+			sb.AppendLine("}");
+			sb.AppendLine("return modinfo");
+			return sb.ToString();
+		}
+
+        /// <summary>
+        /// Writes an ally team entry for the startscript
+        /// </summary>
+        /// <param name="sb"></param>
+        /// <param name="index">Ally team index</param>
+		void WriteAllyTeam(StringBuilder sb, int index)
+		{
+			sb.AppendFormat("\t[ALLYTEAM{0}]\n", index);
+			sb.AppendLine("\t{");
+			sb.AppendFormat("\t\tNumAllies=0;\n"); // it seems that NumAllies has no effect
+            sb.AppendFormat("\t\tStartRectTop=0;");
+            sb.AppendFormat("\t\tStartRectBottom=0;");
+            sb.AppendFormat("\t\tStartRectLeft=1;");
+            sb.AppendFormat("\t\tStartRectRight=1;");
+			sb.AppendLine("\t}");
+		}
+
+        /// <summary>
+        /// Writes a player entry for the startscript
+        /// </summary>
+        /// <param name="sb"></param>
+        /// <param name="player"></param>
+		void WritePlayer(StringBuilder sb, Player player)
+		{
+			if (player.IsHuman)
+			{
+                var index = Players.Where(x => x.IsHuman).ToList().IndexOf(player);
+                var teamIndex = Players.IndexOf(player);
+				sb.AppendFormat("\t[PLAYER" + index + "]\n");
+				sb.AppendLine("\t{");
+				sb.AppendFormat("\t\tName={0};\n", player.Name.Replace(' ', '_'));
+				//sb.AppendFormat("\t\tSpectator=0;\n");
+                sb.AppendFormat("\t\tTeam={0};\n", teamIndex);
+				sb.AppendLine("\t}");
+			}
+			else
+			{
+				var index = Players.Where(x=> !x.IsHuman).ToList().IndexOf(player);
+                var teamIndex = Players.IndexOf(player);
+				sb.AppendFormat("\t[AI" + index + "]\n");
+				sb.AppendLine("\t{");
+				sb.AppendFormat("\t\tName={0};\n", player.Name.Replace(' ', '_'));
+				sb.AppendFormat("\t\tShortName={0};\n", player.AIDll);
+				// sb.AppendFormat("\t\tVersion={0};\n", String.IsNullOrEmpty(player.AIVersion) ? "0.1" : player.AIVersion);
+                sb.AppendFormat("\t\tTeam={0};\n", teamIndex);
+				sb.AppendFormat("\t\tHost={0};\n", Players.IndexOf(StartingPlayer));
+				//sb.AppendFormat("\t\t[Options] {{}}\n");
+				sb.AppendLine("\t}");
+			}
+		}
+
+        /// <summary>
+        /// Writes a team entry for the specified player in the startscript
+        /// </summary>
+        /// <param name="sb"></param>
+        /// <param name="player">The player controlling the team. Players cannot share a team at present.</param>
+		void WriteTeam(StringBuilder sb, Player player) // no commshares for now
+		{
+			var index = Players.IndexOf(player);
+			var alliances = Players.Select(p => p.Alliance).Distinct().ToList();
+			sb.AppendFormat("\t[TEAM{0}]\n", index);
+			sb.AppendLine("\t{");
+			sb.AppendFormat("\t\tTeamLeader={0};\n", Players.IndexOf(StartingPlayer)); // todo: verify if correct
+			sb.AppendFormat("\t\tAllyTeam={0};\n", alliances.IndexOf(player.Alliance));
+			sb.AppendFormat("\t\tRGBColor={0} {1} {2};\n", player.Color.ScR, player.Color.ScG, player.Color.ScB); // range: 0-1
+			//sb.AppendFormat("\t\tSide={0};\n", Mod.Sides.First());
+			sb.AppendLine("\t}");
+		}
+
+        /// <summary>
+        /// Makes a copy of the provided <see cref="Trigger"/> and adds it to the mission's list of triggers.
+        /// </summary>
+        /// <param name="source">The original trigger to copy.</param>
+        public void CopyTrigger(Trigger source)
+        {
+            /*
+            MemoryStream stream = new MemoryStream();
+            System.Runtime.Serialization.Formatters.Binary.BinaryFormatter format = new System.Runtime.Serialization.Formatters.Binary.BinaryFormatter();
+            format.Serialize(stream, source);
+            Trigger copy = (CMissionLib.Trigger)format.Deserialize(stream);
+            copy.Name = copy.Name + " (Copy)";
+            Triggers.Add(copy);
+            RaisePropertyChanged(String.Empty);
+            */
+            string path = Path.GetTempFileName();
+            using (var writer = XmlWriter.Create(path, new XmlWriterSettings { Indent = true, CheckCharacters = true })) new NetDataContractSerializer().WriteObject(writer, source);
+            try
+            {
+                using (var stream = File.OpenRead(path))
+                {
+                    Trigger copy = (Trigger)new NetDataContractSerializer().ReadObject(stream);
+                    copy.Name = copy.Name + " (Copy)";
+
+                    // reconstruct object references
+                    foreach (CreateUnitsAction action in copy.Actions.Where(x => x.GetType() == typeof(CreateUnitsAction)))
+                    {
+                        foreach (UnitStartInfo unit in action.Units)
+                        {
+                            unit.Player = Players.First(x => x.Name == unit.Player.Name);
+                            unit.UnitDef = Mod.UnitDefs.First(x => x.Name == unit.UnitDefName);
+                        }
+                    }
+                    foreach (UnitsAreInAreaCondition condition in copy.Conditions.Where(x => x.GetType() == typeof(UnitsAreInAreaCondition)))
+                    {
+                        var players = condition.Players.Select(x => Players.First(p => p.Name == x.Name));
+                        condition.Players = new ObservableCollection<Player>(players);
+                    }
+                    foreach (UnitCreatedCondition condition in copy.Conditions.Where(x => x.GetType() == typeof(UnitCreatedCondition)))
+                    {
+                        var players = condition.Players.Select(x => Players.First(p => p.Name == x.Name));
+                        condition.Players = new ObservableCollection<Player>(players);
+                    }
+                    foreach (UnitFinishedCondition condition in copy.Conditions.Where(x => x.GetType() == typeof(UnitFinishedCondition)))
+                    {
+                        var players = condition.Players.Select(x => Players.First(p => p.Name == x.Name));
+                        condition.Players = new ObservableCollection<Player>(players);
+                    }
+                    foreach (PlayerDiedCondition condition in copy.Conditions.Where(x => x.GetType() == typeof(PlayerDiedCondition)))
+                    {
+                        condition.Player = Players.First(p => p.Name == condition.Player.Name);
+                    }
+                    foreach (PlayerJoinedCondition condition in copy.Conditions.Where(x => x.GetType() == typeof(PlayerJoinedCondition)))
+                    {
+                        condition.Player = Players.First(p => p.Name == condition.Player.Name);
+                    }
+                    foreach (LockUnitsAction action in copy.Actions.Where(x => x.GetType() == typeof(LockUnitsAction)))
+                    {
+                        var players = action.Players.Select(x => Players.First(p => p.Name == x.Name));
+                        action.Players = new ObservableCollection<Player>(players);
+                    }
+                    foreach (UnlockUnitsAction action in copy.Actions.Where(x => x.GetType() == typeof(UnlockUnitsAction)))
+                    {
+                        var players = action.Players.Select(x => Players.First(p => p.Name == x.Name));
+                        action.Players = new ObservableCollection<Player>(players);
+                    }
+
+                    Triggers.Add(copy);
+                    RaisePropertyChanged(String.Empty);
+                }
+                if (File.Exists(path)) File.Delete(path);
+            }
+            catch(Exception ex) {
+                throw ex;
+            }
+        }
+
+        // TODO
+        public void CopyAction(Action source)
+        {
+            string path = Path.GetTempFileName();
+            using (var writer = XmlWriter.Create(path, new XmlWriterSettings { Indent = true, CheckCharacters = true })) new NetDataContractSerializer().WriteObject(writer, source);
+            try
+            {
+                using (var stream = File.OpenRead(path))
+                {
+                    dynamic copy = (Action)new NetDataContractSerializer().ReadObject(stream);
+                    // reconstruct object references
+                    if (source is LockUnitsAction)
+                    {
+                        var players = ((LockUnitsAction)(source)).Players.Select(x => Players.First(p => p.Name == x.Name));
+                        copy.Players = new ObservableCollection<Player>(players);
+                    }
+                    else if (source is UnlockUnitsAction)
+                    {
+                        var players = ((UnlockUnitsAction)(source)).Players.Select(x => Players.First(p => p.Name == x.Name));
+                        copy.Players = new ObservableCollection<Player>(players);
+                    }
+
+                    RaisePropertyChanged(String.Empty);
+                }
+                if (File.Exists(path)) File.Delete(path);
+            }
+            catch (Exception ex)
+            {
+                throw ex;
+            }
+        }
+
+        public void CopyCondition(Condition source)
+        {
+        }
+	}
 }