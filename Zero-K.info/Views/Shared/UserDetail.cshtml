--- conflicted
+++ resolved
@@ -130,7 +130,6 @@
                         <b>Elo (all):</b> @Math.Round(@Model.EffectiveElo)
                         <b>Elo (1v1):</b> @Math.Round(@Model.Effective1v1Elo)
                         <b>Elo (PW):</b> @Math.Round(@Model.EffectivePwElo)
-                        <b>Lobby rank: </b> <img src='/img/ranks/@(Model.LobbyTimeRank+1).png'  class='icon16'/>
                         <br />
                         <b>Forum karma:</b> @Html.PrintTotalPostRating(Model)
                     </div>
@@ -155,24 +154,9 @@
             @if (Model.Clan != null) {
                 @:Clan: @Html.PrintClan(Model.Clan)
             }
-<<<<<<< HEAD
-
-            <b>First Login:</b> @Model.FirstLogin.ToAgoString(), <b>Last Login:</b> @Model.LastLogin.ToAgoString()
-            <br />
-            
-            @if (Global.IsZeroKAdmin) {
-                <div class="admin">
-                    <b>Elo (all):</b> @Math.Round(@Model.EffectiveElo)
-                    <b>Elo (1v1):</b> @Math.Round(@Model.Effective1v1Elo)
-                    <b>Elo (PW):</b> @Math.Round(@Model.EffectivePwElo)
-                    <br />
-                    <b>Forum karma:</b> @Html.PrintTotalPostRating(Model)
-                </div>
-=======
             @if (Model.Faction != null) {
                 <br/>
                 @Html.Partial("~/Views/Users/UserRoleList.cshtml", Model)
->>>>>>> 81a55269
             }
         
         </div>
