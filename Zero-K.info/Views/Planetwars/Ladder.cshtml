﻿@using ZeroKWeb.Controllers
@using ZkData
@using Ratings
@model List<PwLadder>
@{
    Page.Title = "PlanetWars Ladder";
    var db = new ZkDataContext();
}

<h2>Top players</h2>
<br />
@foreach (PwLadder ladder in Model)
{
    Faction f = ladder.Faction;
    if (f != null)
    {
        <div style="color: @f.Color">
            <a href="@Url.Action("Detail", "Factions", new { id = f.FactionID })" nicetitle="$faction$@f.FactionID">
            <img src='@f.GetImageUrl()' style='float: left'/></a>
            <a href="@Url.Action("Detail", "Factions", new { id = f.FactionID })" nicetitle="$faction$@f.FactionID">
            <span style="font-size: 120%; color:@f.Color;">@f.Name</span></a>
        </div>
        <table>
            <thead>
                <tr>
                    <th>Rank</th>
                    <th>Name</th>
                    <th>Attack points</th>
                    <th>Planets</th>
                    <th>Elo</th>
                </tr>
            </thead>
            <tbody>
                @{
                    int rank = 0;
                    foreach (var acct in ladder.Top10)
                    {
                        <tr>
                            <td>@(++rank)</td>
                            <td>@Html.PrintAccount(acct)</td>
                            <td>@acct.PwAttackPoints</td>
                            <td>@acct.Planets.Count</td> 
                            <td>@(Math.Round(RatingSystems.DisableRatingSystems ? acct.EffectivePwElo : acct.GetRating(RatingCategory.Planetwars).Elo))</td>
                        </tr>
                    }
                }
            </tbody>
        </table>
    }
}
<<<<<<< HEAD

<!-- FIXME find a proper way to put mercs at the bottom -->
@{
    var ladder2 = Model[0];
    {
        <div>
            <img src='/img/factions/Mercenary.png' style='float: left'/>
            <span style="font-size: 120%">Mercenaries</span>
        </div>
        <table>
            <thead>
                <tr>
                    <th>Rank</th>
                    <th>Name</th>
                    <th>Attack points</th>
                    <th>Elo</th>
                </tr>
            </thead>
            <tbody>
                @{
                    int rank = 0;
                    foreach (var acct in ladder2.Top10)
                    {
                        <tr>
                            <td>@(++rank)</td>
                            <td>@Html.PrintAccount(acct)</td>
                            <td>@acct.PwAttackPoints</td>
                            <td>@(Math.Round(RatingSystems.DisableRatingSystems ? acct.EffectivePwElo : acct.GetRating(RatingCategory.Planetwars).Elo))</td>
                        </tr>
                    }
                }
            </tbody>
        </table>
    }
}
=======
>>>>>>> 80990e9a
<|MERGE_RESOLUTION|>--- conflicted
+++ resolved
@@ -48,41 +48,3 @@
         </table>
     }
 }
-<<<<<<< HEAD
-
-<!-- FIXME find a proper way to put mercs at the bottom -->
-@{
-    var ladder2 = Model[0];
-    {
-        <div>
-            <img src='/img/factions/Mercenary.png' style='float: left'/>
-            <span style="font-size: 120%">Mercenaries</span>
-        </div>
-        <table>
-            <thead>
-                <tr>
-                    <th>Rank</th>
-                    <th>Name</th>
-                    <th>Attack points</th>
-                    <th>Elo</th>
-                </tr>
-            </thead>
-            <tbody>
-                @{
-                    int rank = 0;
-                    foreach (var acct in ladder2.Top10)
-                    {
-                        <tr>
-                            <td>@(++rank)</td>
-                            <td>@Html.PrintAccount(acct)</td>
-                            <td>@acct.PwAttackPoints</td>
-                            <td>@(Math.Round(RatingSystems.DisableRatingSystems ? acct.EffectivePwElo : acct.GetRating(RatingCategory.Planetwars).Elo))</td>
-                        </tr>
-                    }
-                }
-            </tbody>
-        </table>
-    }
-}
-=======
->>>>>>> 80990e9a
