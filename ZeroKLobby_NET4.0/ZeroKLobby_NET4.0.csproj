--- conflicted
+++ resolved
@@ -1,2013 +1,2009 @@
-﻿<?xml version="1.0" encoding="utf-8"?>
-<Project DefaultTargets="Build" xmlns="http://schemas.microsoft.com/developer/msbuild/2003" ToolsVersion="4.0">
-  <PropertyGroup>
-    <Configuration Condition=" '$(Configuration)' == '' ">Debug</Configuration>
-    <Platform Condition=" '$(Platform)' == '' ">x86</Platform>
-    <ProjectGuid>{09B6C92A-AF10-49E3-92D5-CA07D0D54EF0}</ProjectGuid>
-    <OutputType>WinExe</OutputType>
-    <AppDesignerFolder>Properties</AppDesignerFolder>
-    <RootNamespace>ZeroKLobby</RootNamespace>
-    <AssemblyName>Zero-K_NET4.0</AssemblyName>
-    <ApplicationIcon>SpringDownloader.ico</ApplicationIcon>
-    <ManifestCertificateThumbprint>FC2212B55F1B9944395B70DF91CE4D38FC17189D</ManifestCertificateThumbprint>
-    <ManifestKeyFile>SpringDownloader_TemporaryKey.pfx</ManifestKeyFile>
-    <GenerateManifests>true</GenerateManifests>
-    <SignManifests>false</SignManifests>
-    <IsWebBootstrapper>true</IsWebBootstrapper>
-    <FileUpgradeFlags>
-    </FileUpgradeFlags>
-    <UpgradeBackupLocation>
-    </UpgradeBackupLocation>
-    <OldToolsVersion>3.5</OldToolsVersion>
-    <RunPostBuildEvent>OnBuildSuccess</RunPostBuildEvent>
-    <TargetZone>Custom</TargetZone>
-    <SignAssembly>false</SignAssembly>
-    <TargetFrameworkVersion>v4.0</TargetFrameworkVersion>
-    <StartupObject>ZeroKLobby.Program</StartupObject>
-    <TargetFrameworkProfile>Client</TargetFrameworkProfile>
-    <SolutionDir Condition="$(SolutionDir) == '' Or $(SolutionDir) == '*Undefined*'">..\</SolutionDir>
-    <RestorePackages>true</RestorePackages>
-    <PublishUrl>ftp://zero-k.info/zero-k.info/www/lobby/</PublishUrl>
-    <Install>true</Install>
-    <InstallFrom>Web</InstallFrom>
-    <UpdateEnabled>true</UpdateEnabled>
-    <UpdateMode>Background</UpdateMode>
-    <UpdateInterval>1</UpdateInterval>
-    <UpdateIntervalUnits>Hours</UpdateIntervalUnits>
-    <UpdatePeriodically>false</UpdatePeriodically>
-    <UpdateRequired>true</UpdateRequired>
-    <MapFileExtensions>true</MapFileExtensions>
-    <InstallUrl>http://zero-k.info/lobby/</InstallUrl>
-    <SupportUrl>http://zero-k.info/</SupportUrl>
-    <ErrorReportUrl>http://code.google.com/p/zero-k/issues/entry</ErrorReportUrl>
-    <ProductName>Zero-K</ProductName>
-    <PublisherName>Zero-K</PublisherName>
-    <MinimumRequiredVersion>3.0.0.0</MinimumRequiredVersion>
-    <CreateWebPageOnPublish>true</CreateWebPageOnPublish>
-    <WebPage>publish.htm</WebPage>
-    <OpenBrowserOnPublish>false</OpenBrowserOnPublish>
-    <TrustUrlParameters>true</TrustUrlParameters>
-    <ApplicationRevision>4</ApplicationRevision>
-    <ApplicationVersion>3.0.0.%2a</ApplicationVersion>
-    <UseApplicationTrust>false</UseApplicationTrust>
-    <PublishWizardCompleted>true</PublishWizardCompleted>
-    <BootstrapperEnabled>true</BootstrapperEnabled>
-    <NoWin32Manifest>False</NoWin32Manifest>
-    <AllowUnsafeBlocks>True</AllowUnsafeBlocks>
-    <NoStdLib>False</NoStdLib>
-    <TreatWarningsAsErrors>False</TreatWarningsAsErrors>
-    <IntermediateOutputPath>obj\$(Configuration)\</IntermediateOutputPath>
-  </PropertyGroup>
-  <PropertyGroup />
-  <PropertyGroup>
-    <ApplicationManifest>Properties\app.manifest</ApplicationManifest>
-  </PropertyGroup>
-  <PropertyGroup Condition="'$(Configuration)|$(Platform)' == 'Debug|x86'">
-    <DebugSymbols>true</DebugSymbols>
-    <OutputPath>bin\Debug\</OutputPath>
-    <DefineConstants>TRACE;DEBUG;LIVE</DefineConstants>
-    <DebugType>full</DebugType>
-    <PlatformTarget>x86</PlatformTarget>
-    <UseVSHostingProcess>false</UseVSHostingProcess>
-    <GenerateSerializationAssemblies>Off</GenerateSerializationAssemblies>
-    <ErrorReport>prompt</ErrorReport>
-    <CodeAnalysisRuleSet>..\rules.ruleset</CodeAnalysisRuleSet>
-    <WarningLevel>4</WarningLevel>
-    <Optimize>false</Optimize>
-  </PropertyGroup>
-  <PropertyGroup Condition="'$(Configuration)|$(Platform)' == 'Release|x86'">
-    <OutputPath>bin\Release\</OutputPath>
-    <DefineConstants>TRACE;LIVE</DefineConstants>
-    <DebugType>pdbonly</DebugType>
-    <PlatformTarget>x86</PlatformTarget>
-    <GenerateSerializationAssemblies>Off</GenerateSerializationAssemblies>
-    <ErrorReport>prompt</ErrorReport>
-    <CodeAnalysisRuleSet>AllRules.ruleset</CodeAnalysisRuleSet>
-    <WarningLevel>4</WarningLevel>
-    <Optimize>false</Optimize>
-  </PropertyGroup>
-  <ItemGroup>
-    <Reference Include="Ionic.Zip">
-      <HintPath>..\packages\DotNetZip.1.9.1.8\lib\net20\Ionic.Zip.dll</HintPath>
-    </Reference>
-    <Reference Include="Microsoft.CSharp" />
-    <Reference Include="Microsoft.mshtml, Version=7.0.3300.0, Culture=neutral, PublicKeyToken=b03f5f7f11d50a3a">
-      <EmbedInteropTypes>True</EmbedInteropTypes>
-    </Reference>
-    <Reference Include="Microsoft.Threading.Tasks">
-      <HintPath>..\packages\Microsoft.Bcl.Async.1.0.168\lib\net40\Microsoft.Threading.Tasks.dll</HintPath>
-    </Reference>
-    <Reference Include="Microsoft.Threading.Tasks.Extensions">
-      <HintPath>..\packages\Microsoft.Bcl.Async.1.0.168\lib\net40\Microsoft.Threading.Tasks.Extensions.dll</HintPath>
-    </Reference>
-    <Reference Include="Microsoft.Threading.Tasks.Extensions.Desktop">
-      <HintPath>..\packages\Microsoft.Bcl.Async.1.0.168\lib\net40\Microsoft.Threading.Tasks.Extensions.Desktop.dll</HintPath>
-    </Reference>
-    <Reference Include="Newtonsoft.Json">
-      <HintPath>..\packages\Newtonsoft.Json.6.0.5\lib\net40\Newtonsoft.Json.dll</HintPath>
-    </Reference>
-    <Reference Include="RestSharp">
-      <HintPath>..\packages\RestSharp.105.0.0\lib\net4-client\RestSharp.dll</HintPath>
-    </Reference>
-    <Reference Include="SharpCompress">
-      <HintPath>..\packages\sharpcompress.0.9\lib\net40\SharpCompress.dll</HintPath>
-    </Reference>
-    <Reference Include="Steamworks.NET">
-      <HintPath>..\Libs\Steamworks.NET.dll</HintPath>
-    </Reference>
-    <Reference Include="System" />
-    <Reference Include="System.Core">
-      <RequiredTargetFramework>3.5</RequiredTargetFramework>
-    </Reference>
-    <Reference Include="System.Data" />
-    <Reference Include="System.Drawing" />
-    <Reference Include="System.EnterpriseServices" />
-    <Reference Include="System.IO">
-      <HintPath>..\packages\Microsoft.Bcl.1.1.9\lib\net40\System.IO.dll</HintPath>
-    </Reference>
-    <Reference Include="System.Net">
-      <RequiredTargetFramework>3.5</RequiredTargetFramework>
-    </Reference>
-    <Reference Include="System.Runtime">
-      <HintPath>..\packages\Microsoft.Bcl.1.1.9\lib\net40\System.Runtime.dll</HintPath>
-    </Reference>
-    <Reference Include="System.Runtime.Serialization">
-      <RequiredTargetFramework>3.0</RequiredTargetFramework>
-    </Reference>
-    <Reference Include="System.ServiceModel" />
-    <Reference Include="System.Speech" />
-    <Reference Include="System.Threading.Tasks">
-      <HintPath>..\packages\Microsoft.Bcl.1.1.9\lib\net40\System.Threading.Tasks.dll</HintPath>
-    </Reference>
-    <Reference Include="System.Web.Services" />
-    <Reference Include="System.Windows.Forms" />
-    <Reference Include="System.Xml" />
-    <Reference Include="NAudio">
-      <HintPath>..\packages\NAudio.1.7.2\lib\net35\NAudio.dll</HintPath>
-    </Reference>
-    <Reference Include="ZedGraph">
-      <HintPath>..\packages\ZedGraph.5.1.6\lib\net35-Client\ZedGraph.dll</HintPath>
-    </Reference>
-  </ItemGroup>
-  <ItemGroup>
-    <Compile Include="ActionHandler.cs" />
-    <Compile Include="Benchmarker\Batch.cs" />
-    <Compile Include="Benchmarker\BatchRunResult.cs" />
-    <Compile Include="Benchmarker\Benchmark.cs" />
-    <Compile Include="Benchmarker\BisectForm.cs" />
-    <Compile Include="Benchmarker\BisectForm.Designer.cs" />
-    <Compile Include="Benchmarker\Config.cs" />
-    <Compile Include="Benchmarker\GraphsForm.cs" />
-    <Compile Include="Benchmarker\GraphsForm.Designer.cs" />
-    <Compile Include="Benchmarker\MainForm.cs" />
-    <Compile Include="Benchmarker\MainForm.Designer.cs" />
-    <Compile Include="Benchmarker\SpringRun.cs" />
-    <Compile Include="Benchmarker\StartScript.cs" />
-    <Compile Include="Benchmarker\TestCase.cs" />
-    <Compile Include="BrowserInterop.cs" />
-    <Compile Include="ButtonInfo.cs" />
-    <Compile Include="Buttons.Designer.cs">
-      <AutoGen>True</AutoGen>
-      <DesignTime>True</DesignTime>
-      <DependentUpon>Buttons.resx</DependentUpon>
-    </Compile>
-    <Compile Include="ChatToSpeech.cs" />
-    <Compile Include="Controls\MinimapFuncBox.cs">
-      <SubType>UserControl</SubType>
-    </Compile>
-    <Compile Include="Controls\MinimapFuncBox.Designer.cs">
-      <DependentUpon>MinimapFuncBox.cs</DependentUpon>
-    </Compile>
-    <Compile Include="ExtendedWebBrowser.cs">
-      <SubType>Component</SubType>
-    </Compile>
-    <Compile Include="Controls\ZkSplitContainer.cs">
-      <SubType>Component</SubType>
-    </Compile>
-    <Compile Include="GlobalHook.cs" />
-    <Compile Include="LobbyClient\Battle.cs" />
-    <Compile Include="LobbyClient\BattleRect.cs" />
-    <Compile Include="LobbyClient\BotBattleStatus.cs" />
-    <Compile Include="LobbyClient\CountryNames.cs" />
-    <Compile Include="LobbyClient\Crc.cs" />
-    <Compile Include="LobbyClient\Legacy\Battle.cs" />
-    <Compile Include="LobbyClient\Legacy\BattleDetails.cs" />
-    <Compile Include="LobbyClient\Legacy\BattleRect.cs" />
-    <Compile Include="LobbyClient\Legacy\BotBattleStatus.cs" />
-    <Compile Include="LobbyClient\Legacy\Channel.cs" />
-    <Compile Include="LobbyClient\Legacy\SayingEventArgs.cs" />
-    <Compile Include="LobbyClient\Legacy\TasClient.cs" />
-    <Compile Include="LobbyClient\Legacy\TasClient_structures.cs" />
-    <Compile Include="LobbyClient\Legacy\User.cs" />
-    <Compile Include="LobbyClient\Legacy\UserBattleStatus.cs" />
-    <Compile Include="LobbyClient\ProtocolExtension.cs" />
-    <Compile Include="LobbyClient\Protocol\CommandJsonSerializer.cs" />
-    <Compile Include="LobbyClient\Protocol\Messages.cs" />
-    <Compile Include="LobbyClient\PwMatchCommand.cs" />
-    <Compile Include="LobbyClient\SayingEventArgs.cs" />
-    <Compile Include="LobbyClient\ServerConnection.cs" />
-    <Compile Include="LobbyClient\Spring.cs" />
-    <Compile Include="LobbyClient\SpringieServer.cs" />
-    <Compile Include="LobbyClient\Talker.cs" />
-    <Compile Include="LobbyClient\TasClient.cs" />
-    <Compile Include="LobbyClient\TasClient_structures.cs" />
-    <Compile Include="LobbyClient\UserBattleStatus.cs" />
-    <Compile Include="MicroForms\PromptForm.cs">
-      <SubType>Form</SubType>
-    </Compile>
-    <Compile Include="MicroForms\PromptForm.Designer.cs">
-      <DependentUpon>PromptForm.cs</DependentUpon>
-    </Compile>
-    <Compile Include="MicroForms\UnitSyncRetryPrompt.cs" />
-    <Compile Include="MicroLobby\ExtrasTab\LocalReplay.cs" />
-    <Compile Include="MicroLobby\ExtrasTab\LocalReplay.Designer.cs">
-      <DependentUpon>LocalReplay.cs</DependentUpon>
-    </Compile>
-<<<<<<< HEAD
-	<Compile Include="MicroLobby\ExtrasTab\ReplayListItem.cs" />
-=======
-    <Compile Include="MicroLobby\ExtrasTab\ReplayListItem.cs" />
->>>>>>> 8c1a61b6
-    <Compile Include="MicroLobby\ExtrasTab\TableReader.cs" />
-    <Compile Include="MicroLobby\ExtrasTab\SkirmishControlTool.cs" />
-    <Compile Include="MicroForms\UnitSyncUploadPrompt.cs" />
-    <Compile Include="MicroLobby\HexToUnicodeConverter.cs">
-      <SubType>Form</SubType>
-    </Compile>
-    <Compile Include="MicroLobby\HexToUnicodeConverter.Designer.cs">
-      <DependentUpon>HexToUnicodeConverter.cs</DependentUpon>
-    </Compile>
-    <Compile Include="MicroLobby\ExtrasTab\ExtrasToolTabs.cs">
-      <SubType>UserControl</SubType>
-    </Compile>
-    <Compile Include="MicroLobby\ExtrasTab\SkirmishControl.cs">
-      <SubType>UserControl</SubType>
-    </Compile>
-    <Compile Include="MicroLobby\ExtrasTab\SkirmishControl.Designer.cs">
-      <DependentUpon>SkirmishControl.cs</DependentUpon>
-    </Compile>
-    <Compile Include="MicroLobby\TextColoringPanel.cs">
-      <SubType>Form</SubType>
-    </Compile>
-    <Compile Include="MicroLobby\TextColoringPanel.Designer.cs">
-      <DependentUpon>TextColoringPanel.cs</DependentUpon>
-    </Compile>
-    <Compile Include="MicroLobby\ExtrasTab\ExtrasTab.cs">
-      <SubType>UserControl</SubType>
-    </Compile>
-    <Compile Include="MonoTorrent\MonoTorrent.BEncoding\BEncodedDictionary.cs" />
-    <Compile Include="MonoTorrent\MonoTorrent.BEncoding\BEncodedList.cs" />
-    <Compile Include="MonoTorrent\MonoTorrent.BEncoding\BEncodedNumber.cs" />
-    <Compile Include="MonoTorrent\MonoTorrent.BEncoding\BEncodedString.cs" />
-    <Compile Include="MonoTorrent\MonoTorrent.BEncoding\BEncodingException.cs" />
-    <Compile Include="MonoTorrent\MonoTorrent.BEncoding\IBEncodedValue.cs" />
-    <Compile Include="MonoTorrent\MonoTorrent.BEncoding\RawReader.cs" />
-    <Compile Include="MonoTorrent\MonoTorrent.Client\Block.cs" />
-    <Compile Include="MonoTorrent\MonoTorrent.Client\ClientEngine.cs" />
-    <Compile Include="MonoTorrent\MonoTorrent.Client\FileStreamBuffer.cs" />
-    <Compile Include="MonoTorrent\MonoTorrent.Client\Logger.cs" />
-    <Compile Include="MonoTorrent\MonoTorrent.Client\Managers\BufferManager.cs" />
-    <Compile Include="MonoTorrent\MonoTorrent.Client\Piece.cs" />
-    <Compile Include="MonoTorrent\MonoTorrent.Client\PieceWriter\DiskWriter.cs" />
-    <Compile Include="MonoTorrent\MonoTorrent.Client\PieceWriter\NtfsSparseFile.cs" />
-    <Compile Include="MonoTorrent\MonoTorrent.Client\PieceWriter\PieceData.cs" />
-    <Compile Include="MonoTorrent\MonoTorrent.Client\PieceWriter\PieceWriter.cs" />
-    <Compile Include="MonoTorrent\MonoTorrent.Client\TorrentFileStream.cs" />
-    <Compile Include="MonoTorrent\MonoTorrent.Common\AsyncResult.cs" />
-    <Compile Include="MonoTorrent\MonoTorrent.Common\BitField.cs" />
-    <Compile Include="MonoTorrent\MonoTorrent.Common\Check.cs" />
-    <Compile Include="MonoTorrent\MonoTorrent.Common\Enums.cs" />
-    <Compile Include="MonoTorrent\MonoTorrent.Common\EventArgs\TorrentCreatorEventArgs.cs" />
-    <Compile Include="MonoTorrent\MonoTorrent.Common\HashAlgoFactory.cs" />
-    <Compile Include="MonoTorrent\MonoTorrent.Common\Hashes.cs" />
-    <Compile Include="MonoTorrent\MonoTorrent.Common\InfoHash.cs" />
-    <Compile Include="MonoTorrent\MonoTorrent.Common\MonoTorrentCollectionBase.cs" />
-    <Compile Include="MonoTorrent\MonoTorrent.Common\ToolBox.cs" />
-    <Compile Include="MonoTorrent\MonoTorrent.Common\Torrent.cs" />
-    <Compile Include="MonoTorrent\MonoTorrent.Common\TorrentCreator.cs" />
-    <Compile Include="MonoTorrent\MonoTorrent.Common\TorrentCreatorAsyncResult.cs" />
-    <Compile Include="MonoTorrent\MonoTorrent.Common\TorrentException.cs" />
-    <Compile Include="MonoTorrent\MonoTorrent.Common\TorrentFile.cs" />
-    <Compile Include="MonoTorrent\MyHttpUtility.cs" />
-    <Compile Include="Notifications\PwBar.cs">
-      <SubType>UserControl</SubType>
-    </Compile>
-    <Compile Include="Notifications\PwBar.Designer.cs">
-      <DependentUpon>PwBar.cs</DependentUpon>
-    </Compile>
-    <Compile Include="PlasmaDownloader\Download.cs" />
-    <Compile Include="PlasmaDownloader\EngineDownload.cs" />
-    <Compile Include="PlasmaDownloader\IPlasmaDownloaderConfig.cs" />
-    <Compile Include="PlasmaDownloader\Packages\BitArray.cs" />
-    <Compile Include="PlasmaDownloader\Packages\PackageDownload.cs" />
-    <Compile Include="PlasmaDownloader\Packages\PackageDownloader.cs" />
-    <Compile Include="PlasmaDownloader\Packages\StreamExtension.cs" />
-    <Compile Include="PlasmaDownloader\PlasmaDownloader.cs" />
-    <Compile Include="PlasmaDownloader\Torrents\TorrentDownload.cs" />
-    <Compile Include="PlasmaDownloader\Torrents\TorrentDownloader.cs" />
-    <Compile Include="PlasmaDownloader\WebDownload.cs" />
-    <Compile Include="PlasmaDownloader\WebFileDownload.cs" />
-    <Compile Include="PlasmaDownloader\WebMultiDownload.cs" />
-    <Compile Include="PlasmaShared\AuthTools.cs" />
-    <Compile Include="PlasmaShared\ChangeEventArgs.cs" />
-    <Compile Include="PlasmaShared\Connection.cs" />
-    <Compile Include="PlasmaShared\CsvTable.cs" />
-    <Compile Include="PlasmaShared\DbCloner.cs" />
-    <Compile Include="PlasmaShared\Diagrams\Diagram.cs" />
-    <Compile Include="PlasmaShared\Diagrams\Node.cs" />
-    <Compile Include="PlasmaShared\Diagrams\Vector.cs" />
-    <Compile Include="PlasmaShared\EmbeddedResourceExtractor.cs" />
-    <Compile Include="PlasmaShared\EventArgs.cs" />
-    <Compile Include="PlasmaShared\EventExtensions.cs" />
-    <Compile Include="PlasmaShared\GlobalConst.cs" />
-    <Compile Include="PlasmaShared\Hash.cs" />
-    <Compile Include="PlasmaShared\IContentService\AccountInfo.cs" />
-    <Compile Include="PlasmaShared\IContentService\IContentService.cs" />
-    <Compile Include="PlasmaShared\IContentService\ResourceData.cs" />
-    <Compile Include="PlasmaShared\IContentService\ResourceType.cs" />
-    <Compile Include="PlasmaShared\IContentService\ReturnValue.cs" />
-    <Compile Include="PlasmaShared\IContentService\ScriptMissionData.cs" />
-    <Compile Include="PlasmaShared\IResourceInfo.cs" />
-    <Compile Include="PlasmaShared\ISpringieService\AhConfig.cs" />
-    <Compile Include="PlasmaShared\ISpringieService\AutohostMode.cs" />
-    <Compile Include="PlasmaShared\ISpringieService\BalanceTeamsResult.cs" />
-    <Compile Include="PlasmaShared\ISpringieService\BattleContext.cs" />
-    <Compile Include="PlasmaShared\ISpringieService\BattlePlayerResult.cs" />
-    <Compile Include="PlasmaShared\ISpringieService\BattleResult.cs" />
-    <Compile Include="PlasmaShared\ISpringieService\BotTeam.cs" />
-    <Compile Include="PlasmaShared\ISpringieService\CommandLevel.cs" />
-    <Compile Include="PlasmaShared\ISpringieService\ISpringieService.cs" />
-    <Compile Include="PlasmaShared\ISpringieService\MovePlayerEntry.cs" />
-    <Compile Include="PlasmaShared\ISpringieService\PlayerJoinResult.cs" />
-    <Compile Include="PlasmaShared\ISpringieService\PlayerTeam.cs" />
-    <Compile Include="PlasmaShared\ISpringieService\RecommendedMapResult.cs" />
-    <Compile Include="PlasmaShared\ISpringieService\RectInfo.cs" />
-    <Compile Include="PlasmaShared\ISpringieService\SpringBattleStartSetup.cs" />
-    <Compile Include="PlasmaShared\LuaTable.cs" />
-    <Compile Include="PlasmaShared\MapRegisteredEventArgs.cs" />
-    <Compile Include="PlasmaShared\MetaDataCache.cs" />
-    <Compile Include="PlasmaShared\Pool.cs" />
-    <Compile Include="PlasmaShared\PoolFileInfo.cs" />
-    <Compile Include="PlasmaShared\Properties\Settings.Designer.cs" />
-    <Compile Include="PlasmaShared\ResharperAttribs.cs" />
-    <Compile Include="PlasmaShared\SdpArchive.cs" />
-    <Compile Include="PlasmaShared\SelfUpdater.cs" />
-    <Compile Include="PlasmaShared\SerializableDictionary.cs" />
-    <Compile Include="PlasmaShared\Service References\ContentServiceReference\Reference.cs" />
-    <Compile Include="PlasmaShared\Settings.cs" />
-    <Compile Include="PlasmaShared\SpringPaths.cs" />
-    <Compile Include="PlasmaShared\SpringScanner.cs" />
-    <Compile Include="PlasmaShared\SteamWebApi.cs" />
-    <Compile Include="PlasmaShared\UnitSyncLib\Ai.cs" />
-    <Compile Include="PlasmaShared\UnitSyncLib\AiInfoPair.cs" />
-    <Compile Include="PlasmaShared\UnitSyncLib\DependencyMissingException.cs" />
-    <Compile Include="PlasmaShared\UnitSyncLib\ListOption.cs" />
-    <Compile Include="PlasmaShared\UnitSyncLib\Map.cs" />
-    <Compile Include="PlasmaShared\UnitSyncLib\MapInfo.cs" />
-    <Compile Include="PlasmaShared\UnitSyncLib\Mod.cs" />
-    <Compile Include="PlasmaShared\UnitSyncLib\ModMissionSlot.cs" />
-    <Compile Include="PlasmaShared\UnitSyncLib\NativeMethods.cs" />
-    <Compile Include="PlasmaShared\UnitSyncLib\Option.cs" />
-    <Compile Include="PlasmaShared\UnitSyncLib\StartPos.cs" />
-    <Compile Include="PlasmaShared\UnitSyncLib\UnitInfo.cs" />
-    <Compile Include="PlasmaShared\UnitSyncLib\UnitSync.cs" />
-    <Compile Include="PlasmaShared\UnitSyncLib\UnitSyncException.cs" />
-    <Compile Include="PlasmaShared\UnitSyncLib\VfsMode.cs" />
-    <Compile Include="PlasmaShared\Utils.cs" />
-    <Compile Include="PlasmaShared\Web References\ModStats\Reference.cs" />
-    <Compile Include="PlasmaShared\Whois.cs" />
-    <Compile Include="SelectWritableFolder.cs">
-      <SubType>Form</SubType>
-    </Compile>
-    <Compile Include="SelectWritableFolder.Designer.cs">
-      <DependentUpon>SelectWritableFolder.cs</DependentUpon>
-    </Compile>
-    <Compile Include="Steam\SteamClientHelper.cs" />
-    <Compile Include="Steam\SteamVoiceSystem.cs" />
-    <Compile Include="Configs.Designer.cs">
-      <AutoGen>True</AutoGen>
-      <DesignTime>True</DesignTime>
-      <DependentUpon>Configs.resx</DependentUpon>
-    </Compile>
-    <Compile Include="Controls\BitmapButton.cs">
-      <SubType>Component</SubType>
-    </Compile>
-    <Compile Include="Controls\HeadlessTabControl.cs">
-      <SubType>Component</SubType>
-    </Compile>
-    <Compile Include="EngineConfigurator.cs" />
-    <Compile Include="Extensions.cs" />
-    <Compile Include="INavigatable.cs" />
-    <Compile Include="KnownGames.cs" />
-    <Compile Include="Lines\SelfJoinedBattleLine.cs" />
-    <Compile Include="MainWindow.cs">
-      <SubType>Form</SubType>
-    </Compile>
-    <Compile Include="MainWindow.Designer.cs">
-      <DependentUpon>MainWindow.cs</DependentUpon>
-    </Compile>
-    <Compile Include="MicroLobby\BattleListControl.cs">
-      <SubType>Component</SubType>
-    </Compile>
-    <Compile Include="MicroLobby\BattleListControl.Designer.cs">
-      <DependentUpon>BattleListControl.cs</DependentUpon>
-    </Compile>
-    <Compile Include="MicroLobby\BattleListTab.cs">
-      <SubType>UserControl</SubType>
-    </Compile>
-    <Compile Include="MicroLobby\BattleListTab.Designer.cs">
-      <DependentUpon>BattleListTab.cs</DependentUpon>
-    </Compile>
-    <Compile Include="MicroLobby\BrowserTab.cs">
-      <SubType>Component</SubType>
-    </Compile>
-    <Compile Include="MicroLobby\ChatTab.cs">
-      <SubType>UserControl</SubType>
-    </Compile>
-    <Compile Include="MicroLobby\ChatTab.Designer.cs">
-      <DependentUpon>ChatTab.cs</DependentUpon>
-    </Compile>
-    <Compile Include="MicroLobby\SpringsettingForm.cs">
-      <SubType>Form</SubType>
-    </Compile>
-    <Compile Include="MicroLobby\SpringsettingForm.Designer.cs">
-      <DependentUpon>SpringsettingForm.cs</DependentUpon>
-    </Compile>
-    <Compile Include="NavigationControl.cs">
-      <SubType>UserControl</SubType>
-    </Compile>
-    <Compile Include="NavigationControl.Designer.cs">
-      <DependentUpon>NavigationControl.cs</DependentUpon>
-    </Compile>
-    <Compile Include="Notifications\MissionBar.cs">
-      <SubType>UserControl</SubType>
-    </Compile>
-    <Compile Include="Notifications\MissionBar.Designer.cs">
-      <DependentUpon>MissionBar.cs</DependentUpon>
-    </Compile>
-    <Compile Include="Notifications\NotifySection.cs">
-      <SubType>UserControl</SubType>
-    </Compile>
-    <Compile Include="Notifications\NotifySection.Designer.cs">
-      <DependentUpon>NotifySection.cs</DependentUpon>
-    </Compile>
-    <Compile Include="Notifications\ReplayBar.cs">
-      <SubType>UserControl</SubType>
-    </Compile>
-    <Compile Include="Notifications\ReplayBar.Designer.cs">
-      <DependentUpon>ReplayBar.cs</DependentUpon>
-    </Compile>
-    <Compile Include="Notifications\SinglePlayerBar.cs">
-      <SubType>UserControl</SubType>
-    </Compile>
-    <Compile Include="Notifications\SinglePlayerBar.Designer.cs">
-      <DependentUpon>SinglePlayerBar.cs</DependentUpon>
-    </Compile>
-    <Compile Include="Flags.Designer.cs">
-      <AutoGen>True</AutoGen>
-      <DesignTime>True</DesignTime>
-      <DependentUpon>Flags.resx</DependentUpon>
-    </Compile>
-    <Compile Include="MicroLobby\ContextMenus.cs" />
-    <Compile Include="Lines\ChimeLine.cs" />
-    <Compile Include="Lines\FriendJoinedBattleLine.cs" />
-    <Compile Include="Lines\TopicLine.cs" />
-    <Compile Include="MicroLobby\AutoJoinManager.cs" />
-    <Compile Include="MicroLobby\GdiListBox.cs">
-      <SubType>Component</SubType>
-    </Compile>
-    <Compile Include="MicroLobby\GdiListBoxItem.cs" />
-    <Compile Include="MicroLobby\HostDialog.cs">
-      <SubType>Form</SubType>
-    </Compile>
-    <Compile Include="MicroLobby\HostDialog.Designer.cs">
-      <DependentUpon>HostDialog.cs</DependentUpon>
-    </Compile>
-    <Compile Include="MicroLobby\ModStore.cs" />
-    <Compile Include="MicroLobby\ServerTab.cs">
-      <SubType>UserControl</SubType>
-    </Compile>
-    <Compile Include="MicroLobby\ServerTab.Designer.cs">
-      <DependentUpon>ServerTab.cs</DependentUpon>
-    </Compile>
-    <Compile Include="MicroLobby\SettingsTab.cs">
-      <SubType>UserControl</SubType>
-    </Compile>
-    <Compile Include="MicroLobby\SettingsTab.Designer.cs">
-      <DependentUpon>SettingsTab.cs</DependentUpon>
-    </Compile>
-    <Compile Include="MicroLobby\SpringieCommand.cs" />
-    <Compile Include="MicroLobby\TextImage.cs" />
-    <Compile Include="MicroLobby\ModOptionsControl.cs">
-      <SubType>UserControl</SubType>
-    </Compile>
-    <Compile Include="MicroLobby\MyCol.cs" />
-    <Compile Include="Notifications\GenericBar.cs">
-      <SubType>UserControl</SubType>
-    </Compile>
-    <Compile Include="Notifications\GenericBar.Designer.cs">
-      <DependentUpon>GenericBar.cs</DependentUpon>
-    </Compile>
-    <Compile Include="Notifications\NewVersionBar.cs">
-      <SubType>UserControl</SubType>
-    </Compile>
-    <Compile Include="Notifications\NewVersionBar.Designer.cs">
-      <DependentUpon>NewVersionBar.cs</DependentUpon>
-    </Compile>
-    <Compile Include="Notifications\ScannerBar.cs">
-      <SubType>UserControl</SubType>
-    </Compile>
-    <Compile Include="Notifications\ScannerBar.Designer.cs">
-      <DependentUpon>ScannerBar.cs</DependentUpon>
-    </Compile>
-    <Compile Include="Notifications\VoteBar.cs">
-      <SubType>UserControl</SubType>
-    </Compile>
-    <Compile Include="Notifications\VoteBar.Designer.cs">
-      <DependentUpon>VoteBar.cs</DependentUpon>
-    </Compile>
-    <Compile Include="Ranks.Designer.cs">
-      <AutoGen>True</AutoGen>
-      <DesignTime>True</DesignTime>
-      <DependentUpon>Ranks.resx</DependentUpon>
-    </Compile>
-    <Compile Include="ServerImagesHandler.cs" />
-    <Compile Include="ToolTips\BattleTooltipRenderer.cs" />
-    <Compile Include="MicroLobby\AskBattlePasswordForm.cs">
-      <SubType>Form</SubType>
-    </Compile>
-    <Compile Include="MicroLobby\AskBattlePasswordForm.Designer.cs">
-      <DependentUpon>AskBattlePasswordForm.cs</DependentUpon>
-    </Compile>
-    <Compile Include="MicroLobby\ChatBox.cs">
-      <SubType>UserControl</SubType>
-    </Compile>
-    <Compile Include="MicroLobby\HistoryManager.cs" />
-    <Compile Include="Lines\BroadcastLine.cs" />
-    <Compile Include="Lines\ChannelMessageLine.cs" />
-    <Compile Include="Lines\FromServerLine.cs" />
-    <Compile Include="Lines\HistoryLine.cs" />
-    <Compile Include="Lines\IChatLine.cs" />
-    <Compile Include="Lines\JoinLine.cs" />
-    <Compile Include="Lines\LeaveLine.cs" />
-    <Compile Include="Lines\SaidExLine.cs" />
-    <Compile Include="Lines\SaidLine.cs" />
-    <Compile Include="Lines\ServerMessageLine.cs" />
-    <Compile Include="Lines\ToServerLine.cs" />
-    <Compile Include="MicroLobby\BattleChatControl.cs">
-      <SubType>UserControl</SubType>
-    </Compile>
-    <Compile Include="MicroLobby\BattleIcon.cs" />
-    <Compile Include="MicroLobby\BattleIconManager.cs" />
-    <Compile Include="MicroLobby\DudeRenderer.cs" />
-    <Compile Include="MicroLobby\FriendManager.cs" />
-    <Compile Include="MicroLobby\GameInfo.cs" />
-    <Compile Include="MicroLobby\TextColor.cs" />
-    <Compile Include="MicroLobby\TextWindow.cs">
-      <SubType>UserControl</SubType>
-    </Compile>
-    <Compile Include="MicroLobby\TextWindow.designer.cs">
-      <DependentUpon>TextWindow.cs</DependentUpon>
-    </Compile>
-    <Compile Include="MicroLobby\Images.cs" />
-    <Compile Include="MicroLobby\LoginForm.cs">
-      <SubType>Form</SubType>
-    </Compile>
-    <Compile Include="MicroLobby\LoginForm.Designer.cs">
-      <DependentUpon>LoginForm.cs</DependentUpon>
-    </Compile>
-    <Compile Include="MicroLobby\PrivateMessageControl.cs">
-      <SubType>UserControl</SubType>
-    </Compile>
-    <Compile Include="MicroLobby\PrivateMessageControl.Designer.cs">
-      <DependentUpon>PrivateMessageControl.cs</DependentUpon>
-    </Compile>
-    <Compile Include="MicroLobby\SayCommandHandler.cs" />
-    <Compile Include="MicroLobby\SendBox.cs">
-      <SubType>Component</SubType>
-    </Compile>
-    <Compile Include="MicroLobby\ToolTabs.cs">
-      <SubType>UserControl</SubType>
-    </Compile>
-    <Compile Include="Notifications\ConnectBar.cs">
-      <SubType>UserControl</SubType>
-    </Compile>
-    <Compile Include="Notifications\INotifyBar.cs" />
-    <Compile Include="Notifications\DownloadBar.cs">
-      <SubType>UserControl</SubType>
-    </Compile>
-    <Compile Include="Notifications\DownloadBar.designer.cs">
-      <DependentUpon>DownloadBar.cs</DependentUpon>
-    </Compile>
-    <Compile Include="MicroLobby\PlayerListBox.cs">
-      <SubType>Component</SubType>
-    </Compile>
-    <Compile Include="MicroLobby\ChatControl.cs">
-      <SubType>UserControl</SubType>
-    </Compile>
-    <Compile Include="MicroLobby\ChatControl.Designer.cs">
-      <DependentUpon>ChatControl.cs</DependentUpon>
-    </Compile>
-    <Compile Include="MicroLobby\PopupNotify.cs">
-      <SubType>Form</SubType>
-    </Compile>
-    <Compile Include="Notifications\BattleBar.cs">
-      <SubType>UserControl</SubType>
-    </Compile>
-    <Compile Include="Notifications\BattleBar.Designer.cs">
-      <DependentUpon>BattleBar.cs</DependentUpon>
-    </Compile>
-    <Compile Include="ToolTips\IToolTipRenderer.cs" />
-    <Compile Include="ToolTips\MapTooltipRenderer.cs" />
-    <Compile Include="ToolTips\PlayerTooltipRenderer.cs" />
-    <Compile Include="MicroLobby\PlayerListItem.cs" />
-    <Compile Include="Notifications\WarningBar.cs">
-      <SubType>UserControl</SubType>
-    </Compile>
-    <Compile Include="Notifications\WarningBar.Designer.cs">
-      <DependentUpon>WarningBar.cs</DependentUpon>
-    </Compile>
-    <Compile Include="MicroLobby\ScrollMessageFilter.cs" />
-    <Compile Include="Settings.cs" />
-    <Compile Include="Properties\Settings.Designer.cs">
-      <AutoGen>True</AutoGen>
-      <DesignTimeSharedInput>True</DesignTimeSharedInput>
-      <DependentUpon>Settings.settings</DependentUpon>
-    </Compile>
-    <Compile Include="Config.cs" />
-    <Compile Include="ErrorHandling.cs" />
-    <Compile Include="FormLog.cs">
-      <SubType>Form</SubType>
-    </Compile>
-    <Compile Include="FormLog.Designer.cs">
-      <DependentUpon>FormLog.cs</DependentUpon>
-    </Compile>
-    <Compile Include="MicroLobby\DownloaderTab.cs">
-      <SubType>UserControl</SubType>
-    </Compile>
-    <Compile Include="MicroLobby\DownloaderTab.Designer.cs">
-      <DependentUpon>DownloaderTab.cs</DependentUpon>
-    </Compile>
-    <Compile Include="Notifications\NotifyBarContainer.cs">
-      <SubType>UserControl</SubType>
-    </Compile>
-    <Compile Include="Notifications\NotifyBarContainer.Designer.cs">
-      <DependentUpon>NotifyBarContainer.cs</DependentUpon>
-    </Compile>
-    <Compile Include="Program.cs" />
-    <Compile Include="Properties\AssemblyInfo.cs" />
-    <Compile Include="WindowsApi.cs" />
-    <Compile Include="ZklResources.Designer.cs">
-      <AutoGen>True</AutoGen>
-      <DesignTime>True</DesignTime>
-      <DependentUpon>ZklResources.resx</DependentUpon>
-    </Compile>
-    <Compile Include="Steam\ZklSteamHandler.cs" />
-    <EmbeddedResource Include="Benchmarker\BisectForm.resx" />
-    <EmbeddedResource Include="Benchmarker\GraphsForm.resx" />
-    <EmbeddedResource Include="Benchmarker\MainForm.resx" />
-    <EmbeddedResource Include="Buttons.resx">
-      <Generator>ResXFileCodeGenerator</Generator>
-      <LastGenOutput>Buttons.Designer.cs</LastGenOutput>
-      <SubType>Designer</SubType>
-    </EmbeddedResource>
-    <EmbeddedResource Include="Configs.resx">
-      <Generator>ResXFileCodeGenerator</Generator>
-      <LastGenOutput>Configs.Designer.cs</LastGenOutput>
-      <SubType>Designer</SubType>
-    </EmbeddedResource>
-    <EmbeddedResource Include="Controls\MinimapFuncBox.resx">
-      <DependentUpon>MinimapFuncBox.cs</DependentUpon>
-    </EmbeddedResource>
-    <EmbeddedResource Include="Flags.resx">
-      <Generator>ResXFileCodeGenerator</Generator>
-      <LastGenOutput>Flags.Designer.cs</LastGenOutput>
-      <SubType>Designer</SubType>
-    </EmbeddedResource>
-    <EmbeddedResource Include="MicroForms\PromptForm.resx">
-      <DependentUpon>PromptForm.cs</DependentUpon>
-    </EmbeddedResource>
-    <EmbeddedResource Include="MicroLobby\BattleChatControl.resx">
-      <DependentUpon>BattleChatControl.cs</DependentUpon>
-    </EmbeddedResource>
-    <EmbeddedResource Include="MicroLobby\ExtrasTab\LocalReplay.resx">
-      <DependentUpon>LocalReplay.cs</DependentUpon>
-    </EmbeddedResource>
-    <EmbeddedResource Include="MicroLobby\ExtrasTab\SkirmishControl.resx">
-      <DependentUpon>SkirmishControl.cs</DependentUpon>
-    </EmbeddedResource>
-    <EmbeddedResource Include="Notifications\PwBar.resx">
-      <DependentUpon>PwBar.cs</DependentUpon>
-    </EmbeddedResource>
-    <EmbeddedResource Include="MainWindow.resx">
-      <DependentUpon>MainWindow.cs</DependentUpon>
-      <SubType>Designer</SubType>
-    </EmbeddedResource>
-    <EmbeddedResource Include="MicroLobby\BattleListTab.resx">
-      <DependentUpon>BattleListTab.cs</DependentUpon>
-    </EmbeddedResource>
-    <EmbeddedResource Include="MicroLobby\ChatControl.resx">
-      <DependentUpon>ChatControl.cs</DependentUpon>
-    </EmbeddedResource>
-    <EmbeddedResource Include="MicroLobby\ChatTab.resx">
-      <DependentUpon>ChatTab.cs</DependentUpon>
-    </EmbeddedResource>
-    <EmbeddedResource Include="MicroLobby\ModOptionsControl.resx">
-      <DependentUpon>ModOptionsControl.cs</DependentUpon>
-    </EmbeddedResource>
-    <EmbeddedResource Include="MicroLobby\PlayerListBox.resx">
-      <DependentUpon>PlayerListBox.cs</DependentUpon>
-    </EmbeddedResource>
-    <EmbeddedResource Include="MicroLobby\PopupNotify.resx">
-      <DependentUpon>PopupNotify.cs</DependentUpon>
-    </EmbeddedResource>
-    <EmbeddedResource Include="MicroLobby\SpringsettingForm.resx">
-      <DependentUpon>SpringsettingForm.cs</DependentUpon>
-    </EmbeddedResource>
-    <EmbeddedResource Include="NavigationControl.resx">
-      <DependentUpon>NavigationControl.cs</DependentUpon>
-      <SubType>Designer</SubType>
-    </EmbeddedResource>
-    <EmbeddedResource Include="Notifications\BattleBar.resx">
-      <DependentUpon>BattleBar.cs</DependentUpon>
-    </EmbeddedResource>
-    <EmbeddedResource Include="FormLog.resx">
-      <DependentUpon>FormLog.cs</DependentUpon>
-      <SubType>Designer</SubType>
-    </EmbeddedResource>
-    <EmbeddedResource Include="MicroLobby\DownloaderTab.resx">
-      <DependentUpon>DownloaderTab.cs</DependentUpon>
-      <SubType>Designer</SubType>
-    </EmbeddedResource>
-    <EmbeddedResource Include="Notifications\MissionBar.resx">
-      <DependentUpon>MissionBar.cs</DependentUpon>
-    </EmbeddedResource>
-    <EmbeddedResource Include="Notifications\NotifyBarContainer.resx">
-      <DependentUpon>NotifyBarContainer.cs</DependentUpon>
-      <SubType>Designer</SubType>
-    </EmbeddedResource>
-    <EmbeddedResource Include="Notifications\NotifySection.resx">
-      <DependentUpon>NotifySection.cs</DependentUpon>
-    </EmbeddedResource>
-    <EmbeddedResource Include="Notifications\ReplayBar.resx">
-      <DependentUpon>ReplayBar.cs</DependentUpon>
-    </EmbeddedResource>
-    <EmbeddedResource Include="Notifications\ScannerBar.resx">
-      <DependentUpon>ScannerBar.cs</DependentUpon>
-    </EmbeddedResource>
-    <EmbeddedResource Include="Notifications\SinglePlayerBar.resx">
-      <DependentUpon>SinglePlayerBar.cs</DependentUpon>
-    </EmbeddedResource>
-    <EmbeddedResource Include="Notifications\VoteBar.resx">
-      <DependentUpon>VoteBar.cs</DependentUpon>
-    </EmbeddedResource>
-    <EmbeddedResource Include="Ranks.resx">
-      <Generator>ResXFileCodeGenerator</Generator>
-      <LastGenOutput>Ranks.Designer.cs</LastGenOutput>
-      <SubType>Designer</SubType>
-    </EmbeddedResource>
-    <Compile Include="ToolTips\TextTooltipRenderer.cs" />
-    <Compile Include="ToolTips\ToolTipForm.cs">
-      <SubType>Form</SubType>
-    </Compile>
-    <Compile Include="ToolTips\ToolTipHandler.cs" />
-    <Compile Include="Utils.cs" />
-    <EmbeddedResource Include="SelectWritableFolder.resx">
-      <DependentUpon>SelectWritableFolder.cs</DependentUpon>
-    </EmbeddedResource>
-    <EmbeddedResource Include="ZklResources.resx">
-      <Generator>ResXFileCodeGenerator</Generator>
-      <LastGenOutput>ZklResources.Designer.cs</LastGenOutput>
-    </EmbeddedResource>
-    <EmbeddedResource Include="NativeLibs\libCSteamworks-x86_64.so" />
-    <EmbeddedResource Include="NativeLibs\libsteam_api-x86_64.so" />
-  </ItemGroup>
-  <ItemGroup>
-    <BootstrapperPackage Include=".NETFramework,Version=v4.5.1">
-      <Visible>False</Visible>
-      <ProductName>Microsoft .NET Framework 4.5.1 %28x86 and x64%29</ProductName>
-      <Install>true</Install>
-    </BootstrapperPackage>
-    <BootstrapperPackage Include="Microsoft.Net.Client.3.5">
-      <Visible>False</Visible>
-      <ProductName>.NET Framework 3.5 SP1 Client Profile</ProductName>
-      <Install>false</Install>
-    </BootstrapperPackage>
-    <BootstrapperPackage Include="Microsoft.Net.Framework.2.0">
-      <Visible>False</Visible>
-      <ProductName>.NET Framework 2.0 %28x86%29</ProductName>
-      <Install>false</Install>
-    </BootstrapperPackage>
-    <BootstrapperPackage Include="Microsoft.Net.Framework.3.0">
-      <Visible>False</Visible>
-      <ProductName>.NET Framework 3.0 %28x86%29</ProductName>
-      <Install>false</Install>
-    </BootstrapperPackage>
-    <BootstrapperPackage Include="Microsoft.Net.Framework.3.5">
-      <Visible>False</Visible>
-      <ProductName>.NET Framework 3.5</ProductName>
-      <Install>false</Install>
-    </BootstrapperPackage>
-    <BootstrapperPackage Include="Microsoft.Net.Framework.3.5.SP1">
-      <Visible>False</Visible>
-      <ProductName>.NET Framework 3.5 SP1</ProductName>
-      <Install>false</Install>
-    </BootstrapperPackage>
-  </ItemGroup>
-  <ItemGroup>
-    <Resource Include="Images\add.png" />
-    <EmbeddedResource Include="NativeLibs\libCSteamworks.so" />
-    <EmbeddedResource Include="NativeLibs\libsteam_api.so" />
-    <None Include="Benchmarker\app.config" />
-    <None Include="Benchmarker\Benchmarker.csproj" />
-    <None Include="Benchmarker\Benchmarks\Configs\ZKL_default\LuaUI\Config\ZK_data.lua" />
-    <None Include="Benchmarker\Benchmarks\Configs\ZKL_default\LuaUI\Config\ZK_order.lua" />
-    <None Include="Benchmarker\Benchmarks\Configs\ZKL_default\LuaUI\pathTests\config\DeltaSiegeDry.lua" />
-    <None Include="Benchmarker\Benchmarks\Configs\ZKL_default\springsettings.cfg" />
-    <None Include="Benchmarker\Benchmarks\Configs\ZKL_with_lights\LuaUI\Config\ZK_data.lua" />
-    <None Include="Benchmarker\Benchmarks\Configs\ZKL_with_lights\LuaUI\Config\ZK_order.lua" />
-    <None Include="Benchmarker\Benchmarks\Configs\ZKL_with_lights\LuaUI\pathTests\config\DeltaSiegeDry.lua" />
-    <None Include="Benchmarker\Benchmarks\Configs\ZKL_with_lights\springsettings.cfg" />
-    <None Include="Benchmarker\Benchmarks\fps_war2_test.batch" />
-    <None Include="Benchmarker\Benchmarks\games\ca-benchmark.sdd\LuaRules\Benchmarks\benchmarks.lua" />
-    <None Include="Benchmarker\Benchmarks\games\ca-benchmark.sdd\LuaRules\draw.lua" />
-    <None Include="Benchmarker\Benchmarks\games\ca-benchmark.sdd\LuaRules\main.lua" />
-    <None Include="Benchmarker\Benchmarks\games\ca-benchmark.sdd\LuaRules\resultFile.lua" />
-    <None Include="Benchmarker\Benchmarks\games\ca-benchmark.sdd\LuaUI\Widgets\dbg_fpslog_direct.lua" />
-    <None Include="Benchmarker\Benchmarks\games\ca-benchmark.sdd\modinfo.lua" />
-    <None Include="Benchmarker\Benchmarks\games\dynlights.sdd\LuaRules\Gadgets\unit_peace_spawner.lua" />
-    <None Include="Benchmarker\Benchmarks\games\dynlights.sdd\LuaUI\Widgets\dbg_fpslog_direct.lua" />
-    <None Include="Benchmarker\Benchmarks\games\dynlights.sdd\modinfo.lua" />
-    <None Include="Benchmarker\Benchmarks\games\dynlights.sdd\modinfo.lua.org" />
-    <None Include="Benchmarker\Benchmarks\games\fps_terraform.sdd\info.txt" />
-    <None Include="Benchmarker\Benchmarks\games\fps_terraform.sdd\LuaRules\Gadgets\dbg_fps_log.lua" />
-    <None Include="Benchmarker\Benchmarks\games\fps_terraform.sdd\LuaRules\Gadgets\unit_terraform_map.lua" />
-    <None Include="Benchmarker\Benchmarks\games\fps_terraform.sdd\LuaUI\Widgets\dbg_exit.lua" />
-    <None Include="Benchmarker\Benchmarks\games\fps_terraform.sdd\LuaUI\Widgets\dbg_fpslog_direct.lua" />
-    <None Include="Benchmarker\Benchmarks\games\fps_terraform.sdd\modinfo.lua" />
-    <None Include="Benchmarker\Benchmarks\games\fps_terraform.sdd\units\armnanotc.lua" />
-    <None Include="Benchmarker\Benchmarks\games\fps_terraform.sdd\units\terraunit.lua" />
-    <None Include="Benchmarker\Benchmarks\games\fps_test.sdd\LuaRules\Gadgets\dbg_fps_log.lua" />
-    <None Include="Benchmarker\Benchmarks\games\fps_test.sdd\LuaUI\Widgets\dbg_fpslog_direct.lua" />
-    <None Include="Benchmarker\Benchmarks\games\fps_test.sdd\modinfo.lua" />
-    <None Include="Benchmarker\Benchmarks\games\fps_war.sdd\LuaRules\Gadgets\unit_war_spawner.lua" />
-    <None Include="Benchmarker\Benchmarks\games\fps_war.sdd\LuaUI\Widgets\dbg_fpslog_direct.lua" />
-    <None Include="Benchmarker\Benchmarks\games\fps_war.sdd\modinfo.lua" />
-    <None Include="Benchmarker\Benchmarks\games\fps_war2.sdd\LuaRules\Gadgets\dbg_fps_log.lua" />
-    <None Include="Benchmarker\Benchmarks\games\fps_war2.sdd\LuaRules\Gadgets\game_over.lua" />
-    <None Include="Benchmarker\Benchmarks\games\fps_war2.sdd\LuaRules\Gadgets\unit_war_spawner.lua" />
-    <None Include="Benchmarker\Benchmarks\games\fps_war2.sdd\LuaUI\Widgets\dbg_exit.lua" />
-    <None Include="Benchmarker\Benchmarks\games\fps_war2.sdd\LuaUI\Widgets\dbg_fpslog_direct.lua" />
-    <None Include="Benchmarker\Benchmarks\games\fps_war2.sdd\modinfo.lua" />
-    <None Include="Benchmarker\Benchmarks\games\path_test.sdd\LuaRules\Gadgets\game_over.lua" />
-    <None Include="Benchmarker\Benchmarks\games\path_test.sdd\LuaRules\Gadgets\start_unit_setup.lua" />
-    <None Include="Benchmarker\Benchmarks\games\path_test.sdd\Luaui\pathTests\Config\Crossing_4_final.lua" />
-    <None Include="Benchmarker\Benchmarks\games\path_test.sdd\Luaui\pathTests\Results\readme.txt" />
-    <None Include="Benchmarker\Benchmarks\games\path_test.sdd\Luaui\Widgets\cmd_path_tester.lua" />
-    <None Include="Benchmarker\Benchmarks\games\path_test.sdd\Luaui\Widgets\cmd_path_test_creator.lua" />
-    <None Include="Benchmarker\Benchmarks\games\path_test.sdd\modinfo.lua" />
-    <None Include="Benchmarker\Benchmarks\Scripts\cai_vs_cai.txt" />
-    <None Include="Benchmarker\Benchmarks\Scripts\dynlights.txt" />
-    <None Include="Benchmarker\Benchmarks\Scripts\jk6cai.txt" />
-    <None Include="Benchmarker\Benchmarks\Scripts\null_vs_null_ai.txt" />
-    <None Include="Benchmarker\Benchmarks\Scripts\path_test_script.txt" />
-    <None Include="Benchmarker\Benchmarks\Scripts\player_vs_null_ai.txt" />
-    <None Include="Benchmarker\License-LGPL.txt" />
-    <None Include="Benchmarker\packages.config" />
-    <None Include="LobbyClient\app.config" />
-    <None Include="LobbyClient\LobbyClient.csproj" />
-    <None Include="LobbyClient\packages.config" />
-    <None Include="LobbyClient\Resources\CountryNames.txt" />
-    <None Include="MonoTorrent\MonoTorrent.BEncoding\ChangeLog" />
-    <None Include="MonoTorrent\MonoTorrent.Client\ChangeLog" />
-    <None Include="MonoTorrent\MonoTorrent.Client\CLASS DESCRIPTION" />
-    <None Include="MonoTorrent\MonoTorrent.Client\CodeRoadmap.txt" />
-    <None Include="MonoTorrent\MonoTorrent.Client\Managers\ChangeLog" />
-    <None Include="MonoTorrent\MonoTorrent.Client\Mono.Security.dll" />
-    <None Include="MonoTorrent\MonoTorrent.Common\ChangeLog" />
-    <None Include="MonoTorrent\MonoTorrent.csproj" />
-    <None Include="packages.config" />
-    <None Include="PlasmaDownloader\app.config" />
-    <None Include="PlasmaDownloader\packages.config" />
-    <None Include="PlasmaDownloader\PlasmaDownloader.csproj" />
-    <None Include="PlasmaShared\app.config" />
-    <None Include="PlasmaShared\packages.config" />
-    <None Include="PlasmaShared\PlasmaShared.csproj" />
-    <None Include="PlasmaShared\PlasmaShared.csproj.DotSettings" />
-    <None Include="PlasmaShared\Properties\Settings.settings" />
-    <None Include="PlasmaShared\Service References\ContentServiceReference\configuration.svcinfo" />
-    <None Include="PlasmaShared\Service References\ContentServiceReference\configuration91.svcinfo" />
-    <None Include="PlasmaShared\Service References\ContentServiceReference\ContentService.disco" />
-    <None Include="PlasmaShared\Service References\ContentServiceReference\ContentService.wsdl" />
-    <None Include="PlasmaShared\Service References\ContentServiceReference\Reference.svcmap" />
-    <None Include="PlasmaShared\Web References\ModStats\Reference.map" />
-    <None Include="PlasmaShared\Web References\ModStats\StatsCollector.disco" />
-    <None Include="PlasmaShared\Web References\ModStats\StatsCollector.wsdl" />
-    <None Include="Properties\app.manifest">
-      <SubType>Designer</SubType>
-    </None>
-    <EmbeddedResource Include="MicroLobby\HostDialog.resx">
-      <DependentUpon>HostDialog.cs</DependentUpon>
-    </EmbeddedResource>
-    <EmbeddedResource Include="Notifications\GenericBar.resx">
-      <DependentUpon>GenericBar.cs</DependentUpon>
-    </EmbeddedResource>
-    <EmbeddedResource Include="Notifications\NewVersionBar.resx">
-      <DependentUpon>NewVersionBar.cs</DependentUpon>
-    </EmbeddedResource>
-    <EmbeddedResource Include="MicroLobby\SettingsTab.resx">
-      <DependentUpon>SettingsTab.cs</DependentUpon>
-    </EmbeddedResource>
-    <EmbeddedResource Include="MicroLobby\TextWindow.resources" />
-    <EmbeddedResource Include="Notifications\WarningBar.resx">
-      <DependentUpon>WarningBar.cs</DependentUpon>
-    </EmbeddedResource>
-    <EmbeddedResource Include="Notifications\ConnectBar.resx">
-      <DependentUpon>ConnectBar.cs</DependentUpon>
-    </EmbeddedResource>
-    <EmbeddedResource Include="MicroLobby\AskBattlePasswordForm.resx">
-      <DependentUpon>AskBattlePasswordForm.cs</DependentUpon>
-      <SubType>Designer</SubType>
-    </EmbeddedResource>
-    <EmbeddedResource Include="MicroLobby\PrivateMessageControl.resx">
-      <DependentUpon>PrivateMessageControl.cs</DependentUpon>
-    </EmbeddedResource>
-    <EmbeddedResource Include="MicroLobby\LoginForm.resx">
-      <DependentUpon>LoginForm.cs</DependentUpon>
-    </EmbeddedResource>
-    <EmbeddedResource Include="Notifications\DownloadBar.resx">
-    </EmbeddedResource>
-    <None Include="Resources\Conf\lups0.cfg" />
-    <None Include="Resources\Conf\lups1.cfg" />
-    <None Include="Resources\Conf\lups2.cfg" />
-    <None Include="Resources\Conf\lups3.cfg" />
-    <None Include="Resources\Conf\lups4.cfg" />
-    <None Include="Resources\Conf\springsettings0.cfg" />
-    <None Include="Resources\Conf\springsettings1.cfg" />
-    <None Include="Resources\Conf\springsettings2.cfg" />
-    <None Include="Resources\Conf\springsettings3.cfg" />
-    <None Include="Resources\Conf\springsettings4.cfg" />
-    <None Include="SpringDownloader_TemporaryKey.pfx" />
-    <None Include="app.config" />
-    <None Include="Properties\Settings.settings">
-      <Generator>SettingsSingleFileGenerator</Generator>
-      <LastGenOutput>Settings.Designer.cs</LastGenOutput>
-    </None>
-  </ItemGroup>
-  <ItemGroup>
-    <None Include="Resources\Conf\cmdcolors.txt" />
-  </ItemGroup>
-  <ItemGroup>
-    <None Include="Resources\Conf\selectkeys.txt" />
-  </ItemGroup>
-  <ItemGroup>
-    <None Include="Resources\Conf\uikeys.txt" />
-  </ItemGroup>
-  <ItemGroup>
-    <None Include="Resources\Flags\ad.png" />
-  </ItemGroup>
-  <ItemGroup>
-    <None Include="Resources\Flags\ae.png" />
-  </ItemGroup>
-  <ItemGroup>
-    <None Include="Resources\Flags\af.png" />
-  </ItemGroup>
-  <ItemGroup>
-    <None Include="Resources\Flags\ag.png" />
-  </ItemGroup>
-  <ItemGroup>
-    <None Include="Resources\Flags\ai.png" />
-  </ItemGroup>
-  <ItemGroup>
-    <None Include="Resources\Flags\al.png" />
-  </ItemGroup>
-  <ItemGroup>
-    <None Include="Resources\Flags\am.png" />
-  </ItemGroup>
-  <ItemGroup>
-    <None Include="Resources\Flags\an.png" />
-  </ItemGroup>
-  <ItemGroup>
-    <None Include="Resources\Flags\ao.png" />
-  </ItemGroup>
-  <ItemGroup>
-    <None Include="Resources\Flags\ar.png" />
-  </ItemGroup>
-  <ItemGroup>
-    <None Include="Resources\Flags\as.png" />
-  </ItemGroup>
-  <ItemGroup>
-    <None Include="Resources\Flags\at.png" />
-  </ItemGroup>
-  <ItemGroup>
-    <None Include="Resources\Flags\au.png" />
-  </ItemGroup>
-  <ItemGroup>
-    <None Include="Resources\Flags\aw.png" />
-  </ItemGroup>
-  <ItemGroup>
-    <None Include="Resources\Flags\ax.png" />
-  </ItemGroup>
-  <ItemGroup>
-    <None Include="Resources\Flags\az.png" />
-  </ItemGroup>
-  <ItemGroup>
-    <None Include="Resources\Flags\ba.png" />
-  </ItemGroup>
-  <ItemGroup>
-    <None Include="Resources\Flags\bb.png" />
-  </ItemGroup>
-  <ItemGroup>
-    <None Include="Resources\Flags\bd.png" />
-  </ItemGroup>
-  <ItemGroup>
-    <None Include="Resources\Flags\be.png" />
-  </ItemGroup>
-  <ItemGroup>
-    <None Include="Resources\Flags\bf.png" />
-  </ItemGroup>
-  <ItemGroup>
-    <None Include="Resources\Flags\bg.png" />
-  </ItemGroup>
-  <ItemGroup>
-    <None Include="Resources\Flags\bh.png" />
-  </ItemGroup>
-  <ItemGroup>
-    <None Include="Resources\Flags\bi.png" />
-  </ItemGroup>
-  <ItemGroup>
-    <None Include="Resources\Flags\bj.png" />
-  </ItemGroup>
-  <ItemGroup>
-    <None Include="Resources\Flags\bm.png" />
-  </ItemGroup>
-  <ItemGroup>
-    <None Include="Resources\Flags\bn.png" />
-  </ItemGroup>
-  <ItemGroup>
-    <None Include="Resources\Flags\bo.png" />
-  </ItemGroup>
-  <ItemGroup>
-    <None Include="Resources\Flags\br.png" />
-  </ItemGroup>
-  <ItemGroup>
-    <None Include="Resources\Flags\bs.png" />
-  </ItemGroup>
-  <ItemGroup>
-    <None Include="Resources\Flags\bt.png" />
-  </ItemGroup>
-  <ItemGroup>
-    <None Include="Resources\Flags\bv.png" />
-  </ItemGroup>
-  <ItemGroup>
-    <None Include="Resources\Flags\bw.png" />
-  </ItemGroup>
-  <ItemGroup>
-    <None Include="Resources\Flags\by.png" />
-  </ItemGroup>
-  <ItemGroup>
-    <None Include="Resources\Flags\bz.png" />
-  </ItemGroup>
-  <ItemGroup>
-    <None Include="Resources\Flags\ca.png" />
-  </ItemGroup>
-  <ItemGroup>
-    <None Include="Resources\Flags\catalonia.png" />
-  </ItemGroup>
-  <ItemGroup>
-    <None Include="Resources\Flags\cc.png" />
-  </ItemGroup>
-  <ItemGroup>
-    <None Include="Resources\Flags\cd.png" />
-  </ItemGroup>
-  <ItemGroup>
-    <None Include="Resources\Flags\cf.png" />
-  </ItemGroup>
-  <ItemGroup>
-    <None Include="Resources\Flags\cg.png" />
-  </ItemGroup>
-  <ItemGroup>
-    <None Include="Resources\Flags\ci.png" />
-  </ItemGroup>
-  <ItemGroup>
-    <None Include="Resources\Flags\ck.png" />
-  </ItemGroup>
-  <ItemGroup>
-    <None Include="Resources\Flags\cl.png" />
-  </ItemGroup>
-  <ItemGroup>
-    <None Include="Resources\Flags\cm.png" />
-  </ItemGroup>
-  <ItemGroup>
-    <None Include="Resources\Flags\cn.png" />
-  </ItemGroup>
-  <ItemGroup>
-    <None Include="Resources\Flags\co.png" />
-  </ItemGroup>
-  <ItemGroup>
-    <None Include="Resources\Flags\cr.png" />
-  </ItemGroup>
-  <ItemGroup>
-    <None Include="Resources\Flags\cs.png" />
-  </ItemGroup>
-  <ItemGroup>
-    <None Include="Resources\Flags\cu.png" />
-  </ItemGroup>
-  <ItemGroup>
-    <None Include="Resources\Flags\cv.png" />
-  </ItemGroup>
-  <ItemGroup>
-    <None Include="Resources\Flags\cx.png" />
-  </ItemGroup>
-  <ItemGroup>
-    <None Include="Resources\Flags\cy.png" />
-  </ItemGroup>
-  <ItemGroup>
-    <None Include="Resources\Flags\cz.png" />
-  </ItemGroup>
-  <ItemGroup>
-    <None Include="Resources\Flags\de.png" />
-  </ItemGroup>
-  <ItemGroup>
-    <None Include="Resources\Flags\dj.png" />
-  </ItemGroup>
-  <ItemGroup>
-    <None Include="Resources\Flags\dk.png" />
-  </ItemGroup>
-  <ItemGroup>
-    <None Include="Resources\Flags\dm.png" />
-  </ItemGroup>
-  <ItemGroup>
-    <None Include="Resources\Flags\do.png" />
-  </ItemGroup>
-  <ItemGroup>
-    <None Include="Resources\Flags\dz.png" />
-  </ItemGroup>
-  <ItemGroup>
-    <None Include="Resources\Flags\ec.png" />
-  </ItemGroup>
-  <ItemGroup>
-    <None Include="Resources\Flags\ee.png" />
-  </ItemGroup>
-  <ItemGroup>
-    <None Include="Resources\Flags\eg.png" />
-  </ItemGroup>
-  <ItemGroup>
-    <None Include="Resources\Flags\eh.png" />
-  </ItemGroup>
-  <ItemGroup>
-    <None Include="Resources\Flags\england.png" />
-  </ItemGroup>
-  <ItemGroup>
-    <None Include="Resources\Flags\er.png" />
-  </ItemGroup>
-  <ItemGroup>
-    <None Include="Resources\Flags\es.png" />
-  </ItemGroup>
-  <ItemGroup>
-    <None Include="Resources\Flags\et.png" />
-  </ItemGroup>
-  <ItemGroup>
-    <None Include="Resources\Flags\europeanunion.png" />
-  </ItemGroup>
-  <ItemGroup>
-    <None Include="Resources\Flags\fam.png" />
-  </ItemGroup>
-  <ItemGroup>
-    <None Include="Resources\Flags\fi.png" />
-  </ItemGroup>
-  <ItemGroup>
-    <None Include="Resources\Flags\fj.png" />
-  </ItemGroup>
-  <ItemGroup>
-    <None Include="Resources\Flags\fk.png" />
-  </ItemGroup>
-  <ItemGroup>
-    <None Include="Resources\Flags\fm.png" />
-  </ItemGroup>
-  <ItemGroup>
-    <None Include="Resources\Flags\fo.png" />
-  </ItemGroup>
-  <ItemGroup>
-    <None Include="Resources\Flags\fr.png" />
-  </ItemGroup>
-  <ItemGroup>
-    <None Include="Resources\Flags\ga.png" />
-  </ItemGroup>
-  <ItemGroup>
-    <None Include="Resources\Flags\gb.png" />
-  </ItemGroup>
-  <ItemGroup>
-    <None Include="Resources\Flags\gd.png" />
-  </ItemGroup>
-  <ItemGroup>
-    <None Include="Resources\Flags\ge.png" />
-  </ItemGroup>
-  <ItemGroup>
-    <None Include="Resources\Flags\gf.png" />
-  </ItemGroup>
-  <ItemGroup>
-    <None Include="Resources\Flags\gh.png" />
-  </ItemGroup>
-  <ItemGroup>
-    <None Include="Resources\Flags\gi.png" />
-  </ItemGroup>
-  <ItemGroup>
-    <None Include="Resources\Flags\gl.png" />
-  </ItemGroup>
-  <ItemGroup>
-    <None Include="Resources\Flags\gm.png" />
-  </ItemGroup>
-  <ItemGroup>
-    <None Include="Resources\Flags\gn.png" />
-  </ItemGroup>
-  <ItemGroup>
-    <None Include="Resources\Flags\gp.png" />
-  </ItemGroup>
-  <ItemGroup>
-    <None Include="Resources\Flags\gq.png" />
-  </ItemGroup>
-  <ItemGroup>
-    <None Include="Resources\Flags\gr.png" />
-  </ItemGroup>
-  <ItemGroup>
-    <None Include="Resources\Flags\gs.png" />
-  </ItemGroup>
-  <ItemGroup>
-    <None Include="Resources\Flags\gt.png" />
-  </ItemGroup>
-  <ItemGroup>
-    <None Include="Resources\Flags\gu.png" />
-  </ItemGroup>
-  <ItemGroup>
-    <None Include="Resources\Flags\gw.png" />
-  </ItemGroup>
-  <ItemGroup>
-    <None Include="Resources\Flags\gy.png" />
-  </ItemGroup>
-  <ItemGroup>
-    <None Include="Resources\Flags\hk.png" />
-  </ItemGroup>
-  <ItemGroup>
-    <None Include="Resources\Flags\hm.png" />
-  </ItemGroup>
-  <ItemGroup>
-    <None Include="Resources\Flags\hn.png" />
-  </ItemGroup>
-  <ItemGroup>
-    <None Include="Resources\Flags\hr.png" />
-  </ItemGroup>
-  <ItemGroup>
-    <None Include="Resources\Flags\ht.png" />
-  </ItemGroup>
-  <ItemGroup>
-    <None Include="Resources\Flags\hu.png" />
-  </ItemGroup>
-  <ItemGroup>
-    <None Include="Resources\Flags\ch.png" />
-  </ItemGroup>
-  <ItemGroup>
-    <None Include="Resources\Flags\id.png" />
-  </ItemGroup>
-  <ItemGroup>
-    <None Include="Resources\Flags\ie.png" />
-  </ItemGroup>
-  <ItemGroup>
-    <None Include="Resources\Flags\il.png" />
-  </ItemGroup>
-  <ItemGroup>
-    <None Include="Resources\Flags\in.png" />
-  </ItemGroup>
-  <ItemGroup>
-    <None Include="Resources\Flags\io.png" />
-  </ItemGroup>
-  <ItemGroup>
-    <None Include="Resources\Flags\iq.png" />
-  </ItemGroup>
-  <ItemGroup>
-    <None Include="Resources\Flags\ir.png" />
-  </ItemGroup>
-  <ItemGroup>
-    <None Include="Resources\Flags\is.png" />
-  </ItemGroup>
-  <ItemGroup>
-    <None Include="Resources\Flags\it.png" />
-  </ItemGroup>
-  <ItemGroup>
-    <None Include="Resources\Flags\jm.png" />
-  </ItemGroup>
-  <ItemGroup>
-    <None Include="Resources\Flags\jo.png" />
-  </ItemGroup>
-  <ItemGroup>
-    <None Include="Resources\Flags\jp.png" />
-  </ItemGroup>
-  <ItemGroup>
-    <None Include="Resources\Flags\ke.png" />
-  </ItemGroup>
-  <ItemGroup>
-    <None Include="Resources\Flags\kg.png" />
-  </ItemGroup>
-  <ItemGroup>
-    <None Include="Resources\Flags\kh.png" />
-  </ItemGroup>
-  <ItemGroup>
-    <None Include="Resources\Flags\ki.png" />
-  </ItemGroup>
-  <ItemGroup>
-    <None Include="Resources\Flags\km.png" />
-  </ItemGroup>
-  <ItemGroup>
-    <None Include="Resources\Flags\kn.png" />
-  </ItemGroup>
-  <ItemGroup>
-    <None Include="Resources\Flags\kp.png" />
-  </ItemGroup>
-  <ItemGroup>
-    <None Include="Resources\Flags\kr.png" />
-  </ItemGroup>
-  <ItemGroup>
-    <None Include="Resources\Flags\kw.png" />
-  </ItemGroup>
-  <ItemGroup>
-    <None Include="Resources\Flags\ky.png" />
-  </ItemGroup>
-  <ItemGroup>
-    <None Include="Resources\Flags\kz.png" />
-  </ItemGroup>
-  <ItemGroup>
-    <None Include="Resources\Flags\la.png" />
-  </ItemGroup>
-  <ItemGroup>
-    <None Include="Resources\Flags\lb.png" />
-  </ItemGroup>
-  <ItemGroup>
-    <None Include="Resources\Flags\lc.png" />
-  </ItemGroup>
-  <ItemGroup>
-    <None Include="Resources\Flags\li.png" />
-  </ItemGroup>
-  <ItemGroup>
-    <None Include="Resources\Flags\lk.png" />
-  </ItemGroup>
-  <ItemGroup>
-    <None Include="Resources\Flags\lr.png" />
-  </ItemGroup>
-  <ItemGroup>
-    <None Include="Resources\Flags\ls.png" />
-  </ItemGroup>
-  <ItemGroup>
-    <None Include="Resources\Flags\lt.png" />
-  </ItemGroup>
-  <ItemGroup>
-    <None Include="Resources\Flags\lu.png" />
-  </ItemGroup>
-  <ItemGroup>
-    <None Include="Resources\Flags\lv.png" />
-  </ItemGroup>
-  <ItemGroup>
-    <None Include="Resources\Flags\ly.png" />
-  </ItemGroup>
-  <ItemGroup>
-    <None Include="Resources\Flags\ma.png" />
-  </ItemGroup>
-  <ItemGroup>
-    <None Include="Resources\Flags\mc.png" />
-  </ItemGroup>
-  <ItemGroup>
-    <None Include="Resources\Flags\md.png" />
-  </ItemGroup>
-  <ItemGroup>
-    <None Include="Resources\Flags\me.png" />
-  </ItemGroup>
-  <ItemGroup>
-    <None Include="Resources\Flags\mg.png" />
-  </ItemGroup>
-  <ItemGroup>
-    <None Include="Resources\Flags\mh.png" />
-  </ItemGroup>
-  <ItemGroup>
-    <None Include="Resources\Flags\mk.png" />
-  </ItemGroup>
-  <ItemGroup>
-    <None Include="Resources\Flags\ml.png" />
-  </ItemGroup>
-  <ItemGroup>
-    <None Include="Resources\Flags\mm.png" />
-  </ItemGroup>
-  <ItemGroup>
-    <None Include="Resources\Flags\mn.png" />
-  </ItemGroup>
-  <ItemGroup>
-    <None Include="Resources\Flags\mo.png" />
-  </ItemGroup>
-  <ItemGroup>
-    <None Include="Resources\Flags\mp.png" />
-  </ItemGroup>
-  <ItemGroup>
-    <None Include="Resources\Flags\mq.png" />
-  </ItemGroup>
-  <ItemGroup>
-    <None Include="Resources\Flags\mr.png" />
-  </ItemGroup>
-  <ItemGroup>
-    <None Include="Resources\Flags\ms.png" />
-  </ItemGroup>
-  <ItemGroup>
-    <None Include="Resources\Flags\mt.png" />
-  </ItemGroup>
-  <ItemGroup>
-    <None Include="Resources\Flags\mu.png" />
-  </ItemGroup>
-  <ItemGroup>
-    <None Include="Resources\Flags\mv.png" />
-  </ItemGroup>
-  <ItemGroup>
-    <None Include="Resources\Flags\mw.png" />
-  </ItemGroup>
-  <ItemGroup>
-    <None Include="Resources\Flags\mx.png" />
-  </ItemGroup>
-  <ItemGroup>
-    <None Include="Resources\Flags\my.png" />
-  </ItemGroup>
-  <ItemGroup>
-    <None Include="Resources\Flags\mz.png" />
-  </ItemGroup>
-  <ItemGroup>
-    <None Include="Resources\Flags\na.png" />
-  </ItemGroup>
-  <ItemGroup>
-    <None Include="Resources\Flags\nc.png" />
-  </ItemGroup>
-  <ItemGroup>
-    <None Include="Resources\Flags\ne.png" />
-  </ItemGroup>
-  <ItemGroup>
-    <None Include="Resources\Flags\nf.png" />
-  </ItemGroup>
-  <ItemGroup>
-    <None Include="Resources\Flags\ng.png" />
-  </ItemGroup>
-  <ItemGroup>
-    <None Include="Resources\Flags\ni.png" />
-  </ItemGroup>
-  <ItemGroup>
-    <None Include="Resources\Flags\nl.png" />
-  </ItemGroup>
-  <ItemGroup>
-    <None Include="Resources\Flags\no.png" />
-  </ItemGroup>
-  <ItemGroup>
-    <None Include="Resources\Flags\np.png" />
-  </ItemGroup>
-  <ItemGroup>
-    <None Include="Resources\Flags\nr.png" />
-  </ItemGroup>
-  <ItemGroup>
-    <None Include="Resources\Flags\nu.png" />
-  </ItemGroup>
-  <ItemGroup>
-    <None Include="Resources\Flags\nz.png" />
-  </ItemGroup>
-  <ItemGroup>
-    <None Include="Resources\Flags\om.png" />
-  </ItemGroup>
-  <ItemGroup>
-    <None Include="Resources\Flags\pa.png" />
-  </ItemGroup>
-  <ItemGroup>
-    <None Include="Resources\Flags\pe.png" />
-  </ItemGroup>
-  <ItemGroup>
-    <None Include="Resources\Flags\pf.png" />
-  </ItemGroup>
-  <ItemGroup>
-    <None Include="Resources\Flags\pg.png" />
-  </ItemGroup>
-  <ItemGroup>
-    <None Include="Resources\Flags\ph.png" />
-  </ItemGroup>
-  <ItemGroup>
-    <None Include="Resources\Flags\pk.png" />
-  </ItemGroup>
-  <ItemGroup>
-    <None Include="Resources\Flags\pl.png" />
-  </ItemGroup>
-  <ItemGroup>
-    <None Include="Resources\Flags\pm.png" />
-  </ItemGroup>
-  <ItemGroup>
-    <None Include="Resources\Flags\pn.png" />
-  </ItemGroup>
-  <ItemGroup>
-    <None Include="Resources\Flags\pr.png" />
-  </ItemGroup>
-  <ItemGroup>
-    <None Include="Resources\Flags\ps.png" />
-  </ItemGroup>
-  <ItemGroup>
-    <None Include="Resources\Flags\pt.png" />
-  </ItemGroup>
-  <ItemGroup>
-    <None Include="Resources\Flags\pw.png" />
-  </ItemGroup>
-  <ItemGroup>
-    <None Include="Resources\Flags\py.png" />
-  </ItemGroup>
-  <ItemGroup>
-    <None Include="Resources\Flags\qa.png" />
-  </ItemGroup>
-  <ItemGroup>
-    <None Include="Resources\Flags\re.png" />
-  </ItemGroup>
-  <ItemGroup>
-    <None Include="Resources\Flags\ro.png" />
-  </ItemGroup>
-  <ItemGroup>
-    <None Include="Resources\Flags\rs.png" />
-  </ItemGroup>
-  <ItemGroup>
-    <None Include="Resources\Flags\ru.png" />
-  </ItemGroup>
-  <ItemGroup>
-    <None Include="Resources\Flags\rw.png" />
-  </ItemGroup>
-  <ItemGroup>
-    <None Include="Resources\Flags\sa.png" />
-  </ItemGroup>
-  <ItemGroup>
-    <None Include="Resources\Flags\sb.png" />
-  </ItemGroup>
-  <ItemGroup>
-    <None Include="Resources\Flags\sc.png" />
-  </ItemGroup>
-  <ItemGroup>
-    <None Include="Resources\Flags\scotland.png" />
-  </ItemGroup>
-  <ItemGroup>
-    <None Include="Resources\Flags\sd.png" />
-  </ItemGroup>
-  <ItemGroup>
-    <None Include="Resources\Flags\se.png" />
-  </ItemGroup>
-  <ItemGroup>
-    <None Include="Resources\Flags\sg.png" />
-  </ItemGroup>
-  <ItemGroup>
-    <None Include="Resources\Flags\sh.png" />
-  </ItemGroup>
-  <ItemGroup>
-    <None Include="Resources\Flags\si.png" />
-  </ItemGroup>
-  <ItemGroup>
-    <None Include="Resources\Flags\sj.png" />
-  </ItemGroup>
-  <ItemGroup>
-    <None Include="Resources\Flags\sk.png" />
-  </ItemGroup>
-  <ItemGroup>
-    <None Include="Resources\Flags\sl.png" />
-  </ItemGroup>
-  <ItemGroup>
-    <None Include="Resources\Flags\sm.png" />
-  </ItemGroup>
-  <ItemGroup>
-    <None Include="Resources\Flags\sn.png" />
-  </ItemGroup>
-  <ItemGroup>
-    <None Include="Resources\Flags\so.png" />
-  </ItemGroup>
-  <ItemGroup>
-    <None Include="Resources\Flags\sr.png" />
-  </ItemGroup>
-  <ItemGroup>
-    <None Include="Resources\Flags\st.png" />
-  </ItemGroup>
-  <ItemGroup>
-    <None Include="Resources\Flags\sv.png" />
-  </ItemGroup>
-  <ItemGroup>
-    <None Include="Resources\Flags\sy.png" />
-  </ItemGroup>
-  <ItemGroup>
-    <None Include="Resources\Flags\sz.png" />
-  </ItemGroup>
-  <ItemGroup>
-    <None Include="Resources\Flags\tc.png" />
-  </ItemGroup>
-  <ItemGroup>
-    <None Include="Resources\Flags\td.png" />
-  </ItemGroup>
-  <ItemGroup>
-    <None Include="Resources\Flags\tf.png" />
-  </ItemGroup>
-  <ItemGroup>
-    <None Include="Resources\Flags\tg.png" />
-  </ItemGroup>
-  <ItemGroup>
-    <None Include="Resources\Flags\th.png" />
-  </ItemGroup>
-  <ItemGroup>
-    <None Include="Resources\Flags\tj.png" />
-  </ItemGroup>
-  <ItemGroup>
-    <None Include="Resources\Flags\tk.png" />
-  </ItemGroup>
-  <ItemGroup>
-    <None Include="Resources\Flags\tl.png" />
-  </ItemGroup>
-  <ItemGroup>
-    <None Include="Resources\Flags\tm.png" />
-  </ItemGroup>
-  <ItemGroup>
-    <None Include="Resources\Flags\tn.png" />
-  </ItemGroup>
-  <ItemGroup>
-    <None Include="Resources\Flags\to.png" />
-  </ItemGroup>
-  <ItemGroup>
-    <None Include="Resources\Flags\tr.png" />
-  </ItemGroup>
-  <ItemGroup>
-    <None Include="Resources\Flags\tt.png" />
-  </ItemGroup>
-  <ItemGroup>
-    <None Include="Resources\Flags\tv.png" />
-  </ItemGroup>
-  <ItemGroup>
-    <None Include="Resources\Flags\tw.png" />
-  </ItemGroup>
-  <ItemGroup>
-    <None Include="Resources\Flags\tz.png" />
-  </ItemGroup>
-  <ItemGroup>
-    <None Include="Resources\Flags\ua.png" />
-  </ItemGroup>
-  <ItemGroup>
-    <None Include="Resources\Flags\ug.png" />
-  </ItemGroup>
-  <ItemGroup>
-    <None Include="Resources\Flags\um.png" />
-  </ItemGroup>
-  <ItemGroup>
-    <None Include="Resources\Flags\us.png" />
-  </ItemGroup>
-  <ItemGroup>
-    <None Include="Resources\Flags\uy.png" />
-  </ItemGroup>
-  <ItemGroup>
-    <None Include="Resources\Flags\uz.png" />
-  </ItemGroup>
-  <ItemGroup>
-    <None Include="Resources\Flags\va.png" />
-  </ItemGroup>
-  <ItemGroup>
-    <None Include="Resources\Flags\vc.png" />
-  </ItemGroup>
-  <ItemGroup>
-    <None Include="Resources\Flags\ve.png" />
-  </ItemGroup>
-  <ItemGroup>
-    <None Include="Resources\Flags\vg.png" />
-  </ItemGroup>
-  <ItemGroup>
-    <None Include="Resources\Flags\vi.png" />
-  </ItemGroup>
-  <ItemGroup>
-    <None Include="Resources\Flags\vn.png" />
-  </ItemGroup>
-  <ItemGroup>
-    <None Include="Resources\Flags\vu.png" />
-  </ItemGroup>
-  <ItemGroup>
-    <None Include="Resources\Flags\wales.png" />
-  </ItemGroup>
-  <ItemGroup>
-    <None Include="Resources\Flags\wf.png" />
-  </ItemGroup>
-  <ItemGroup>
-    <None Include="Resources\Flags\ws.png" />
-  </ItemGroup>
-  <ItemGroup>
-    <None Include="Resources\Flags\ye.png" />
-  </ItemGroup>
-  <ItemGroup>
-    <None Include="Resources\Flags\yt.png" />
-  </ItemGroup>
-  <ItemGroup>
-    <None Include="Resources\Flags\za.png" />
-  </ItemGroup>
-  <ItemGroup>
-    <None Include="Resources\Flags\zm.png" />
-  </ItemGroup>
-  <ItemGroup>
-    <None Include="Resources\Flags\zw.png" />
-  </ItemGroup>
-  <ItemGroup>
-    <None Include="Resources\Ranks\1.png" />
-  </ItemGroup>
-  <ItemGroup>
-    <None Include="Resources\Ranks\2.png" />
-  </ItemGroup>
-  <ItemGroup>
-    <None Include="Resources\Ranks\3.png" />
-  </ItemGroup>
-  <ItemGroup>
-    <None Include="Resources\Ranks\4.png" />
-  </ItemGroup>
-  <ItemGroup>
-    <None Include="Resources\Ranks\5.png" />
-  </ItemGroup>
-  <ItemGroup>
-    <None Include="Resources\Ranks\6.png" />
-  </ItemGroup>
-  <ItemGroup>
-    <None Include="Resources\Ranks\7.png" />
-  </ItemGroup>
-  <ItemGroup>
-    <None Include="Resources\Ranks\8.png" />
-  </ItemGroup>
-  <ItemGroup>
-    <None Include="Resources\Ranks\9.png" />
-  </ItemGroup>
-  <ItemGroup>
-    <None Include="Resources\battle.png" />
-  </ItemGroup>
-  <ItemGroup>
-    <None Include="Resources\blue.png" />
-  </ItemGroup>
-  <ItemGroup>
-    <None Include="Resources\boom.png" />
-  </ItemGroup>
-  <ItemGroup>
-    <None Include="Resources\border.png" />
-  </ItemGroup>
-  <ItemGroup>
-    <None Include="Resources\cup.png" />
-  </ItemGroup>
-  <ItemGroup>
-    <None Include="Resources\Down.png" />
-  </ItemGroup>
-  <ItemGroup>
-    <None Include="Resources\download.png" />
-  </ItemGroup>
-  <ItemGroup>
-    <None Include="Resources\friend.png" />
-  </ItemGroup>
-  <ItemGroup>
-    <None Include="Resources\game.png" />
-  </ItemGroup>
-  <ItemGroup>
-    <None Include="Resources\grayuser.png" />
-  </ItemGroup>
-  <ItemGroup>
-    <None Include="Resources\green.png" />
-  </ItemGroup>
-  <ItemGroup>
-    <None Include="Resources\chat.png" />
-  </ItemGroup>
-  <ItemGroup>
-    <None Include="Resources\ingame.png" />
-  </ItemGroup>
-  <ItemGroup>
-    <None Include="Resources\jimi.png" />
-  </ItemGroup>
-  <ItemGroup>
-    <None Include="Resources\lock.png" />
-  </ItemGroup>
-  <ItemGroup>
-    <None Include="Resources\napoleon.png" />
-  </ItemGroup>
-  <ItemGroup>
-    <None Include="Resources\police.png" />
-  </ItemGroup>
-  <ItemGroup>
-    <None Include="Resources\red.png" />
-  </ItemGroup>
-  <ItemGroup>
-    <None Include="Resources\redlight.png" />
-  </ItemGroup>
-  <ItemGroup>
-    <None Include="Resources\Remove.png" />
-  </ItemGroup>
-  <ItemGroup>
-    <None Include="Resources\replay.png" />
-  </ItemGroup>
-  <ItemGroup>
-    <None Include="Resources\robot.png" />
-  </ItemGroup>
-  <ItemGroup>
-    <None Include="Resources\search.png" />
-  </ItemGroup>
-  <ItemGroup>
-    <None Include="Resources\smurf.png" />
-  </ItemGroup>
-  <ItemGroup>
-    <None Include="Resources\soldier.png" />
-  </ItemGroup>
-  <ItemGroup>
-    <None Include="Resources\springlogo_glass.png" />
-  </ItemGroup>
-  <ItemGroup>
-    <None Include="Resources\star.png" />
-  </ItemGroup>
-  <ItemGroup>
-    <None Include="Resources\user.png" />
-  </ItemGroup>
-  <ItemGroup>
-    <None Include="Resources\warning.png" />
-  </ItemGroup>
-  <ItemGroup>
-    <None Include="Resources\WebDown.png" />
-  </ItemGroup>
-  <ItemGroup>
-    <None Include="Resources\yellow.png" />
-  </ItemGroup>
-  <ItemGroup>
-    <None Include="Resources\ZK_logo_square.png" />
-  </ItemGroup>
-  <ItemGroup>
-    <None Include="Resources\PlayerStates\away.bmp" />
-  </ItemGroup>
-  <ItemGroup>
-    <None Include="Resources\PlayerStates\away.png" />
-  </ItemGroup>
-  <ItemGroup>
-    <None Include="Resources\PlayerStates\quickmatch_off.png" />
-  </ItemGroup>
-  <ItemGroup>
-    <None Include="Resources\PlayerStates\ready.png" />
-  </ItemGroup>
-  <ItemGroup>
-    <None Include="Resources\PlayerStates\spec.png" />
-  </ItemGroup>
-  <ItemGroup>
-    <None Include="Resources\PlayerStates\unready.png" />
-  </ItemGroup>
-  <ItemGroup>
-    <None Include="ZK_logo_square.ico" />
-  </ItemGroup>
-  <ItemGroup>
-    <None Include="Resources\SpringDownloader.ico" />
-  </ItemGroup>
-  <ItemGroup>
-    <Resource Include="SpringDownloader.ico" />
-  </ItemGroup>
-  <ItemGroup>
-    <None Include="Images\logout.png" />
-  </ItemGroup>
-  <ItemGroup>
-    <None Include="Resources\Buttons\add.png" />
-  </ItemGroup>
-  <ItemGroup>
-    <None Include="Resources\Buttons\game.png" />
-  </ItemGroup>
-  <ItemGroup>
-    <None Include="Resources\Buttons\glaive_icon_24.png" />
-  </ItemGroup>
-  <ItemGroup>
-    <None Include="Resources\Buttons\home.png" />
-  </ItemGroup>
-  <ItemGroup>
-    <None Include="Resources\Buttons\chat.png" />
-  </ItemGroup>
-  <ItemGroup>
-    <None Include="Resources\Buttons\license.txt" />
-  </ItemGroup>
-  <ItemGroup>
-    <None Include="Resources\Buttons\map.png" />
-  </ItemGroup>
-  <ItemGroup>
-    <None Include="Resources\Buttons\panel.png" />
-  </ItemGroup>
-  <ItemGroup>
-    <None Include="Resources\Buttons\panel_border_128.png" />
-  </ItemGroup>
-  <ItemGroup>
-    <None Include="Resources\Buttons\panel_border_64.png" />
-  </ItemGroup>
-  <ItemGroup>
-    <None Include="Resources\Buttons\panel_border_96.png" />
-  </ItemGroup>
-  <ItemGroup>
-    <None Include="Resources\Buttons\settings.png" />
-  </ItemGroup>
-  <ItemGroup>
-    <None Include="Resources\Buttons\spherebot.png" />
-  </ItemGroup>
-  <ItemGroup>
-    <None Include="Resources\Buttons\video-icon.png" />
-  </ItemGroup>
-  <ItemGroup>
-    <EmbeddedResource Include="NativeLibs\CSteamworks.dll" />
-    <EmbeddedResource Include="NativeLibs\steam_api.dll" />
-    <EmbeddedResource Include="NativeLibs\steam_appid.txt" />
-  </ItemGroup>
-  <ItemGroup>
-    <None Include="Resources\steam.png" />
-  </ItemGroup>
-  <ItemGroup>
-    <None Include="Resources\voice_off.png" />
-  </ItemGroup>
-  <ItemGroup>
-    <None Include="Resources\voice_talking.png" />
-  </ItemGroup>
-  <ItemGroup>
-    <Folder Include="Benchmarker" />
-    <Folder Include="Benchmarker\Benchmarks" />
-    <Folder Include="Benchmarker\Benchmarks\Configs" />
-    <Folder Include="Benchmarker\Benchmarks\Configs\ZKL_default" />
-    <Folder Include="Benchmarker\Benchmarks\Configs\ZKL_default\LuaUI" />
-    <Folder Include="Benchmarker\Benchmarks\Configs\ZKL_default\LuaUI\Config" />
-    <Folder Include="Benchmarker\Benchmarks\Configs\ZKL_default\LuaUI\pathTests" />
-    <Folder Include="Benchmarker\Benchmarks\Configs\ZKL_default\LuaUI\pathTests\config" />
-    <Folder Include="Benchmarker\Benchmarks\Configs\ZKL_with_lights" />
-    <Folder Include="Benchmarker\Benchmarks\Configs\ZKL_with_lights\LuaUI" />
-    <Folder Include="Benchmarker\Benchmarks\Configs\ZKL_with_lights\LuaUI\Config" />
-    <Folder Include="Benchmarker\Benchmarks\Configs\ZKL_with_lights\LuaUI\pathTests" />
-    <Folder Include="Benchmarker\Benchmarks\Configs\ZKL_with_lights\LuaUI\pathTests\config" />
-    <Folder Include="Benchmarker\Benchmarks\games" />
-    <Folder Include="Benchmarker\Benchmarks\games\ca-benchmark.sdd" />
-    <Folder Include="Benchmarker\Benchmarks\games\ca-benchmark.sdd\LuaRules" />
-    <Folder Include="Benchmarker\Benchmarks\games\ca-benchmark.sdd\LuaRules\Benchmarks" />
-    <Folder Include="Benchmarker\Benchmarks\games\ca-benchmark.sdd\LuaUI" />
-    <Folder Include="Benchmarker\Benchmarks\games\ca-benchmark.sdd\LuaUI\Widgets" />
-    <Folder Include="Benchmarker\Benchmarks\games\dynlights.sdd" />
-    <Folder Include="Benchmarker\Benchmarks\games\dynlights.sdd\LuaRules" />
-    <Folder Include="Benchmarker\Benchmarks\games\dynlights.sdd\LuaRules\Gadgets" />
-    <Folder Include="Benchmarker\Benchmarks\games\dynlights.sdd\LuaUI" />
-    <Folder Include="Benchmarker\Benchmarks\games\dynlights.sdd\LuaUI\Widgets" />
-    <Folder Include="Benchmarker\Benchmarks\games\fps_terraform.sdd" />
-    <Folder Include="Benchmarker\Benchmarks\games\fps_terraform.sdd\LuaRules" />
-    <Folder Include="Benchmarker\Benchmarks\games\fps_terraform.sdd\LuaRules\Gadgets" />
-    <Folder Include="Benchmarker\Benchmarks\games\fps_terraform.sdd\LuaUI" />
-    <Folder Include="Benchmarker\Benchmarks\games\fps_terraform.sdd\LuaUI\Widgets" />
-    <Folder Include="Benchmarker\Benchmarks\games\fps_terraform.sdd\units" />
-    <Folder Include="Benchmarker\Benchmarks\games\fps_test.sdd" />
-    <Folder Include="Benchmarker\Benchmarks\games\fps_test.sdd\LuaRules" />
-    <Folder Include="Benchmarker\Benchmarks\games\fps_test.sdd\LuaRules\Gadgets" />
-    <Folder Include="Benchmarker\Benchmarks\games\fps_test.sdd\LuaUI" />
-    <Folder Include="Benchmarker\Benchmarks\games\fps_test.sdd\LuaUI\Widgets" />
-    <Folder Include="Benchmarker\Benchmarks\games\fps_war.sdd" />
-    <Folder Include="Benchmarker\Benchmarks\games\fps_war.sdd\LuaRules" />
-    <Folder Include="Benchmarker\Benchmarks\games\fps_war.sdd\LuaRules\Gadgets" />
-    <Folder Include="Benchmarker\Benchmarks\games\fps_war.sdd\LuaUI" />
-    <Folder Include="Benchmarker\Benchmarks\games\fps_war.sdd\LuaUI\Widgets" />
-    <Folder Include="Benchmarker\Benchmarks\games\fps_war2.sdd" />
-    <Folder Include="Benchmarker\Benchmarks\games\fps_war2.sdd\LuaRules" />
-    <Folder Include="Benchmarker\Benchmarks\games\fps_war2.sdd\LuaRules\Gadgets" />
-    <Folder Include="Benchmarker\Benchmarks\games\fps_war2.sdd\LuaUI" />
-    <Folder Include="Benchmarker\Benchmarks\games\fps_war2.sdd\LuaUI\Widgets" />
-    <Folder Include="Benchmarker\Benchmarks\games\path_test.sdd" />
-    <Folder Include="Benchmarker\Benchmarks\games\path_test.sdd\LuaRules" />
-    <Folder Include="Benchmarker\Benchmarks\games\path_test.sdd\LuaRules\Gadgets" />
-    <Folder Include="Benchmarker\Benchmarks\games\path_test.sdd\Luaui" />
-    <Folder Include="Benchmarker\Benchmarks\games\path_test.sdd\Luaui\pathTests" />
-    <Folder Include="Benchmarker\Benchmarks\games\path_test.sdd\Luaui\pathTests\Config" />
-    <Folder Include="Benchmarker\Benchmarks\games\path_test.sdd\Luaui\pathTests\Results" />
-    <Folder Include="Benchmarker\Benchmarks\games\path_test.sdd\Luaui\Widgets" />
-    <Folder Include="Benchmarker\Benchmarks\Scripts" />
-    <Folder Include="LobbyClient" />
-    <Folder Include="LobbyClient\Legacy" />
-    <Folder Include="LobbyClient\Protocol" />
-    <Folder Include="LobbyClient\Resources" />
-    <Folder Include="MonoTorrent" />
-    <Folder Include="MonoTorrent\MonoTorrent.BEncoding" />
-    <Folder Include="MonoTorrent\MonoTorrent.Client" />
-    <Folder Include="MonoTorrent\MonoTorrent.Client\Managers" />
-    <Folder Include="MonoTorrent\MonoTorrent.Client\PieceWriter" />
-    <Folder Include="MonoTorrent\MonoTorrent.Common" />
-    <Folder Include="MonoTorrent\MonoTorrent.Common\EventArgs" />
-    <Folder Include="PlasmaDownloader" />
-    <Folder Include="PlasmaDownloader\Packages" />
-    <Folder Include="PlasmaDownloader\Torrents" />
-    <Folder Include="PlasmaShared" />
-    <Folder Include="PlasmaShared\Diagrams" />
-    <Folder Include="PlasmaShared\IContentService" />
-    <Folder Include="PlasmaShared\ISpringieService" />
-    <Folder Include="PlasmaShared\Properties" />
-    <Folder Include="PlasmaShared\Service References" />
-    <Folder Include="PlasmaShared\Service References\ContentServiceReference" />
-    <Folder Include="PlasmaShared\UnitSyncLib" />
-    <Folder Include="PlasmaShared\Web References" />
-    <Folder Include="PlasmaShared\Web References\ModStats" />
-  </ItemGroup>
-  <Import Project="$(MSBuildBinPath)\Microsoft.CSharp.targets" />
-  <Target Name="BeforeBuild">
-  </Target>
-  <Target Name="AfterBuild">
-    <GetAssemblyIdentity AssemblyFiles="$(TargetPath)">
-      <Output TaskParameter="Assemblies" ItemName="AssemblyIdentity" />
-    </GetAssemblyIdentity>
-    <Exec Command="echo %(AssemblyIdentity.Version) &gt; &quot;$(TargetDir)$(TargetName).version.txt&quot;" />
-  </Target>
-  <PropertyGroup>
-    <PostBuildEvent Condition=" '$(OS)' == 'Windows_NT' ">if /i $(ConfigurationName) NEQ Release exit 0
-"$(SolutionDir)packages\ilmerge.2.13.0307\ILMerge.exe" /out:"$(TargetDir)$(TargetName).all.exe" "$(TargetDir)$(TargetName).exe" "$(TargetDir)*.dll" /target:exe "/targetplatform:v4,%ProgramFiles%\Reference Assemblies\Microsoft\Framework\.NETFramework\v4.0\Profile\Client" /wildcards /t:winexe 
-copy /Y "$(TargetDir)$(TargetName).all.pdb" "$(TargetName).pdb"
-copy /Y "$(TargetDir)$(TargetName).all.exe" "$(TargetName).exe"</PostBuildEvent>
-  </PropertyGroup>
-  <Import Project="$(SolutionDir)\.nuget\NuGet.targets" Condition="Exists('$(SolutionDir)\.nuget\NuGet.targets')" />
-  <Import Project="..\packages\Microsoft.Bcl.Build.1.0.14\tools\Microsoft.Bcl.Build.targets" Condition="Exists('..\packages\Microsoft.Bcl.Build.1.0.14\tools\Microsoft.Bcl.Build.targets')" />
+﻿<?xml version="1.0" encoding="utf-8"?>
+<Project DefaultTargets="Build" xmlns="http://schemas.microsoft.com/developer/msbuild/2003" ToolsVersion="4.0">
+  <PropertyGroup>
+    <Configuration Condition=" '$(Configuration)' == '' ">Debug</Configuration>
+    <Platform Condition=" '$(Platform)' == '' ">x86</Platform>
+    <ProjectGuid>{09B6C92A-AF10-49E3-92D5-CA07D0D54EF0}</ProjectGuid>
+    <OutputType>WinExe</OutputType>
+    <AppDesignerFolder>Properties</AppDesignerFolder>
+    <RootNamespace>ZeroKLobby</RootNamespace>
+    <AssemblyName>Zero-K_NET4.0</AssemblyName>
+    <ApplicationIcon>SpringDownloader.ico</ApplicationIcon>
+    <ManifestCertificateThumbprint>FC2212B55F1B9944395B70DF91CE4D38FC17189D</ManifestCertificateThumbprint>
+    <ManifestKeyFile>SpringDownloader_TemporaryKey.pfx</ManifestKeyFile>
+    <GenerateManifests>true</GenerateManifests>
+    <SignManifests>false</SignManifests>
+    <IsWebBootstrapper>true</IsWebBootstrapper>
+    <FileUpgradeFlags>
+    </FileUpgradeFlags>
+    <UpgradeBackupLocation>
+    </UpgradeBackupLocation>
+    <OldToolsVersion>3.5</OldToolsVersion>
+    <RunPostBuildEvent>OnBuildSuccess</RunPostBuildEvent>
+    <TargetZone>Custom</TargetZone>
+    <SignAssembly>false</SignAssembly>
+    <TargetFrameworkVersion>v4.0</TargetFrameworkVersion>
+    <StartupObject>ZeroKLobby.Program</StartupObject>
+    <TargetFrameworkProfile>Client</TargetFrameworkProfile>
+    <SolutionDir Condition="$(SolutionDir) == '' Or $(SolutionDir) == '*Undefined*'">..\</SolutionDir>
+    <RestorePackages>true</RestorePackages>
+    <PublishUrl>ftp://zero-k.info/zero-k.info/www/lobby/</PublishUrl>
+    <Install>true</Install>
+    <InstallFrom>Web</InstallFrom>
+    <UpdateEnabled>true</UpdateEnabled>
+    <UpdateMode>Background</UpdateMode>
+    <UpdateInterval>1</UpdateInterval>
+    <UpdateIntervalUnits>Hours</UpdateIntervalUnits>
+    <UpdatePeriodically>false</UpdatePeriodically>
+    <UpdateRequired>true</UpdateRequired>
+    <MapFileExtensions>true</MapFileExtensions>
+    <InstallUrl>http://zero-k.info/lobby/</InstallUrl>
+    <SupportUrl>http://zero-k.info/</SupportUrl>
+    <ErrorReportUrl>http://code.google.com/p/zero-k/issues/entry</ErrorReportUrl>
+    <ProductName>Zero-K</ProductName>
+    <PublisherName>Zero-K</PublisherName>
+    <MinimumRequiredVersion>3.0.0.0</MinimumRequiredVersion>
+    <CreateWebPageOnPublish>true</CreateWebPageOnPublish>
+    <WebPage>publish.htm</WebPage>
+    <OpenBrowserOnPublish>false</OpenBrowserOnPublish>
+    <TrustUrlParameters>true</TrustUrlParameters>
+    <ApplicationRevision>4</ApplicationRevision>
+    <ApplicationVersion>3.0.0.%2a</ApplicationVersion>
+    <UseApplicationTrust>false</UseApplicationTrust>
+    <PublishWizardCompleted>true</PublishWizardCompleted>
+    <BootstrapperEnabled>true</BootstrapperEnabled>
+    <NoWin32Manifest>False</NoWin32Manifest>
+    <AllowUnsafeBlocks>True</AllowUnsafeBlocks>
+    <NoStdLib>False</NoStdLib>
+    <TreatWarningsAsErrors>False</TreatWarningsAsErrors>
+    <IntermediateOutputPath>obj\$(Configuration)\</IntermediateOutputPath>
+  </PropertyGroup>
+  <PropertyGroup />
+  <PropertyGroup>
+    <ApplicationManifest>Properties\app.manifest</ApplicationManifest>
+  </PropertyGroup>
+  <PropertyGroup Condition="'$(Configuration)|$(Platform)' == 'Debug|x86'">
+    <DebugSymbols>true</DebugSymbols>
+    <OutputPath>bin\Debug\</OutputPath>
+    <DefineConstants>TRACE;DEBUG;LIVE</DefineConstants>
+    <DebugType>full</DebugType>
+    <PlatformTarget>x86</PlatformTarget>
+    <UseVSHostingProcess>false</UseVSHostingProcess>
+    <GenerateSerializationAssemblies>Off</GenerateSerializationAssemblies>
+    <ErrorReport>prompt</ErrorReport>
+    <CodeAnalysisRuleSet>..\rules.ruleset</CodeAnalysisRuleSet>
+    <WarningLevel>4</WarningLevel>
+    <Optimize>false</Optimize>
+  </PropertyGroup>
+  <PropertyGroup Condition="'$(Configuration)|$(Platform)' == 'Release|x86'">
+    <OutputPath>bin\Release\</OutputPath>
+    <DefineConstants>TRACE;LIVE</DefineConstants>
+    <DebugType>pdbonly</DebugType>
+    <PlatformTarget>x86</PlatformTarget>
+    <GenerateSerializationAssemblies>Off</GenerateSerializationAssemblies>
+    <ErrorReport>prompt</ErrorReport>
+    <CodeAnalysisRuleSet>AllRules.ruleset</CodeAnalysisRuleSet>
+    <WarningLevel>4</WarningLevel>
+    <Optimize>false</Optimize>
+  </PropertyGroup>
+  <ItemGroup>
+    <Reference Include="Ionic.Zip">
+      <HintPath>..\packages\DotNetZip.1.9.1.8\lib\net20\Ionic.Zip.dll</HintPath>
+    </Reference>
+    <Reference Include="Microsoft.CSharp" />
+    <Reference Include="Microsoft.mshtml, Version=7.0.3300.0, Culture=neutral, PublicKeyToken=b03f5f7f11d50a3a">
+      <EmbedInteropTypes>True</EmbedInteropTypes>
+    </Reference>
+    <Reference Include="Microsoft.Threading.Tasks">
+      <HintPath>..\packages\Microsoft.Bcl.Async.1.0.168\lib\net40\Microsoft.Threading.Tasks.dll</HintPath>
+    </Reference>
+    <Reference Include="Microsoft.Threading.Tasks.Extensions">
+      <HintPath>..\packages\Microsoft.Bcl.Async.1.0.168\lib\net40\Microsoft.Threading.Tasks.Extensions.dll</HintPath>
+    </Reference>
+    <Reference Include="Microsoft.Threading.Tasks.Extensions.Desktop">
+      <HintPath>..\packages\Microsoft.Bcl.Async.1.0.168\lib\net40\Microsoft.Threading.Tasks.Extensions.Desktop.dll</HintPath>
+    </Reference>
+    <Reference Include="Newtonsoft.Json">
+      <HintPath>..\packages\Newtonsoft.Json.6.0.5\lib\net40\Newtonsoft.Json.dll</HintPath>
+    </Reference>
+    <Reference Include="RestSharp">
+      <HintPath>..\packages\RestSharp.105.0.0\lib\net4-client\RestSharp.dll</HintPath>
+    </Reference>
+    <Reference Include="SharpCompress">
+      <HintPath>..\packages\sharpcompress.0.9\lib\net40\SharpCompress.dll</HintPath>
+    </Reference>
+    <Reference Include="Steamworks.NET">
+      <HintPath>..\Libs\Steamworks.NET.dll</HintPath>
+    </Reference>
+    <Reference Include="System" />
+    <Reference Include="System.Core">
+      <RequiredTargetFramework>3.5</RequiredTargetFramework>
+    </Reference>
+    <Reference Include="System.Data" />
+    <Reference Include="System.Drawing" />
+    <Reference Include="System.EnterpriseServices" />
+    <Reference Include="System.IO">
+      <HintPath>..\packages\Microsoft.Bcl.1.1.9\lib\net40\System.IO.dll</HintPath>
+    </Reference>
+    <Reference Include="System.Net">
+      <RequiredTargetFramework>3.5</RequiredTargetFramework>
+    </Reference>
+    <Reference Include="System.Runtime">
+      <HintPath>..\packages\Microsoft.Bcl.1.1.9\lib\net40\System.Runtime.dll</HintPath>
+    </Reference>
+    <Reference Include="System.Runtime.Serialization">
+      <RequiredTargetFramework>3.0</RequiredTargetFramework>
+    </Reference>
+    <Reference Include="System.ServiceModel" />
+    <Reference Include="System.Speech" />
+    <Reference Include="System.Threading.Tasks">
+      <HintPath>..\packages\Microsoft.Bcl.1.1.9\lib\net40\System.Threading.Tasks.dll</HintPath>
+    </Reference>
+    <Reference Include="System.Web.Services" />
+    <Reference Include="System.Windows.Forms" />
+    <Reference Include="System.Xml" />
+    <Reference Include="NAudio">
+      <HintPath>..\packages\NAudio.1.7.2\lib\net35\NAudio.dll</HintPath>
+    </Reference>
+    <Reference Include="ZedGraph">
+      <HintPath>..\packages\ZedGraph.5.1.6\lib\net35-Client\ZedGraph.dll</HintPath>
+    </Reference>
+  </ItemGroup>
+  <ItemGroup>
+    <Compile Include="ActionHandler.cs" />
+    <Compile Include="Benchmarker\Batch.cs" />
+    <Compile Include="Benchmarker\BatchRunResult.cs" />
+    <Compile Include="Benchmarker\Benchmark.cs" />
+    <Compile Include="Benchmarker\BisectForm.cs" />
+    <Compile Include="Benchmarker\BisectForm.Designer.cs" />
+    <Compile Include="Benchmarker\Config.cs" />
+    <Compile Include="Benchmarker\GraphsForm.cs" />
+    <Compile Include="Benchmarker\GraphsForm.Designer.cs" />
+    <Compile Include="Benchmarker\MainForm.cs" />
+    <Compile Include="Benchmarker\MainForm.Designer.cs" />
+    <Compile Include="Benchmarker\SpringRun.cs" />
+    <Compile Include="Benchmarker\StartScript.cs" />
+    <Compile Include="Benchmarker\TestCase.cs" />
+    <Compile Include="BrowserInterop.cs" />
+    <Compile Include="ButtonInfo.cs" />
+    <Compile Include="Buttons.Designer.cs">
+      <AutoGen>True</AutoGen>
+      <DesignTime>True</DesignTime>
+      <DependentUpon>Buttons.resx</DependentUpon>
+    </Compile>
+    <Compile Include="ChatToSpeech.cs" />
+    <Compile Include="Controls\MinimapFuncBox.cs">
+      <SubType>UserControl</SubType>
+    </Compile>
+    <Compile Include="Controls\MinimapFuncBox.Designer.cs">
+      <DependentUpon>MinimapFuncBox.cs</DependentUpon>
+    </Compile>
+    <Compile Include="ExtendedWebBrowser.cs">
+      <SubType>Component</SubType>
+    </Compile>
+    <Compile Include="Controls\ZkSplitContainer.cs">
+      <SubType>Component</SubType>
+    </Compile>
+    <Compile Include="GlobalHook.cs" />
+    <Compile Include="LobbyClient\Battle.cs" />
+    <Compile Include="LobbyClient\BattleRect.cs" />
+    <Compile Include="LobbyClient\BotBattleStatus.cs" />
+    <Compile Include="LobbyClient\CountryNames.cs" />
+    <Compile Include="LobbyClient\Crc.cs" />
+    <Compile Include="LobbyClient\Legacy\Battle.cs" />
+    <Compile Include="LobbyClient\Legacy\BattleDetails.cs" />
+    <Compile Include="LobbyClient\Legacy\BattleRect.cs" />
+    <Compile Include="LobbyClient\Legacy\BotBattleStatus.cs" />
+    <Compile Include="LobbyClient\Legacy\Channel.cs" />
+    <Compile Include="LobbyClient\Legacy\SayingEventArgs.cs" />
+    <Compile Include="LobbyClient\Legacy\TasClient.cs" />
+    <Compile Include="LobbyClient\Legacy\TasClient_structures.cs" />
+    <Compile Include="LobbyClient\Legacy\User.cs" />
+    <Compile Include="LobbyClient\Legacy\UserBattleStatus.cs" />
+    <Compile Include="LobbyClient\ProtocolExtension.cs" />
+    <Compile Include="LobbyClient\Protocol\CommandJsonSerializer.cs" />
+    <Compile Include="LobbyClient\Protocol\Messages.cs" />
+    <Compile Include="LobbyClient\PwMatchCommand.cs" />
+    <Compile Include="LobbyClient\SayingEventArgs.cs" />
+    <Compile Include="LobbyClient\ServerConnection.cs" />
+    <Compile Include="LobbyClient\Spring.cs" />
+    <Compile Include="LobbyClient\SpringieServer.cs" />
+    <Compile Include="LobbyClient\Talker.cs" />
+    <Compile Include="LobbyClient\TasClient.cs" />
+    <Compile Include="LobbyClient\TasClient_structures.cs" />
+    <Compile Include="LobbyClient\UserBattleStatus.cs" />
+    <Compile Include="MicroForms\PromptForm.cs">
+      <SubType>Form</SubType>
+    </Compile>
+    <Compile Include="MicroForms\PromptForm.Designer.cs">
+      <DependentUpon>PromptForm.cs</DependentUpon>
+    </Compile>
+    <Compile Include="MicroForms\UnitSyncRetryPrompt.cs" />
+    <Compile Include="MicroLobby\ExtrasTab\LocalReplay.cs" />
+    <Compile Include="MicroLobby\ExtrasTab\LocalReplay.Designer.cs">
+      <DependentUpon>LocalReplay.cs</DependentUpon>
+    </Compile>
+    <Compile Include="MicroLobby\ExtrasTab\ReplayListItem.cs" />
+    <Compile Include="MicroLobby\ExtrasTab\TableReader.cs" />
+    <Compile Include="MicroLobby\ExtrasTab\SkirmishControlTool.cs" />
+    <Compile Include="MicroForms\UnitSyncUploadPrompt.cs" />
+    <Compile Include="MicroLobby\HexToUnicodeConverter.cs">
+      <SubType>Form</SubType>
+    </Compile>
+    <Compile Include="MicroLobby\HexToUnicodeConverter.Designer.cs">
+      <DependentUpon>HexToUnicodeConverter.cs</DependentUpon>
+    </Compile>
+    <Compile Include="MicroLobby\ExtrasTab\ExtrasToolTabs.cs">
+      <SubType>UserControl</SubType>
+    </Compile>
+    <Compile Include="MicroLobby\ExtrasTab\SkirmishControl.cs">
+      <SubType>UserControl</SubType>
+    </Compile>
+    <Compile Include="MicroLobby\ExtrasTab\SkirmishControl.Designer.cs">
+      <DependentUpon>SkirmishControl.cs</DependentUpon>
+    </Compile>
+    <Compile Include="MicroLobby\TextColoringPanel.cs">
+      <SubType>Form</SubType>
+    </Compile>
+    <Compile Include="MicroLobby\TextColoringPanel.Designer.cs">
+      <DependentUpon>TextColoringPanel.cs</DependentUpon>
+    </Compile>
+    <Compile Include="MicroLobby\ExtrasTab\ExtrasTab.cs">
+      <SubType>UserControl</SubType>
+    </Compile>
+    <Compile Include="MonoTorrent\MonoTorrent.BEncoding\BEncodedDictionary.cs" />
+    <Compile Include="MonoTorrent\MonoTorrent.BEncoding\BEncodedList.cs" />
+    <Compile Include="MonoTorrent\MonoTorrent.BEncoding\BEncodedNumber.cs" />
+    <Compile Include="MonoTorrent\MonoTorrent.BEncoding\BEncodedString.cs" />
+    <Compile Include="MonoTorrent\MonoTorrent.BEncoding\BEncodingException.cs" />
+    <Compile Include="MonoTorrent\MonoTorrent.BEncoding\IBEncodedValue.cs" />
+    <Compile Include="MonoTorrent\MonoTorrent.BEncoding\RawReader.cs" />
+    <Compile Include="MonoTorrent\MonoTorrent.Client\Block.cs" />
+    <Compile Include="MonoTorrent\MonoTorrent.Client\ClientEngine.cs" />
+    <Compile Include="MonoTorrent\MonoTorrent.Client\FileStreamBuffer.cs" />
+    <Compile Include="MonoTorrent\MonoTorrent.Client\Logger.cs" />
+    <Compile Include="MonoTorrent\MonoTorrent.Client\Managers\BufferManager.cs" />
+    <Compile Include="MonoTorrent\MonoTorrent.Client\Piece.cs" />
+    <Compile Include="MonoTorrent\MonoTorrent.Client\PieceWriter\DiskWriter.cs" />
+    <Compile Include="MonoTorrent\MonoTorrent.Client\PieceWriter\NtfsSparseFile.cs" />
+    <Compile Include="MonoTorrent\MonoTorrent.Client\PieceWriter\PieceData.cs" />
+    <Compile Include="MonoTorrent\MonoTorrent.Client\PieceWriter\PieceWriter.cs" />
+    <Compile Include="MonoTorrent\MonoTorrent.Client\TorrentFileStream.cs" />
+    <Compile Include="MonoTorrent\MonoTorrent.Common\AsyncResult.cs" />
+    <Compile Include="MonoTorrent\MonoTorrent.Common\BitField.cs" />
+    <Compile Include="MonoTorrent\MonoTorrent.Common\Check.cs" />
+    <Compile Include="MonoTorrent\MonoTorrent.Common\Enums.cs" />
+    <Compile Include="MonoTorrent\MonoTorrent.Common\EventArgs\TorrentCreatorEventArgs.cs" />
+    <Compile Include="MonoTorrent\MonoTorrent.Common\HashAlgoFactory.cs" />
+    <Compile Include="MonoTorrent\MonoTorrent.Common\Hashes.cs" />
+    <Compile Include="MonoTorrent\MonoTorrent.Common\InfoHash.cs" />
+    <Compile Include="MonoTorrent\MonoTorrent.Common\MonoTorrentCollectionBase.cs" />
+    <Compile Include="MonoTorrent\MonoTorrent.Common\ToolBox.cs" />
+    <Compile Include="MonoTorrent\MonoTorrent.Common\Torrent.cs" />
+    <Compile Include="MonoTorrent\MonoTorrent.Common\TorrentCreator.cs" />
+    <Compile Include="MonoTorrent\MonoTorrent.Common\TorrentCreatorAsyncResult.cs" />
+    <Compile Include="MonoTorrent\MonoTorrent.Common\TorrentException.cs" />
+    <Compile Include="MonoTorrent\MonoTorrent.Common\TorrentFile.cs" />
+    <Compile Include="MonoTorrent\MyHttpUtility.cs" />
+    <Compile Include="Notifications\PwBar.cs">
+      <SubType>UserControl</SubType>
+    </Compile>
+    <Compile Include="Notifications\PwBar.Designer.cs">
+      <DependentUpon>PwBar.cs</DependentUpon>
+    </Compile>
+    <Compile Include="PlasmaDownloader\Download.cs" />
+    <Compile Include="PlasmaDownloader\EngineDownload.cs" />
+    <Compile Include="PlasmaDownloader\IPlasmaDownloaderConfig.cs" />
+    <Compile Include="PlasmaDownloader\Packages\BitArray.cs" />
+    <Compile Include="PlasmaDownloader\Packages\PackageDownload.cs" />
+    <Compile Include="PlasmaDownloader\Packages\PackageDownloader.cs" />
+    <Compile Include="PlasmaDownloader\Packages\StreamExtension.cs" />
+    <Compile Include="PlasmaDownloader\PlasmaDownloader.cs" />
+    <Compile Include="PlasmaDownloader\Torrents\TorrentDownload.cs" />
+    <Compile Include="PlasmaDownloader\Torrents\TorrentDownloader.cs" />
+    <Compile Include="PlasmaDownloader\WebDownload.cs" />
+    <Compile Include="PlasmaDownloader\WebFileDownload.cs" />
+    <Compile Include="PlasmaDownloader\WebMultiDownload.cs" />
+    <Compile Include="PlasmaShared\AuthTools.cs" />
+    <Compile Include="PlasmaShared\ChangeEventArgs.cs" />
+    <Compile Include="PlasmaShared\Connection.cs" />
+    <Compile Include="PlasmaShared\CsvTable.cs" />
+    <Compile Include="PlasmaShared\DbCloner.cs" />
+    <Compile Include="PlasmaShared\Diagrams\Diagram.cs" />
+    <Compile Include="PlasmaShared\Diagrams\Node.cs" />
+    <Compile Include="PlasmaShared\Diagrams\Vector.cs" />
+    <Compile Include="PlasmaShared\EmbeddedResourceExtractor.cs" />
+    <Compile Include="PlasmaShared\EventArgs.cs" />
+    <Compile Include="PlasmaShared\EventExtensions.cs" />
+    <Compile Include="PlasmaShared\GlobalConst.cs" />
+    <Compile Include="PlasmaShared\Hash.cs" />
+    <Compile Include="PlasmaShared\IContentService\AccountInfo.cs" />
+    <Compile Include="PlasmaShared\IContentService\IContentService.cs" />
+    <Compile Include="PlasmaShared\IContentService\ResourceData.cs" />
+    <Compile Include="PlasmaShared\IContentService\ResourceType.cs" />
+    <Compile Include="PlasmaShared\IContentService\ReturnValue.cs" />
+    <Compile Include="PlasmaShared\IContentService\ScriptMissionData.cs" />
+    <Compile Include="PlasmaShared\IResourceInfo.cs" />
+    <Compile Include="PlasmaShared\ISpringieService\AhConfig.cs" />
+    <Compile Include="PlasmaShared\ISpringieService\AutohostMode.cs" />
+    <Compile Include="PlasmaShared\ISpringieService\BalanceTeamsResult.cs" />
+    <Compile Include="PlasmaShared\ISpringieService\BattleContext.cs" />
+    <Compile Include="PlasmaShared\ISpringieService\BattlePlayerResult.cs" />
+    <Compile Include="PlasmaShared\ISpringieService\BattleResult.cs" />
+    <Compile Include="PlasmaShared\ISpringieService\BotTeam.cs" />
+    <Compile Include="PlasmaShared\ISpringieService\CommandLevel.cs" />
+    <Compile Include="PlasmaShared\ISpringieService\ISpringieService.cs" />
+    <Compile Include="PlasmaShared\ISpringieService\MovePlayerEntry.cs" />
+    <Compile Include="PlasmaShared\ISpringieService\PlayerJoinResult.cs" />
+    <Compile Include="PlasmaShared\ISpringieService\PlayerTeam.cs" />
+    <Compile Include="PlasmaShared\ISpringieService\RecommendedMapResult.cs" />
+    <Compile Include="PlasmaShared\ISpringieService\RectInfo.cs" />
+    <Compile Include="PlasmaShared\ISpringieService\SpringBattleStartSetup.cs" />
+    <Compile Include="PlasmaShared\LuaTable.cs" />
+    <Compile Include="PlasmaShared\MapRegisteredEventArgs.cs" />
+    <Compile Include="PlasmaShared\MetaDataCache.cs" />
+    <Compile Include="PlasmaShared\Pool.cs" />
+    <Compile Include="PlasmaShared\PoolFileInfo.cs" />
+    <Compile Include="PlasmaShared\Properties\Settings.Designer.cs" />
+    <Compile Include="PlasmaShared\ResharperAttribs.cs" />
+    <Compile Include="PlasmaShared\SdpArchive.cs" />
+    <Compile Include="PlasmaShared\SelfUpdater.cs" />
+    <Compile Include="PlasmaShared\SerializableDictionary.cs" />
+    <Compile Include="PlasmaShared\Service References\ContentServiceReference\Reference.cs" />
+    <Compile Include="PlasmaShared\Settings.cs" />
+    <Compile Include="PlasmaShared\SpringPaths.cs" />
+    <Compile Include="PlasmaShared\SpringScanner.cs" />
+    <Compile Include="PlasmaShared\SteamWebApi.cs" />
+    <Compile Include="PlasmaShared\UnitSyncLib\Ai.cs" />
+    <Compile Include="PlasmaShared\UnitSyncLib\AiInfoPair.cs" />
+    <Compile Include="PlasmaShared\UnitSyncLib\DependencyMissingException.cs" />
+    <Compile Include="PlasmaShared\UnitSyncLib\ListOption.cs" />
+    <Compile Include="PlasmaShared\UnitSyncLib\Map.cs" />
+    <Compile Include="PlasmaShared\UnitSyncLib\MapInfo.cs" />
+    <Compile Include="PlasmaShared\UnitSyncLib\Mod.cs" />
+    <Compile Include="PlasmaShared\UnitSyncLib\ModMissionSlot.cs" />
+    <Compile Include="PlasmaShared\UnitSyncLib\NativeMethods.cs" />
+    <Compile Include="PlasmaShared\UnitSyncLib\Option.cs" />
+    <Compile Include="PlasmaShared\UnitSyncLib\StartPos.cs" />
+    <Compile Include="PlasmaShared\UnitSyncLib\UnitInfo.cs" />
+    <Compile Include="PlasmaShared\UnitSyncLib\UnitSync.cs" />
+    <Compile Include="PlasmaShared\UnitSyncLib\UnitSyncException.cs" />
+    <Compile Include="PlasmaShared\UnitSyncLib\VfsMode.cs" />
+    <Compile Include="PlasmaShared\Utils.cs" />
+    <Compile Include="PlasmaShared\Web References\ModStats\Reference.cs" />
+    <Compile Include="PlasmaShared\Whois.cs" />
+    <Compile Include="SelectWritableFolder.cs">
+      <SubType>Form</SubType>
+    </Compile>
+    <Compile Include="SelectWritableFolder.Designer.cs">
+      <DependentUpon>SelectWritableFolder.cs</DependentUpon>
+    </Compile>
+    <Compile Include="Steam\SteamClientHelper.cs" />
+    <Compile Include="Steam\SteamVoiceSystem.cs" />
+    <Compile Include="Configs.Designer.cs">
+      <AutoGen>True</AutoGen>
+      <DesignTime>True</DesignTime>
+      <DependentUpon>Configs.resx</DependentUpon>
+    </Compile>
+    <Compile Include="Controls\BitmapButton.cs">
+      <SubType>Component</SubType>
+    </Compile>
+    <Compile Include="Controls\HeadlessTabControl.cs">
+      <SubType>Component</SubType>
+    </Compile>
+    <Compile Include="EngineConfigurator.cs" />
+    <Compile Include="Extensions.cs" />
+    <Compile Include="INavigatable.cs" />
+    <Compile Include="KnownGames.cs" />
+    <Compile Include="Lines\SelfJoinedBattleLine.cs" />
+    <Compile Include="MainWindow.cs">
+      <SubType>Form</SubType>
+    </Compile>
+    <Compile Include="MainWindow.Designer.cs">
+      <DependentUpon>MainWindow.cs</DependentUpon>
+    </Compile>
+    <Compile Include="MicroLobby\BattleListControl.cs">
+      <SubType>Component</SubType>
+    </Compile>
+    <Compile Include="MicroLobby\BattleListControl.Designer.cs">
+      <DependentUpon>BattleListControl.cs</DependentUpon>
+    </Compile>
+    <Compile Include="MicroLobby\BattleListTab.cs">
+      <SubType>UserControl</SubType>
+    </Compile>
+    <Compile Include="MicroLobby\BattleListTab.Designer.cs">
+      <DependentUpon>BattleListTab.cs</DependentUpon>
+    </Compile>
+    <Compile Include="MicroLobby\BrowserTab.cs">
+      <SubType>Component</SubType>
+    </Compile>
+    <Compile Include="MicroLobby\ChatTab.cs">
+      <SubType>UserControl</SubType>
+    </Compile>
+    <Compile Include="MicroLobby\ChatTab.Designer.cs">
+      <DependentUpon>ChatTab.cs</DependentUpon>
+    </Compile>
+    <Compile Include="MicroLobby\SpringsettingForm.cs">
+      <SubType>Form</SubType>
+    </Compile>
+    <Compile Include="MicroLobby\SpringsettingForm.Designer.cs">
+      <DependentUpon>SpringsettingForm.cs</DependentUpon>
+    </Compile>
+    <Compile Include="NavigationControl.cs">
+      <SubType>UserControl</SubType>
+    </Compile>
+    <Compile Include="NavigationControl.Designer.cs">
+      <DependentUpon>NavigationControl.cs</DependentUpon>
+    </Compile>
+    <Compile Include="Notifications\MissionBar.cs">
+      <SubType>UserControl</SubType>
+    </Compile>
+    <Compile Include="Notifications\MissionBar.Designer.cs">
+      <DependentUpon>MissionBar.cs</DependentUpon>
+    </Compile>
+    <Compile Include="Notifications\NotifySection.cs">
+      <SubType>UserControl</SubType>
+    </Compile>
+    <Compile Include="Notifications\NotifySection.Designer.cs">
+      <DependentUpon>NotifySection.cs</DependentUpon>
+    </Compile>
+    <Compile Include="Notifications\ReplayBar.cs">
+      <SubType>UserControl</SubType>
+    </Compile>
+    <Compile Include="Notifications\ReplayBar.Designer.cs">
+      <DependentUpon>ReplayBar.cs</DependentUpon>
+    </Compile>
+    <Compile Include="Notifications\SinglePlayerBar.cs">
+      <SubType>UserControl</SubType>
+    </Compile>
+    <Compile Include="Notifications\SinglePlayerBar.Designer.cs">
+      <DependentUpon>SinglePlayerBar.cs</DependentUpon>
+    </Compile>
+    <Compile Include="Flags.Designer.cs">
+      <AutoGen>True</AutoGen>
+      <DesignTime>True</DesignTime>
+      <DependentUpon>Flags.resx</DependentUpon>
+    </Compile>
+    <Compile Include="MicroLobby\ContextMenus.cs" />
+    <Compile Include="Lines\ChimeLine.cs" />
+    <Compile Include="Lines\FriendJoinedBattleLine.cs" />
+    <Compile Include="Lines\TopicLine.cs" />
+    <Compile Include="MicroLobby\AutoJoinManager.cs" />
+    <Compile Include="MicroLobby\GdiListBox.cs">
+      <SubType>Component</SubType>
+    </Compile>
+    <Compile Include="MicroLobby\GdiListBoxItem.cs" />
+    <Compile Include="MicroLobby\HostDialog.cs">
+      <SubType>Form</SubType>
+    </Compile>
+    <Compile Include="MicroLobby\HostDialog.Designer.cs">
+      <DependentUpon>HostDialog.cs</DependentUpon>
+    </Compile>
+    <Compile Include="MicroLobby\ModStore.cs" />
+    <Compile Include="MicroLobby\ServerTab.cs">
+      <SubType>UserControl</SubType>
+    </Compile>
+    <Compile Include="MicroLobby\ServerTab.Designer.cs">
+      <DependentUpon>ServerTab.cs</DependentUpon>
+    </Compile>
+    <Compile Include="MicroLobby\SettingsTab.cs">
+      <SubType>UserControl</SubType>
+    </Compile>
+    <Compile Include="MicroLobby\SettingsTab.Designer.cs">
+      <DependentUpon>SettingsTab.cs</DependentUpon>
+    </Compile>
+    <Compile Include="MicroLobby\SpringieCommand.cs" />
+    <Compile Include="MicroLobby\TextImage.cs" />
+    <Compile Include="MicroLobby\ModOptionsControl.cs">
+      <SubType>UserControl</SubType>
+    </Compile>
+    <Compile Include="MicroLobby\MyCol.cs" />
+    <Compile Include="Notifications\GenericBar.cs">
+      <SubType>UserControl</SubType>
+    </Compile>
+    <Compile Include="Notifications\GenericBar.Designer.cs">
+      <DependentUpon>GenericBar.cs</DependentUpon>
+    </Compile>
+    <Compile Include="Notifications\NewVersionBar.cs">
+      <SubType>UserControl</SubType>
+    </Compile>
+    <Compile Include="Notifications\NewVersionBar.Designer.cs">
+      <DependentUpon>NewVersionBar.cs</DependentUpon>
+    </Compile>
+    <Compile Include="Notifications\ScannerBar.cs">
+      <SubType>UserControl</SubType>
+    </Compile>
+    <Compile Include="Notifications\ScannerBar.Designer.cs">
+      <DependentUpon>ScannerBar.cs</DependentUpon>
+    </Compile>
+    <Compile Include="Notifications\VoteBar.cs">
+      <SubType>UserControl</SubType>
+    </Compile>
+    <Compile Include="Notifications\VoteBar.Designer.cs">
+      <DependentUpon>VoteBar.cs</DependentUpon>
+    </Compile>
+    <Compile Include="Ranks.Designer.cs">
+      <AutoGen>True</AutoGen>
+      <DesignTime>True</DesignTime>
+      <DependentUpon>Ranks.resx</DependentUpon>
+    </Compile>
+    <Compile Include="ServerImagesHandler.cs" />
+    <Compile Include="ToolTips\BattleTooltipRenderer.cs" />
+    <Compile Include="MicroLobby\AskBattlePasswordForm.cs">
+      <SubType>Form</SubType>
+    </Compile>
+    <Compile Include="MicroLobby\AskBattlePasswordForm.Designer.cs">
+      <DependentUpon>AskBattlePasswordForm.cs</DependentUpon>
+    </Compile>
+    <Compile Include="MicroLobby\ChatBox.cs">
+      <SubType>UserControl</SubType>
+    </Compile>
+    <Compile Include="MicroLobby\HistoryManager.cs" />
+    <Compile Include="Lines\BroadcastLine.cs" />
+    <Compile Include="Lines\ChannelMessageLine.cs" />
+    <Compile Include="Lines\FromServerLine.cs" />
+    <Compile Include="Lines\HistoryLine.cs" />
+    <Compile Include="Lines\IChatLine.cs" />
+    <Compile Include="Lines\JoinLine.cs" />
+    <Compile Include="Lines\LeaveLine.cs" />
+    <Compile Include="Lines\SaidExLine.cs" />
+    <Compile Include="Lines\SaidLine.cs" />
+    <Compile Include="Lines\ServerMessageLine.cs" />
+    <Compile Include="Lines\ToServerLine.cs" />
+    <Compile Include="MicroLobby\BattleChatControl.cs">
+      <SubType>UserControl</SubType>
+    </Compile>
+    <Compile Include="MicroLobby\BattleIcon.cs" />
+    <Compile Include="MicroLobby\BattleIconManager.cs" />
+    <Compile Include="MicroLobby\DudeRenderer.cs" />
+    <Compile Include="MicroLobby\FriendManager.cs" />
+    <Compile Include="MicroLobby\GameInfo.cs" />
+    <Compile Include="MicroLobby\TextColor.cs" />
+    <Compile Include="MicroLobby\TextWindow.cs">
+      <SubType>UserControl</SubType>
+    </Compile>
+    <Compile Include="MicroLobby\TextWindow.designer.cs">
+      <DependentUpon>TextWindow.cs</DependentUpon>
+    </Compile>
+    <Compile Include="MicroLobby\Images.cs" />
+    <Compile Include="MicroLobby\LoginForm.cs">
+      <SubType>Form</SubType>
+    </Compile>
+    <Compile Include="MicroLobby\LoginForm.Designer.cs">
+      <DependentUpon>LoginForm.cs</DependentUpon>
+    </Compile>
+    <Compile Include="MicroLobby\PrivateMessageControl.cs">
+      <SubType>UserControl</SubType>
+    </Compile>
+    <Compile Include="MicroLobby\PrivateMessageControl.Designer.cs">
+      <DependentUpon>PrivateMessageControl.cs</DependentUpon>
+    </Compile>
+    <Compile Include="MicroLobby\SayCommandHandler.cs" />
+    <Compile Include="MicroLobby\SendBox.cs">
+      <SubType>Component</SubType>
+    </Compile>
+    <Compile Include="MicroLobby\ToolTabs.cs">
+      <SubType>UserControl</SubType>
+    </Compile>
+    <Compile Include="Notifications\ConnectBar.cs">
+      <SubType>UserControl</SubType>
+    </Compile>
+    <Compile Include="Notifications\INotifyBar.cs" />
+    <Compile Include="Notifications\DownloadBar.cs">
+      <SubType>UserControl</SubType>
+    </Compile>
+    <Compile Include="Notifications\DownloadBar.designer.cs">
+      <DependentUpon>DownloadBar.cs</DependentUpon>
+    </Compile>
+    <Compile Include="MicroLobby\PlayerListBox.cs">
+      <SubType>Component</SubType>
+    </Compile>
+    <Compile Include="MicroLobby\ChatControl.cs">
+      <SubType>UserControl</SubType>
+    </Compile>
+    <Compile Include="MicroLobby\ChatControl.Designer.cs">
+      <DependentUpon>ChatControl.cs</DependentUpon>
+    </Compile>
+    <Compile Include="MicroLobby\PopupNotify.cs">
+      <SubType>Form</SubType>
+    </Compile>
+    <Compile Include="Notifications\BattleBar.cs">
+      <SubType>UserControl</SubType>
+    </Compile>
+    <Compile Include="Notifications\BattleBar.Designer.cs">
+      <DependentUpon>BattleBar.cs</DependentUpon>
+    </Compile>
+    <Compile Include="ToolTips\IToolTipRenderer.cs" />
+    <Compile Include="ToolTips\MapTooltipRenderer.cs" />
+    <Compile Include="ToolTips\PlayerTooltipRenderer.cs" />
+    <Compile Include="MicroLobby\PlayerListItem.cs" />
+    <Compile Include="Notifications\WarningBar.cs">
+      <SubType>UserControl</SubType>
+    </Compile>
+    <Compile Include="Notifications\WarningBar.Designer.cs">
+      <DependentUpon>WarningBar.cs</DependentUpon>
+    </Compile>
+    <Compile Include="MicroLobby\ScrollMessageFilter.cs" />
+    <Compile Include="Settings.cs" />
+    <Compile Include="Properties\Settings.Designer.cs">
+      <AutoGen>True</AutoGen>
+      <DesignTimeSharedInput>True</DesignTimeSharedInput>
+      <DependentUpon>Settings.settings</DependentUpon>
+    </Compile>
+    <Compile Include="Config.cs" />
+    <Compile Include="ErrorHandling.cs" />
+    <Compile Include="FormLog.cs">
+      <SubType>Form</SubType>
+    </Compile>
+    <Compile Include="FormLog.Designer.cs">
+      <DependentUpon>FormLog.cs</DependentUpon>
+    </Compile>
+    <Compile Include="MicroLobby\DownloaderTab.cs">
+      <SubType>UserControl</SubType>
+    </Compile>
+    <Compile Include="MicroLobby\DownloaderTab.Designer.cs">
+      <DependentUpon>DownloaderTab.cs</DependentUpon>
+    </Compile>
+    <Compile Include="Notifications\NotifyBarContainer.cs">
+      <SubType>UserControl</SubType>
+    </Compile>
+    <Compile Include="Notifications\NotifyBarContainer.Designer.cs">
+      <DependentUpon>NotifyBarContainer.cs</DependentUpon>
+    </Compile>
+    <Compile Include="Program.cs" />
+    <Compile Include="Properties\AssemblyInfo.cs" />
+    <Compile Include="WindowsApi.cs" />
+    <Compile Include="ZklResources.Designer.cs">
+      <AutoGen>True</AutoGen>
+      <DesignTime>True</DesignTime>
+      <DependentUpon>ZklResources.resx</DependentUpon>
+    </Compile>
+    <Compile Include="Steam\ZklSteamHandler.cs" />
+    <EmbeddedResource Include="Benchmarker\BisectForm.resx" />
+    <EmbeddedResource Include="Benchmarker\GraphsForm.resx" />
+    <EmbeddedResource Include="Benchmarker\MainForm.resx" />
+    <EmbeddedResource Include="Buttons.resx">
+      <Generator>ResXFileCodeGenerator</Generator>
+      <LastGenOutput>Buttons.Designer.cs</LastGenOutput>
+      <SubType>Designer</SubType>
+    </EmbeddedResource>
+    <EmbeddedResource Include="Configs.resx">
+      <Generator>ResXFileCodeGenerator</Generator>
+      <LastGenOutput>Configs.Designer.cs</LastGenOutput>
+      <SubType>Designer</SubType>
+    </EmbeddedResource>
+    <EmbeddedResource Include="Controls\MinimapFuncBox.resx">
+      <DependentUpon>MinimapFuncBox.cs</DependentUpon>
+    </EmbeddedResource>
+    <EmbeddedResource Include="Flags.resx">
+      <Generator>ResXFileCodeGenerator</Generator>
+      <LastGenOutput>Flags.Designer.cs</LastGenOutput>
+      <SubType>Designer</SubType>
+    </EmbeddedResource>
+    <EmbeddedResource Include="MicroForms\PromptForm.resx">
+      <DependentUpon>PromptForm.cs</DependentUpon>
+    </EmbeddedResource>
+    <EmbeddedResource Include="MicroLobby\BattleChatControl.resx">
+      <DependentUpon>BattleChatControl.cs</DependentUpon>
+    </EmbeddedResource>
+    <EmbeddedResource Include="MicroLobby\ExtrasTab\LocalReplay.resx">
+      <DependentUpon>LocalReplay.cs</DependentUpon>
+    </EmbeddedResource>
+    <EmbeddedResource Include="MicroLobby\ExtrasTab\SkirmishControl.resx">
+      <DependentUpon>SkirmishControl.cs</DependentUpon>
+    </EmbeddedResource>
+    <EmbeddedResource Include="Notifications\PwBar.resx">
+      <DependentUpon>PwBar.cs</DependentUpon>
+    </EmbeddedResource>
+    <EmbeddedResource Include="MainWindow.resx">
+      <DependentUpon>MainWindow.cs</DependentUpon>
+      <SubType>Designer</SubType>
+    </EmbeddedResource>
+    <EmbeddedResource Include="MicroLobby\BattleListTab.resx">
+      <DependentUpon>BattleListTab.cs</DependentUpon>
+    </EmbeddedResource>
+    <EmbeddedResource Include="MicroLobby\ChatControl.resx">
+      <DependentUpon>ChatControl.cs</DependentUpon>
+    </EmbeddedResource>
+    <EmbeddedResource Include="MicroLobby\ChatTab.resx">
+      <DependentUpon>ChatTab.cs</DependentUpon>
+    </EmbeddedResource>
+    <EmbeddedResource Include="MicroLobby\ModOptionsControl.resx">
+      <DependentUpon>ModOptionsControl.cs</DependentUpon>
+    </EmbeddedResource>
+    <EmbeddedResource Include="MicroLobby\PlayerListBox.resx">
+      <DependentUpon>PlayerListBox.cs</DependentUpon>
+    </EmbeddedResource>
+    <EmbeddedResource Include="MicroLobby\PopupNotify.resx">
+      <DependentUpon>PopupNotify.cs</DependentUpon>
+    </EmbeddedResource>
+    <EmbeddedResource Include="MicroLobby\SpringsettingForm.resx">
+      <DependentUpon>SpringsettingForm.cs</DependentUpon>
+    </EmbeddedResource>
+    <EmbeddedResource Include="NavigationControl.resx">
+      <DependentUpon>NavigationControl.cs</DependentUpon>
+      <SubType>Designer</SubType>
+    </EmbeddedResource>
+    <EmbeddedResource Include="Notifications\BattleBar.resx">
+      <DependentUpon>BattleBar.cs</DependentUpon>
+    </EmbeddedResource>
+    <EmbeddedResource Include="FormLog.resx">
+      <DependentUpon>FormLog.cs</DependentUpon>
+      <SubType>Designer</SubType>
+    </EmbeddedResource>
+    <EmbeddedResource Include="MicroLobby\DownloaderTab.resx">
+      <DependentUpon>DownloaderTab.cs</DependentUpon>
+      <SubType>Designer</SubType>
+    </EmbeddedResource>
+    <EmbeddedResource Include="Notifications\MissionBar.resx">
+      <DependentUpon>MissionBar.cs</DependentUpon>
+    </EmbeddedResource>
+    <EmbeddedResource Include="Notifications\NotifyBarContainer.resx">
+      <DependentUpon>NotifyBarContainer.cs</DependentUpon>
+      <SubType>Designer</SubType>
+    </EmbeddedResource>
+    <EmbeddedResource Include="Notifications\NotifySection.resx">
+      <DependentUpon>NotifySection.cs</DependentUpon>
+    </EmbeddedResource>
+    <EmbeddedResource Include="Notifications\ReplayBar.resx">
+      <DependentUpon>ReplayBar.cs</DependentUpon>
+    </EmbeddedResource>
+    <EmbeddedResource Include="Notifications\ScannerBar.resx">
+      <DependentUpon>ScannerBar.cs</DependentUpon>
+    </EmbeddedResource>
+    <EmbeddedResource Include="Notifications\SinglePlayerBar.resx">
+      <DependentUpon>SinglePlayerBar.cs</DependentUpon>
+    </EmbeddedResource>
+    <EmbeddedResource Include="Notifications\VoteBar.resx">
+      <DependentUpon>VoteBar.cs</DependentUpon>
+    </EmbeddedResource>
+    <EmbeddedResource Include="Ranks.resx">
+      <Generator>ResXFileCodeGenerator</Generator>
+      <LastGenOutput>Ranks.Designer.cs</LastGenOutput>
+      <SubType>Designer</SubType>
+    </EmbeddedResource>
+    <Compile Include="ToolTips\TextTooltipRenderer.cs" />
+    <Compile Include="ToolTips\ToolTipForm.cs">
+      <SubType>Form</SubType>
+    </Compile>
+    <Compile Include="ToolTips\ToolTipHandler.cs" />
+    <Compile Include="Utils.cs" />
+    <EmbeddedResource Include="SelectWritableFolder.resx">
+      <DependentUpon>SelectWritableFolder.cs</DependentUpon>
+    </EmbeddedResource>
+    <EmbeddedResource Include="ZklResources.resx">
+      <Generator>ResXFileCodeGenerator</Generator>
+      <LastGenOutput>ZklResources.Designer.cs</LastGenOutput>
+    </EmbeddedResource>
+    <EmbeddedResource Include="NativeLibs\libCSteamworks-x86_64.so" />
+    <EmbeddedResource Include="NativeLibs\libsteam_api-x86_64.so" />
+  </ItemGroup>
+  <ItemGroup>
+    <BootstrapperPackage Include=".NETFramework,Version=v4.5.1">
+      <Visible>False</Visible>
+      <ProductName>Microsoft .NET Framework 4.5.1 %28x86 and x64%29</ProductName>
+      <Install>true</Install>
+    </BootstrapperPackage>
+    <BootstrapperPackage Include="Microsoft.Net.Client.3.5">
+      <Visible>False</Visible>
+      <ProductName>.NET Framework 3.5 SP1 Client Profile</ProductName>
+      <Install>false</Install>
+    </BootstrapperPackage>
+    <BootstrapperPackage Include="Microsoft.Net.Framework.2.0">
+      <Visible>False</Visible>
+      <ProductName>.NET Framework 2.0 %28x86%29</ProductName>
+      <Install>false</Install>
+    </BootstrapperPackage>
+    <BootstrapperPackage Include="Microsoft.Net.Framework.3.0">
+      <Visible>False</Visible>
+      <ProductName>.NET Framework 3.0 %28x86%29</ProductName>
+      <Install>false</Install>
+    </BootstrapperPackage>
+    <BootstrapperPackage Include="Microsoft.Net.Framework.3.5">
+      <Visible>False</Visible>
+      <ProductName>.NET Framework 3.5</ProductName>
+      <Install>false</Install>
+    </BootstrapperPackage>
+    <BootstrapperPackage Include="Microsoft.Net.Framework.3.5.SP1">
+      <Visible>False</Visible>
+      <ProductName>.NET Framework 3.5 SP1</ProductName>
+      <Install>false</Install>
+    </BootstrapperPackage>
+  </ItemGroup>
+  <ItemGroup>
+    <Resource Include="Images\add.png" />
+    <EmbeddedResource Include="NativeLibs\libCSteamworks.so" />
+    <EmbeddedResource Include="NativeLibs\libsteam_api.so" />
+    <None Include="Benchmarker\app.config" />
+    <None Include="Benchmarker\Benchmarker.csproj" />
+    <None Include="Benchmarker\Benchmarks\Configs\ZKL_default\LuaUI\Config\ZK_data.lua" />
+    <None Include="Benchmarker\Benchmarks\Configs\ZKL_default\LuaUI\Config\ZK_order.lua" />
+    <None Include="Benchmarker\Benchmarks\Configs\ZKL_default\LuaUI\pathTests\config\DeltaSiegeDry.lua" />
+    <None Include="Benchmarker\Benchmarks\Configs\ZKL_default\springsettings.cfg" />
+    <None Include="Benchmarker\Benchmarks\Configs\ZKL_with_lights\LuaUI\Config\ZK_data.lua" />
+    <None Include="Benchmarker\Benchmarks\Configs\ZKL_with_lights\LuaUI\Config\ZK_order.lua" />
+    <None Include="Benchmarker\Benchmarks\Configs\ZKL_with_lights\LuaUI\pathTests\config\DeltaSiegeDry.lua" />
+    <None Include="Benchmarker\Benchmarks\Configs\ZKL_with_lights\springsettings.cfg" />
+    <None Include="Benchmarker\Benchmarks\fps_war2_test.batch" />
+    <None Include="Benchmarker\Benchmarks\games\ca-benchmark.sdd\LuaRules\Benchmarks\benchmarks.lua" />
+    <None Include="Benchmarker\Benchmarks\games\ca-benchmark.sdd\LuaRules\draw.lua" />
+    <None Include="Benchmarker\Benchmarks\games\ca-benchmark.sdd\LuaRules\main.lua" />
+    <None Include="Benchmarker\Benchmarks\games\ca-benchmark.sdd\LuaRules\resultFile.lua" />
+    <None Include="Benchmarker\Benchmarks\games\ca-benchmark.sdd\LuaUI\Widgets\dbg_fpslog_direct.lua" />
+    <None Include="Benchmarker\Benchmarks\games\ca-benchmark.sdd\modinfo.lua" />
+    <None Include="Benchmarker\Benchmarks\games\dynlights.sdd\LuaRules\Gadgets\unit_peace_spawner.lua" />
+    <None Include="Benchmarker\Benchmarks\games\dynlights.sdd\LuaUI\Widgets\dbg_fpslog_direct.lua" />
+    <None Include="Benchmarker\Benchmarks\games\dynlights.sdd\modinfo.lua" />
+    <None Include="Benchmarker\Benchmarks\games\dynlights.sdd\modinfo.lua.org" />
+    <None Include="Benchmarker\Benchmarks\games\fps_terraform.sdd\info.txt" />
+    <None Include="Benchmarker\Benchmarks\games\fps_terraform.sdd\LuaRules\Gadgets\dbg_fps_log.lua" />
+    <None Include="Benchmarker\Benchmarks\games\fps_terraform.sdd\LuaRules\Gadgets\unit_terraform_map.lua" />
+    <None Include="Benchmarker\Benchmarks\games\fps_terraform.sdd\LuaUI\Widgets\dbg_exit.lua" />
+    <None Include="Benchmarker\Benchmarks\games\fps_terraform.sdd\LuaUI\Widgets\dbg_fpslog_direct.lua" />
+    <None Include="Benchmarker\Benchmarks\games\fps_terraform.sdd\modinfo.lua" />
+    <None Include="Benchmarker\Benchmarks\games\fps_terraform.sdd\units\armnanotc.lua" />
+    <None Include="Benchmarker\Benchmarks\games\fps_terraform.sdd\units\terraunit.lua" />
+    <None Include="Benchmarker\Benchmarks\games\fps_test.sdd\LuaRules\Gadgets\dbg_fps_log.lua" />
+    <None Include="Benchmarker\Benchmarks\games\fps_test.sdd\LuaUI\Widgets\dbg_fpslog_direct.lua" />
+    <None Include="Benchmarker\Benchmarks\games\fps_test.sdd\modinfo.lua" />
+    <None Include="Benchmarker\Benchmarks\games\fps_war.sdd\LuaRules\Gadgets\unit_war_spawner.lua" />
+    <None Include="Benchmarker\Benchmarks\games\fps_war.sdd\LuaUI\Widgets\dbg_fpslog_direct.lua" />
+    <None Include="Benchmarker\Benchmarks\games\fps_war.sdd\modinfo.lua" />
+    <None Include="Benchmarker\Benchmarks\games\fps_war2.sdd\LuaRules\Gadgets\dbg_fps_log.lua" />
+    <None Include="Benchmarker\Benchmarks\games\fps_war2.sdd\LuaRules\Gadgets\game_over.lua" />
+    <None Include="Benchmarker\Benchmarks\games\fps_war2.sdd\LuaRules\Gadgets\unit_war_spawner.lua" />
+    <None Include="Benchmarker\Benchmarks\games\fps_war2.sdd\LuaUI\Widgets\dbg_exit.lua" />
+    <None Include="Benchmarker\Benchmarks\games\fps_war2.sdd\LuaUI\Widgets\dbg_fpslog_direct.lua" />
+    <None Include="Benchmarker\Benchmarks\games\fps_war2.sdd\modinfo.lua" />
+    <None Include="Benchmarker\Benchmarks\games\path_test.sdd\LuaRules\Gadgets\game_over.lua" />
+    <None Include="Benchmarker\Benchmarks\games\path_test.sdd\LuaRules\Gadgets\start_unit_setup.lua" />
+    <None Include="Benchmarker\Benchmarks\games\path_test.sdd\Luaui\pathTests\Config\Crossing_4_final.lua" />
+    <None Include="Benchmarker\Benchmarks\games\path_test.sdd\Luaui\pathTests\Results\readme.txt" />
+    <None Include="Benchmarker\Benchmarks\games\path_test.sdd\Luaui\Widgets\cmd_path_tester.lua" />
+    <None Include="Benchmarker\Benchmarks\games\path_test.sdd\Luaui\Widgets\cmd_path_test_creator.lua" />
+    <None Include="Benchmarker\Benchmarks\games\path_test.sdd\modinfo.lua" />
+    <None Include="Benchmarker\Benchmarks\Scripts\cai_vs_cai.txt" />
+    <None Include="Benchmarker\Benchmarks\Scripts\dynlights.txt" />
+    <None Include="Benchmarker\Benchmarks\Scripts\jk6cai.txt" />
+    <None Include="Benchmarker\Benchmarks\Scripts\null_vs_null_ai.txt" />
+    <None Include="Benchmarker\Benchmarks\Scripts\path_test_script.txt" />
+    <None Include="Benchmarker\Benchmarks\Scripts\player_vs_null_ai.txt" />
+    <None Include="Benchmarker\License-LGPL.txt" />
+    <None Include="Benchmarker\packages.config" />
+    <None Include="LobbyClient\app.config" />
+    <None Include="LobbyClient\LobbyClient.csproj" />
+    <None Include="LobbyClient\packages.config" />
+    <None Include="LobbyClient\Resources\CountryNames.txt" />
+    <None Include="MonoTorrent\MonoTorrent.BEncoding\ChangeLog" />
+    <None Include="MonoTorrent\MonoTorrent.Client\ChangeLog" />
+    <None Include="MonoTorrent\MonoTorrent.Client\CLASS DESCRIPTION" />
+    <None Include="MonoTorrent\MonoTorrent.Client\CodeRoadmap.txt" />
+    <None Include="MonoTorrent\MonoTorrent.Client\Managers\ChangeLog" />
+    <None Include="MonoTorrent\MonoTorrent.Client\Mono.Security.dll" />
+    <None Include="MonoTorrent\MonoTorrent.Common\ChangeLog" />
+    <None Include="MonoTorrent\MonoTorrent.csproj" />
+    <None Include="packages.config" />
+    <None Include="PlasmaDownloader\app.config" />
+    <None Include="PlasmaDownloader\packages.config" />
+    <None Include="PlasmaDownloader\PlasmaDownloader.csproj" />
+    <None Include="PlasmaShared\app.config" />
+    <None Include="PlasmaShared\packages.config" />
+    <None Include="PlasmaShared\PlasmaShared.csproj" />
+    <None Include="PlasmaShared\PlasmaShared.csproj.DotSettings" />
+    <None Include="PlasmaShared\Properties\Settings.settings" />
+    <None Include="PlasmaShared\Service References\ContentServiceReference\configuration.svcinfo" />
+    <None Include="PlasmaShared\Service References\ContentServiceReference\configuration91.svcinfo" />
+    <None Include="PlasmaShared\Service References\ContentServiceReference\ContentService.disco" />
+    <None Include="PlasmaShared\Service References\ContentServiceReference\ContentService.wsdl" />
+    <None Include="PlasmaShared\Service References\ContentServiceReference\Reference.svcmap" />
+    <None Include="PlasmaShared\Web References\ModStats\Reference.map" />
+    <None Include="PlasmaShared\Web References\ModStats\StatsCollector.disco" />
+    <None Include="PlasmaShared\Web References\ModStats\StatsCollector.wsdl" />
+    <None Include="Properties\app.manifest">
+      <SubType>Designer</SubType>
+    </None>
+    <EmbeddedResource Include="MicroLobby\HostDialog.resx">
+      <DependentUpon>HostDialog.cs</DependentUpon>
+    </EmbeddedResource>
+    <EmbeddedResource Include="Notifications\GenericBar.resx">
+      <DependentUpon>GenericBar.cs</DependentUpon>
+    </EmbeddedResource>
+    <EmbeddedResource Include="Notifications\NewVersionBar.resx">
+      <DependentUpon>NewVersionBar.cs</DependentUpon>
+    </EmbeddedResource>
+    <EmbeddedResource Include="MicroLobby\SettingsTab.resx">
+      <DependentUpon>SettingsTab.cs</DependentUpon>
+    </EmbeddedResource>
+    <EmbeddedResource Include="MicroLobby\TextWindow.resources" />
+    <EmbeddedResource Include="Notifications\WarningBar.resx">
+      <DependentUpon>WarningBar.cs</DependentUpon>
+    </EmbeddedResource>
+    <EmbeddedResource Include="Notifications\ConnectBar.resx">
+      <DependentUpon>ConnectBar.cs</DependentUpon>
+    </EmbeddedResource>
+    <EmbeddedResource Include="MicroLobby\AskBattlePasswordForm.resx">
+      <DependentUpon>AskBattlePasswordForm.cs</DependentUpon>
+      <SubType>Designer</SubType>
+    </EmbeddedResource>
+    <EmbeddedResource Include="MicroLobby\PrivateMessageControl.resx">
+      <DependentUpon>PrivateMessageControl.cs</DependentUpon>
+    </EmbeddedResource>
+    <EmbeddedResource Include="MicroLobby\LoginForm.resx">
+      <DependentUpon>LoginForm.cs</DependentUpon>
+    </EmbeddedResource>
+    <EmbeddedResource Include="Notifications\DownloadBar.resx">
+    </EmbeddedResource>
+    <None Include="Resources\Conf\lups0.cfg" />
+    <None Include="Resources\Conf\lups1.cfg" />
+    <None Include="Resources\Conf\lups2.cfg" />
+    <None Include="Resources\Conf\lups3.cfg" />
+    <None Include="Resources\Conf\lups4.cfg" />
+    <None Include="Resources\Conf\springsettings0.cfg" />
+    <None Include="Resources\Conf\springsettings1.cfg" />
+    <None Include="Resources\Conf\springsettings2.cfg" />
+    <None Include="Resources\Conf\springsettings3.cfg" />
+    <None Include="Resources\Conf\springsettings4.cfg" />
+    <None Include="SpringDownloader_TemporaryKey.pfx" />
+    <None Include="app.config" />
+    <None Include="Properties\Settings.settings">
+      <Generator>SettingsSingleFileGenerator</Generator>
+      <LastGenOutput>Settings.Designer.cs</LastGenOutput>
+    </None>
+  </ItemGroup>
+  <ItemGroup>
+    <None Include="Resources\Conf\cmdcolors.txt" />
+  </ItemGroup>
+  <ItemGroup>
+    <None Include="Resources\Conf\selectkeys.txt" />
+  </ItemGroup>
+  <ItemGroup>
+    <None Include="Resources\Conf\uikeys.txt" />
+  </ItemGroup>
+  <ItemGroup>
+    <None Include="Resources\Flags\ad.png" />
+  </ItemGroup>
+  <ItemGroup>
+    <None Include="Resources\Flags\ae.png" />
+  </ItemGroup>
+  <ItemGroup>
+    <None Include="Resources\Flags\af.png" />
+  </ItemGroup>
+  <ItemGroup>
+    <None Include="Resources\Flags\ag.png" />
+  </ItemGroup>
+  <ItemGroup>
+    <None Include="Resources\Flags\ai.png" />
+  </ItemGroup>
+  <ItemGroup>
+    <None Include="Resources\Flags\al.png" />
+  </ItemGroup>
+  <ItemGroup>
+    <None Include="Resources\Flags\am.png" />
+  </ItemGroup>
+  <ItemGroup>
+    <None Include="Resources\Flags\an.png" />
+  </ItemGroup>
+  <ItemGroup>
+    <None Include="Resources\Flags\ao.png" />
+  </ItemGroup>
+  <ItemGroup>
+    <None Include="Resources\Flags\ar.png" />
+  </ItemGroup>
+  <ItemGroup>
+    <None Include="Resources\Flags\as.png" />
+  </ItemGroup>
+  <ItemGroup>
+    <None Include="Resources\Flags\at.png" />
+  </ItemGroup>
+  <ItemGroup>
+    <None Include="Resources\Flags\au.png" />
+  </ItemGroup>
+  <ItemGroup>
+    <None Include="Resources\Flags\aw.png" />
+  </ItemGroup>
+  <ItemGroup>
+    <None Include="Resources\Flags\ax.png" />
+  </ItemGroup>
+  <ItemGroup>
+    <None Include="Resources\Flags\az.png" />
+  </ItemGroup>
+  <ItemGroup>
+    <None Include="Resources\Flags\ba.png" />
+  </ItemGroup>
+  <ItemGroup>
+    <None Include="Resources\Flags\bb.png" />
+  </ItemGroup>
+  <ItemGroup>
+    <None Include="Resources\Flags\bd.png" />
+  </ItemGroup>
+  <ItemGroup>
+    <None Include="Resources\Flags\be.png" />
+  </ItemGroup>
+  <ItemGroup>
+    <None Include="Resources\Flags\bf.png" />
+  </ItemGroup>
+  <ItemGroup>
+    <None Include="Resources\Flags\bg.png" />
+  </ItemGroup>
+  <ItemGroup>
+    <None Include="Resources\Flags\bh.png" />
+  </ItemGroup>
+  <ItemGroup>
+    <None Include="Resources\Flags\bi.png" />
+  </ItemGroup>
+  <ItemGroup>
+    <None Include="Resources\Flags\bj.png" />
+  </ItemGroup>
+  <ItemGroup>
+    <None Include="Resources\Flags\bm.png" />
+  </ItemGroup>
+  <ItemGroup>
+    <None Include="Resources\Flags\bn.png" />
+  </ItemGroup>
+  <ItemGroup>
+    <None Include="Resources\Flags\bo.png" />
+  </ItemGroup>
+  <ItemGroup>
+    <None Include="Resources\Flags\br.png" />
+  </ItemGroup>
+  <ItemGroup>
+    <None Include="Resources\Flags\bs.png" />
+  </ItemGroup>
+  <ItemGroup>
+    <None Include="Resources\Flags\bt.png" />
+  </ItemGroup>
+  <ItemGroup>
+    <None Include="Resources\Flags\bv.png" />
+  </ItemGroup>
+  <ItemGroup>
+    <None Include="Resources\Flags\bw.png" />
+  </ItemGroup>
+  <ItemGroup>
+    <None Include="Resources\Flags\by.png" />
+  </ItemGroup>
+  <ItemGroup>
+    <None Include="Resources\Flags\bz.png" />
+  </ItemGroup>
+  <ItemGroup>
+    <None Include="Resources\Flags\ca.png" />
+  </ItemGroup>
+  <ItemGroup>
+    <None Include="Resources\Flags\catalonia.png" />
+  </ItemGroup>
+  <ItemGroup>
+    <None Include="Resources\Flags\cc.png" />
+  </ItemGroup>
+  <ItemGroup>
+    <None Include="Resources\Flags\cd.png" />
+  </ItemGroup>
+  <ItemGroup>
+    <None Include="Resources\Flags\cf.png" />
+  </ItemGroup>
+  <ItemGroup>
+    <None Include="Resources\Flags\cg.png" />
+  </ItemGroup>
+  <ItemGroup>
+    <None Include="Resources\Flags\ci.png" />
+  </ItemGroup>
+  <ItemGroup>
+    <None Include="Resources\Flags\ck.png" />
+  </ItemGroup>
+  <ItemGroup>
+    <None Include="Resources\Flags\cl.png" />
+  </ItemGroup>
+  <ItemGroup>
+    <None Include="Resources\Flags\cm.png" />
+  </ItemGroup>
+  <ItemGroup>
+    <None Include="Resources\Flags\cn.png" />
+  </ItemGroup>
+  <ItemGroup>
+    <None Include="Resources\Flags\co.png" />
+  </ItemGroup>
+  <ItemGroup>
+    <None Include="Resources\Flags\cr.png" />
+  </ItemGroup>
+  <ItemGroup>
+    <None Include="Resources\Flags\cs.png" />
+  </ItemGroup>
+  <ItemGroup>
+    <None Include="Resources\Flags\cu.png" />
+  </ItemGroup>
+  <ItemGroup>
+    <None Include="Resources\Flags\cv.png" />
+  </ItemGroup>
+  <ItemGroup>
+    <None Include="Resources\Flags\cx.png" />
+  </ItemGroup>
+  <ItemGroup>
+    <None Include="Resources\Flags\cy.png" />
+  </ItemGroup>
+  <ItemGroup>
+    <None Include="Resources\Flags\cz.png" />
+  </ItemGroup>
+  <ItemGroup>
+    <None Include="Resources\Flags\de.png" />
+  </ItemGroup>
+  <ItemGroup>
+    <None Include="Resources\Flags\dj.png" />
+  </ItemGroup>
+  <ItemGroup>
+    <None Include="Resources\Flags\dk.png" />
+  </ItemGroup>
+  <ItemGroup>
+    <None Include="Resources\Flags\dm.png" />
+  </ItemGroup>
+  <ItemGroup>
+    <None Include="Resources\Flags\do.png" />
+  </ItemGroup>
+  <ItemGroup>
+    <None Include="Resources\Flags\dz.png" />
+  </ItemGroup>
+  <ItemGroup>
+    <None Include="Resources\Flags\ec.png" />
+  </ItemGroup>
+  <ItemGroup>
+    <None Include="Resources\Flags\ee.png" />
+  </ItemGroup>
+  <ItemGroup>
+    <None Include="Resources\Flags\eg.png" />
+  </ItemGroup>
+  <ItemGroup>
+    <None Include="Resources\Flags\eh.png" />
+  </ItemGroup>
+  <ItemGroup>
+    <None Include="Resources\Flags\england.png" />
+  </ItemGroup>
+  <ItemGroup>
+    <None Include="Resources\Flags\er.png" />
+  </ItemGroup>
+  <ItemGroup>
+    <None Include="Resources\Flags\es.png" />
+  </ItemGroup>
+  <ItemGroup>
+    <None Include="Resources\Flags\et.png" />
+  </ItemGroup>
+  <ItemGroup>
+    <None Include="Resources\Flags\europeanunion.png" />
+  </ItemGroup>
+  <ItemGroup>
+    <None Include="Resources\Flags\fam.png" />
+  </ItemGroup>
+  <ItemGroup>
+    <None Include="Resources\Flags\fi.png" />
+  </ItemGroup>
+  <ItemGroup>
+    <None Include="Resources\Flags\fj.png" />
+  </ItemGroup>
+  <ItemGroup>
+    <None Include="Resources\Flags\fk.png" />
+  </ItemGroup>
+  <ItemGroup>
+    <None Include="Resources\Flags\fm.png" />
+  </ItemGroup>
+  <ItemGroup>
+    <None Include="Resources\Flags\fo.png" />
+  </ItemGroup>
+  <ItemGroup>
+    <None Include="Resources\Flags\fr.png" />
+  </ItemGroup>
+  <ItemGroup>
+    <None Include="Resources\Flags\ga.png" />
+  </ItemGroup>
+  <ItemGroup>
+    <None Include="Resources\Flags\gb.png" />
+  </ItemGroup>
+  <ItemGroup>
+    <None Include="Resources\Flags\gd.png" />
+  </ItemGroup>
+  <ItemGroup>
+    <None Include="Resources\Flags\ge.png" />
+  </ItemGroup>
+  <ItemGroup>
+    <None Include="Resources\Flags\gf.png" />
+  </ItemGroup>
+  <ItemGroup>
+    <None Include="Resources\Flags\gh.png" />
+  </ItemGroup>
+  <ItemGroup>
+    <None Include="Resources\Flags\gi.png" />
+  </ItemGroup>
+  <ItemGroup>
+    <None Include="Resources\Flags\gl.png" />
+  </ItemGroup>
+  <ItemGroup>
+    <None Include="Resources\Flags\gm.png" />
+  </ItemGroup>
+  <ItemGroup>
+    <None Include="Resources\Flags\gn.png" />
+  </ItemGroup>
+  <ItemGroup>
+    <None Include="Resources\Flags\gp.png" />
+  </ItemGroup>
+  <ItemGroup>
+    <None Include="Resources\Flags\gq.png" />
+  </ItemGroup>
+  <ItemGroup>
+    <None Include="Resources\Flags\gr.png" />
+  </ItemGroup>
+  <ItemGroup>
+    <None Include="Resources\Flags\gs.png" />
+  </ItemGroup>
+  <ItemGroup>
+    <None Include="Resources\Flags\gt.png" />
+  </ItemGroup>
+  <ItemGroup>
+    <None Include="Resources\Flags\gu.png" />
+  </ItemGroup>
+  <ItemGroup>
+    <None Include="Resources\Flags\gw.png" />
+  </ItemGroup>
+  <ItemGroup>
+    <None Include="Resources\Flags\gy.png" />
+  </ItemGroup>
+  <ItemGroup>
+    <None Include="Resources\Flags\hk.png" />
+  </ItemGroup>
+  <ItemGroup>
+    <None Include="Resources\Flags\hm.png" />
+  </ItemGroup>
+  <ItemGroup>
+    <None Include="Resources\Flags\hn.png" />
+  </ItemGroup>
+  <ItemGroup>
+    <None Include="Resources\Flags\hr.png" />
+  </ItemGroup>
+  <ItemGroup>
+    <None Include="Resources\Flags\ht.png" />
+  </ItemGroup>
+  <ItemGroup>
+    <None Include="Resources\Flags\hu.png" />
+  </ItemGroup>
+  <ItemGroup>
+    <None Include="Resources\Flags\ch.png" />
+  </ItemGroup>
+  <ItemGroup>
+    <None Include="Resources\Flags\id.png" />
+  </ItemGroup>
+  <ItemGroup>
+    <None Include="Resources\Flags\ie.png" />
+  </ItemGroup>
+  <ItemGroup>
+    <None Include="Resources\Flags\il.png" />
+  </ItemGroup>
+  <ItemGroup>
+    <None Include="Resources\Flags\in.png" />
+  </ItemGroup>
+  <ItemGroup>
+    <None Include="Resources\Flags\io.png" />
+  </ItemGroup>
+  <ItemGroup>
+    <None Include="Resources\Flags\iq.png" />
+  </ItemGroup>
+  <ItemGroup>
+    <None Include="Resources\Flags\ir.png" />
+  </ItemGroup>
+  <ItemGroup>
+    <None Include="Resources\Flags\is.png" />
+  </ItemGroup>
+  <ItemGroup>
+    <None Include="Resources\Flags\it.png" />
+  </ItemGroup>
+  <ItemGroup>
+    <None Include="Resources\Flags\jm.png" />
+  </ItemGroup>
+  <ItemGroup>
+    <None Include="Resources\Flags\jo.png" />
+  </ItemGroup>
+  <ItemGroup>
+    <None Include="Resources\Flags\jp.png" />
+  </ItemGroup>
+  <ItemGroup>
+    <None Include="Resources\Flags\ke.png" />
+  </ItemGroup>
+  <ItemGroup>
+    <None Include="Resources\Flags\kg.png" />
+  </ItemGroup>
+  <ItemGroup>
+    <None Include="Resources\Flags\kh.png" />
+  </ItemGroup>
+  <ItemGroup>
+    <None Include="Resources\Flags\ki.png" />
+  </ItemGroup>
+  <ItemGroup>
+    <None Include="Resources\Flags\km.png" />
+  </ItemGroup>
+  <ItemGroup>
+    <None Include="Resources\Flags\kn.png" />
+  </ItemGroup>
+  <ItemGroup>
+    <None Include="Resources\Flags\kp.png" />
+  </ItemGroup>
+  <ItemGroup>
+    <None Include="Resources\Flags\kr.png" />
+  </ItemGroup>
+  <ItemGroup>
+    <None Include="Resources\Flags\kw.png" />
+  </ItemGroup>
+  <ItemGroup>
+    <None Include="Resources\Flags\ky.png" />
+  </ItemGroup>
+  <ItemGroup>
+    <None Include="Resources\Flags\kz.png" />
+  </ItemGroup>
+  <ItemGroup>
+    <None Include="Resources\Flags\la.png" />
+  </ItemGroup>
+  <ItemGroup>
+    <None Include="Resources\Flags\lb.png" />
+  </ItemGroup>
+  <ItemGroup>
+    <None Include="Resources\Flags\lc.png" />
+  </ItemGroup>
+  <ItemGroup>
+    <None Include="Resources\Flags\li.png" />
+  </ItemGroup>
+  <ItemGroup>
+    <None Include="Resources\Flags\lk.png" />
+  </ItemGroup>
+  <ItemGroup>
+    <None Include="Resources\Flags\lr.png" />
+  </ItemGroup>
+  <ItemGroup>
+    <None Include="Resources\Flags\ls.png" />
+  </ItemGroup>
+  <ItemGroup>
+    <None Include="Resources\Flags\lt.png" />
+  </ItemGroup>
+  <ItemGroup>
+    <None Include="Resources\Flags\lu.png" />
+  </ItemGroup>
+  <ItemGroup>
+    <None Include="Resources\Flags\lv.png" />
+  </ItemGroup>
+  <ItemGroup>
+    <None Include="Resources\Flags\ly.png" />
+  </ItemGroup>
+  <ItemGroup>
+    <None Include="Resources\Flags\ma.png" />
+  </ItemGroup>
+  <ItemGroup>
+    <None Include="Resources\Flags\mc.png" />
+  </ItemGroup>
+  <ItemGroup>
+    <None Include="Resources\Flags\md.png" />
+  </ItemGroup>
+  <ItemGroup>
+    <None Include="Resources\Flags\me.png" />
+  </ItemGroup>
+  <ItemGroup>
+    <None Include="Resources\Flags\mg.png" />
+  </ItemGroup>
+  <ItemGroup>
+    <None Include="Resources\Flags\mh.png" />
+  </ItemGroup>
+  <ItemGroup>
+    <None Include="Resources\Flags\mk.png" />
+  </ItemGroup>
+  <ItemGroup>
+    <None Include="Resources\Flags\ml.png" />
+  </ItemGroup>
+  <ItemGroup>
+    <None Include="Resources\Flags\mm.png" />
+  </ItemGroup>
+  <ItemGroup>
+    <None Include="Resources\Flags\mn.png" />
+  </ItemGroup>
+  <ItemGroup>
+    <None Include="Resources\Flags\mo.png" />
+  </ItemGroup>
+  <ItemGroup>
+    <None Include="Resources\Flags\mp.png" />
+  </ItemGroup>
+  <ItemGroup>
+    <None Include="Resources\Flags\mq.png" />
+  </ItemGroup>
+  <ItemGroup>
+    <None Include="Resources\Flags\mr.png" />
+  </ItemGroup>
+  <ItemGroup>
+    <None Include="Resources\Flags\ms.png" />
+  </ItemGroup>
+  <ItemGroup>
+    <None Include="Resources\Flags\mt.png" />
+  </ItemGroup>
+  <ItemGroup>
+    <None Include="Resources\Flags\mu.png" />
+  </ItemGroup>
+  <ItemGroup>
+    <None Include="Resources\Flags\mv.png" />
+  </ItemGroup>
+  <ItemGroup>
+    <None Include="Resources\Flags\mw.png" />
+  </ItemGroup>
+  <ItemGroup>
+    <None Include="Resources\Flags\mx.png" />
+  </ItemGroup>
+  <ItemGroup>
+    <None Include="Resources\Flags\my.png" />
+  </ItemGroup>
+  <ItemGroup>
+    <None Include="Resources\Flags\mz.png" />
+  </ItemGroup>
+  <ItemGroup>
+    <None Include="Resources\Flags\na.png" />
+  </ItemGroup>
+  <ItemGroup>
+    <None Include="Resources\Flags\nc.png" />
+  </ItemGroup>
+  <ItemGroup>
+    <None Include="Resources\Flags\ne.png" />
+  </ItemGroup>
+  <ItemGroup>
+    <None Include="Resources\Flags\nf.png" />
+  </ItemGroup>
+  <ItemGroup>
+    <None Include="Resources\Flags\ng.png" />
+  </ItemGroup>
+  <ItemGroup>
+    <None Include="Resources\Flags\ni.png" />
+  </ItemGroup>
+  <ItemGroup>
+    <None Include="Resources\Flags\nl.png" />
+  </ItemGroup>
+  <ItemGroup>
+    <None Include="Resources\Flags\no.png" />
+  </ItemGroup>
+  <ItemGroup>
+    <None Include="Resources\Flags\np.png" />
+  </ItemGroup>
+  <ItemGroup>
+    <None Include="Resources\Flags\nr.png" />
+  </ItemGroup>
+  <ItemGroup>
+    <None Include="Resources\Flags\nu.png" />
+  </ItemGroup>
+  <ItemGroup>
+    <None Include="Resources\Flags\nz.png" />
+  </ItemGroup>
+  <ItemGroup>
+    <None Include="Resources\Flags\om.png" />
+  </ItemGroup>
+  <ItemGroup>
+    <None Include="Resources\Flags\pa.png" />
+  </ItemGroup>
+  <ItemGroup>
+    <None Include="Resources\Flags\pe.png" />
+  </ItemGroup>
+  <ItemGroup>
+    <None Include="Resources\Flags\pf.png" />
+  </ItemGroup>
+  <ItemGroup>
+    <None Include="Resources\Flags\pg.png" />
+  </ItemGroup>
+  <ItemGroup>
+    <None Include="Resources\Flags\ph.png" />
+  </ItemGroup>
+  <ItemGroup>
+    <None Include="Resources\Flags\pk.png" />
+  </ItemGroup>
+  <ItemGroup>
+    <None Include="Resources\Flags\pl.png" />
+  </ItemGroup>
+  <ItemGroup>
+    <None Include="Resources\Flags\pm.png" />
+  </ItemGroup>
+  <ItemGroup>
+    <None Include="Resources\Flags\pn.png" />
+  </ItemGroup>
+  <ItemGroup>
+    <None Include="Resources\Flags\pr.png" />
+  </ItemGroup>
+  <ItemGroup>
+    <None Include="Resources\Flags\ps.png" />
+  </ItemGroup>
+  <ItemGroup>
+    <None Include="Resources\Flags\pt.png" />
+  </ItemGroup>
+  <ItemGroup>
+    <None Include="Resources\Flags\pw.png" />
+  </ItemGroup>
+  <ItemGroup>
+    <None Include="Resources\Flags\py.png" />
+  </ItemGroup>
+  <ItemGroup>
+    <None Include="Resources\Flags\qa.png" />
+  </ItemGroup>
+  <ItemGroup>
+    <None Include="Resources\Flags\re.png" />
+  </ItemGroup>
+  <ItemGroup>
+    <None Include="Resources\Flags\ro.png" />
+  </ItemGroup>
+  <ItemGroup>
+    <None Include="Resources\Flags\rs.png" />
+  </ItemGroup>
+  <ItemGroup>
+    <None Include="Resources\Flags\ru.png" />
+  </ItemGroup>
+  <ItemGroup>
+    <None Include="Resources\Flags\rw.png" />
+  </ItemGroup>
+  <ItemGroup>
+    <None Include="Resources\Flags\sa.png" />
+  </ItemGroup>
+  <ItemGroup>
+    <None Include="Resources\Flags\sb.png" />
+  </ItemGroup>
+  <ItemGroup>
+    <None Include="Resources\Flags\sc.png" />
+  </ItemGroup>
+  <ItemGroup>
+    <None Include="Resources\Flags\scotland.png" />
+  </ItemGroup>
+  <ItemGroup>
+    <None Include="Resources\Flags\sd.png" />
+  </ItemGroup>
+  <ItemGroup>
+    <None Include="Resources\Flags\se.png" />
+  </ItemGroup>
+  <ItemGroup>
+    <None Include="Resources\Flags\sg.png" />
+  </ItemGroup>
+  <ItemGroup>
+    <None Include="Resources\Flags\sh.png" />
+  </ItemGroup>
+  <ItemGroup>
+    <None Include="Resources\Flags\si.png" />
+  </ItemGroup>
+  <ItemGroup>
+    <None Include="Resources\Flags\sj.png" />
+  </ItemGroup>
+  <ItemGroup>
+    <None Include="Resources\Flags\sk.png" />
+  </ItemGroup>
+  <ItemGroup>
+    <None Include="Resources\Flags\sl.png" />
+  </ItemGroup>
+  <ItemGroup>
+    <None Include="Resources\Flags\sm.png" />
+  </ItemGroup>
+  <ItemGroup>
+    <None Include="Resources\Flags\sn.png" />
+  </ItemGroup>
+  <ItemGroup>
+    <None Include="Resources\Flags\so.png" />
+  </ItemGroup>
+  <ItemGroup>
+    <None Include="Resources\Flags\sr.png" />
+  </ItemGroup>
+  <ItemGroup>
+    <None Include="Resources\Flags\st.png" />
+  </ItemGroup>
+  <ItemGroup>
+    <None Include="Resources\Flags\sv.png" />
+  </ItemGroup>
+  <ItemGroup>
+    <None Include="Resources\Flags\sy.png" />
+  </ItemGroup>
+  <ItemGroup>
+    <None Include="Resources\Flags\sz.png" />
+  </ItemGroup>
+  <ItemGroup>
+    <None Include="Resources\Flags\tc.png" />
+  </ItemGroup>
+  <ItemGroup>
+    <None Include="Resources\Flags\td.png" />
+  </ItemGroup>
+  <ItemGroup>
+    <None Include="Resources\Flags\tf.png" />
+  </ItemGroup>
+  <ItemGroup>
+    <None Include="Resources\Flags\tg.png" />
+  </ItemGroup>
+  <ItemGroup>
+    <None Include="Resources\Flags\th.png" />
+  </ItemGroup>
+  <ItemGroup>
+    <None Include="Resources\Flags\tj.png" />
+  </ItemGroup>
+  <ItemGroup>
+    <None Include="Resources\Flags\tk.png" />
+  </ItemGroup>
+  <ItemGroup>
+    <None Include="Resources\Flags\tl.png" />
+  </ItemGroup>
+  <ItemGroup>
+    <None Include="Resources\Flags\tm.png" />
+  </ItemGroup>
+  <ItemGroup>
+    <None Include="Resources\Flags\tn.png" />
+  </ItemGroup>
+  <ItemGroup>
+    <None Include="Resources\Flags\to.png" />
+  </ItemGroup>
+  <ItemGroup>
+    <None Include="Resources\Flags\tr.png" />
+  </ItemGroup>
+  <ItemGroup>
+    <None Include="Resources\Flags\tt.png" />
+  </ItemGroup>
+  <ItemGroup>
+    <None Include="Resources\Flags\tv.png" />
+  </ItemGroup>
+  <ItemGroup>
+    <None Include="Resources\Flags\tw.png" />
+  </ItemGroup>
+  <ItemGroup>
+    <None Include="Resources\Flags\tz.png" />
+  </ItemGroup>
+  <ItemGroup>
+    <None Include="Resources\Flags\ua.png" />
+  </ItemGroup>
+  <ItemGroup>
+    <None Include="Resources\Flags\ug.png" />
+  </ItemGroup>
+  <ItemGroup>
+    <None Include="Resources\Flags\um.png" />
+  </ItemGroup>
+  <ItemGroup>
+    <None Include="Resources\Flags\us.png" />
+  </ItemGroup>
+  <ItemGroup>
+    <None Include="Resources\Flags\uy.png" />
+  </ItemGroup>
+  <ItemGroup>
+    <None Include="Resources\Flags\uz.png" />
+  </ItemGroup>
+  <ItemGroup>
+    <None Include="Resources\Flags\va.png" />
+  </ItemGroup>
+  <ItemGroup>
+    <None Include="Resources\Flags\vc.png" />
+  </ItemGroup>
+  <ItemGroup>
+    <None Include="Resources\Flags\ve.png" />
+  </ItemGroup>
+  <ItemGroup>
+    <None Include="Resources\Flags\vg.png" />
+  </ItemGroup>
+  <ItemGroup>
+    <None Include="Resources\Flags\vi.png" />
+  </ItemGroup>
+  <ItemGroup>
+    <None Include="Resources\Flags\vn.png" />
+  </ItemGroup>
+  <ItemGroup>
+    <None Include="Resources\Flags\vu.png" />
+  </ItemGroup>
+  <ItemGroup>
+    <None Include="Resources\Flags\wales.png" />
+  </ItemGroup>
+  <ItemGroup>
+    <None Include="Resources\Flags\wf.png" />
+  </ItemGroup>
+  <ItemGroup>
+    <None Include="Resources\Flags\ws.png" />
+  </ItemGroup>
+  <ItemGroup>
+    <None Include="Resources\Flags\ye.png" />
+  </ItemGroup>
+  <ItemGroup>
+    <None Include="Resources\Flags\yt.png" />
+  </ItemGroup>
+  <ItemGroup>
+    <None Include="Resources\Flags\za.png" />
+  </ItemGroup>
+  <ItemGroup>
+    <None Include="Resources\Flags\zm.png" />
+  </ItemGroup>
+  <ItemGroup>
+    <None Include="Resources\Flags\zw.png" />
+  </ItemGroup>
+  <ItemGroup>
+    <None Include="Resources\Ranks\1.png" />
+  </ItemGroup>
+  <ItemGroup>
+    <None Include="Resources\Ranks\2.png" />
+  </ItemGroup>
+  <ItemGroup>
+    <None Include="Resources\Ranks\3.png" />
+  </ItemGroup>
+  <ItemGroup>
+    <None Include="Resources\Ranks\4.png" />
+  </ItemGroup>
+  <ItemGroup>
+    <None Include="Resources\Ranks\5.png" />
+  </ItemGroup>
+  <ItemGroup>
+    <None Include="Resources\Ranks\6.png" />
+  </ItemGroup>
+  <ItemGroup>
+    <None Include="Resources\Ranks\7.png" />
+  </ItemGroup>
+  <ItemGroup>
+    <None Include="Resources\Ranks\8.png" />
+  </ItemGroup>
+  <ItemGroup>
+    <None Include="Resources\Ranks\9.png" />
+  </ItemGroup>
+  <ItemGroup>
+    <None Include="Resources\battle.png" />
+  </ItemGroup>
+  <ItemGroup>
+    <None Include="Resources\blue.png" />
+  </ItemGroup>
+  <ItemGroup>
+    <None Include="Resources\boom.png" />
+  </ItemGroup>
+  <ItemGroup>
+    <None Include="Resources\border.png" />
+  </ItemGroup>
+  <ItemGroup>
+    <None Include="Resources\cup.png" />
+  </ItemGroup>
+  <ItemGroup>
+    <None Include="Resources\Down.png" />
+  </ItemGroup>
+  <ItemGroup>
+    <None Include="Resources\download.png" />
+  </ItemGroup>
+  <ItemGroup>
+    <None Include="Resources\friend.png" />
+  </ItemGroup>
+  <ItemGroup>
+    <None Include="Resources\game.png" />
+  </ItemGroup>
+  <ItemGroup>
+    <None Include="Resources\grayuser.png" />
+  </ItemGroup>
+  <ItemGroup>
+    <None Include="Resources\green.png" />
+  </ItemGroup>
+  <ItemGroup>
+    <None Include="Resources\chat.png" />
+  </ItemGroup>
+  <ItemGroup>
+    <None Include="Resources\ingame.png" />
+  </ItemGroup>
+  <ItemGroup>
+    <None Include="Resources\jimi.png" />
+  </ItemGroup>
+  <ItemGroup>
+    <None Include="Resources\lock.png" />
+  </ItemGroup>
+  <ItemGroup>
+    <None Include="Resources\napoleon.png" />
+  </ItemGroup>
+  <ItemGroup>
+    <None Include="Resources\police.png" />
+  </ItemGroup>
+  <ItemGroup>
+    <None Include="Resources\red.png" />
+  </ItemGroup>
+  <ItemGroup>
+    <None Include="Resources\redlight.png" />
+  </ItemGroup>
+  <ItemGroup>
+    <None Include="Resources\Remove.png" />
+  </ItemGroup>
+  <ItemGroup>
+    <None Include="Resources\replay.png" />
+  </ItemGroup>
+  <ItemGroup>
+    <None Include="Resources\robot.png" />
+  </ItemGroup>
+  <ItemGroup>
+    <None Include="Resources\search.png" />
+  </ItemGroup>
+  <ItemGroup>
+    <None Include="Resources\smurf.png" />
+  </ItemGroup>
+  <ItemGroup>
+    <None Include="Resources\soldier.png" />
+  </ItemGroup>
+  <ItemGroup>
+    <None Include="Resources\springlogo_glass.png" />
+  </ItemGroup>
+  <ItemGroup>
+    <None Include="Resources\star.png" />
+  </ItemGroup>
+  <ItemGroup>
+    <None Include="Resources\user.png" />
+  </ItemGroup>
+  <ItemGroup>
+    <None Include="Resources\warning.png" />
+  </ItemGroup>
+  <ItemGroup>
+    <None Include="Resources\WebDown.png" />
+  </ItemGroup>
+  <ItemGroup>
+    <None Include="Resources\yellow.png" />
+  </ItemGroup>
+  <ItemGroup>
+    <None Include="Resources\ZK_logo_square.png" />
+  </ItemGroup>
+  <ItemGroup>
+    <None Include="Resources\PlayerStates\away.bmp" />
+  </ItemGroup>
+  <ItemGroup>
+    <None Include="Resources\PlayerStates\away.png" />
+  </ItemGroup>
+  <ItemGroup>
+    <None Include="Resources\PlayerStates\quickmatch_off.png" />
+  </ItemGroup>
+  <ItemGroup>
+    <None Include="Resources\PlayerStates\ready.png" />
+  </ItemGroup>
+  <ItemGroup>
+    <None Include="Resources\PlayerStates\spec.png" />
+  </ItemGroup>
+  <ItemGroup>
+    <None Include="Resources\PlayerStates\unready.png" />
+  </ItemGroup>
+  <ItemGroup>
+    <None Include="ZK_logo_square.ico" />
+  </ItemGroup>
+  <ItemGroup>
+    <None Include="Resources\SpringDownloader.ico" />
+  </ItemGroup>
+  <ItemGroup>
+    <Resource Include="SpringDownloader.ico" />
+  </ItemGroup>
+  <ItemGroup>
+    <None Include="Images\logout.png" />
+  </ItemGroup>
+  <ItemGroup>
+    <None Include="Resources\Buttons\add.png" />
+  </ItemGroup>
+  <ItemGroup>
+    <None Include="Resources\Buttons\game.png" />
+  </ItemGroup>
+  <ItemGroup>
+    <None Include="Resources\Buttons\glaive_icon_24.png" />
+  </ItemGroup>
+  <ItemGroup>
+    <None Include="Resources\Buttons\home.png" />
+  </ItemGroup>
+  <ItemGroup>
+    <None Include="Resources\Buttons\chat.png" />
+  </ItemGroup>
+  <ItemGroup>
+    <None Include="Resources\Buttons\license.txt" />
+  </ItemGroup>
+  <ItemGroup>
+    <None Include="Resources\Buttons\map.png" />
+  </ItemGroup>
+  <ItemGroup>
+    <None Include="Resources\Buttons\panel.png" />
+  </ItemGroup>
+  <ItemGroup>
+    <None Include="Resources\Buttons\panel_border_128.png" />
+  </ItemGroup>
+  <ItemGroup>
+    <None Include="Resources\Buttons\panel_border_64.png" />
+  </ItemGroup>
+  <ItemGroup>
+    <None Include="Resources\Buttons\panel_border_96.png" />
+  </ItemGroup>
+  <ItemGroup>
+    <None Include="Resources\Buttons\settings.png" />
+  </ItemGroup>
+  <ItemGroup>
+    <None Include="Resources\Buttons\spherebot.png" />
+  </ItemGroup>
+  <ItemGroup>
+    <None Include="Resources\Buttons\video-icon.png" />
+  </ItemGroup>
+  <ItemGroup>
+    <EmbeddedResource Include="NativeLibs\CSteamworks.dll" />
+    <EmbeddedResource Include="NativeLibs\steam_api.dll" />
+    <EmbeddedResource Include="NativeLibs\steam_appid.txt" />
+  </ItemGroup>
+  <ItemGroup>
+    <None Include="Resources\steam.png" />
+  </ItemGroup>
+  <ItemGroup>
+    <None Include="Resources\voice_off.png" />
+  </ItemGroup>
+  <ItemGroup>
+    <None Include="Resources\voice_talking.png" />
+  </ItemGroup>
+  <ItemGroup>
+    <Folder Include="Benchmarker" />
+    <Folder Include="Benchmarker\Benchmarks" />
+    <Folder Include="Benchmarker\Benchmarks\Configs" />
+    <Folder Include="Benchmarker\Benchmarks\Configs\ZKL_default" />
+    <Folder Include="Benchmarker\Benchmarks\Configs\ZKL_default\LuaUI" />
+    <Folder Include="Benchmarker\Benchmarks\Configs\ZKL_default\LuaUI\Config" />
+    <Folder Include="Benchmarker\Benchmarks\Configs\ZKL_default\LuaUI\pathTests" />
+    <Folder Include="Benchmarker\Benchmarks\Configs\ZKL_default\LuaUI\pathTests\config" />
+    <Folder Include="Benchmarker\Benchmarks\Configs\ZKL_with_lights" />
+    <Folder Include="Benchmarker\Benchmarks\Configs\ZKL_with_lights\LuaUI" />
+    <Folder Include="Benchmarker\Benchmarks\Configs\ZKL_with_lights\LuaUI\Config" />
+    <Folder Include="Benchmarker\Benchmarks\Configs\ZKL_with_lights\LuaUI\pathTests" />
+    <Folder Include="Benchmarker\Benchmarks\Configs\ZKL_with_lights\LuaUI\pathTests\config" />
+    <Folder Include="Benchmarker\Benchmarks\games" />
+    <Folder Include="Benchmarker\Benchmarks\games\ca-benchmark.sdd" />
+    <Folder Include="Benchmarker\Benchmarks\games\ca-benchmark.sdd\LuaRules" />
+    <Folder Include="Benchmarker\Benchmarks\games\ca-benchmark.sdd\LuaRules\Benchmarks" />
+    <Folder Include="Benchmarker\Benchmarks\games\ca-benchmark.sdd\LuaUI" />
+    <Folder Include="Benchmarker\Benchmarks\games\ca-benchmark.sdd\LuaUI\Widgets" />
+    <Folder Include="Benchmarker\Benchmarks\games\dynlights.sdd" />
+    <Folder Include="Benchmarker\Benchmarks\games\dynlights.sdd\LuaRules" />
+    <Folder Include="Benchmarker\Benchmarks\games\dynlights.sdd\LuaRules\Gadgets" />
+    <Folder Include="Benchmarker\Benchmarks\games\dynlights.sdd\LuaUI" />
+    <Folder Include="Benchmarker\Benchmarks\games\dynlights.sdd\LuaUI\Widgets" />
+    <Folder Include="Benchmarker\Benchmarks\games\fps_terraform.sdd" />
+    <Folder Include="Benchmarker\Benchmarks\games\fps_terraform.sdd\LuaRules" />
+    <Folder Include="Benchmarker\Benchmarks\games\fps_terraform.sdd\LuaRules\Gadgets" />
+    <Folder Include="Benchmarker\Benchmarks\games\fps_terraform.sdd\LuaUI" />
+    <Folder Include="Benchmarker\Benchmarks\games\fps_terraform.sdd\LuaUI\Widgets" />
+    <Folder Include="Benchmarker\Benchmarks\games\fps_terraform.sdd\units" />
+    <Folder Include="Benchmarker\Benchmarks\games\fps_test.sdd" />
+    <Folder Include="Benchmarker\Benchmarks\games\fps_test.sdd\LuaRules" />
+    <Folder Include="Benchmarker\Benchmarks\games\fps_test.sdd\LuaRules\Gadgets" />
+    <Folder Include="Benchmarker\Benchmarks\games\fps_test.sdd\LuaUI" />
+    <Folder Include="Benchmarker\Benchmarks\games\fps_test.sdd\LuaUI\Widgets" />
+    <Folder Include="Benchmarker\Benchmarks\games\fps_war.sdd" />
+    <Folder Include="Benchmarker\Benchmarks\games\fps_war.sdd\LuaRules" />
+    <Folder Include="Benchmarker\Benchmarks\games\fps_war.sdd\LuaRules\Gadgets" />
+    <Folder Include="Benchmarker\Benchmarks\games\fps_war.sdd\LuaUI" />
+    <Folder Include="Benchmarker\Benchmarks\games\fps_war.sdd\LuaUI\Widgets" />
+    <Folder Include="Benchmarker\Benchmarks\games\fps_war2.sdd" />
+    <Folder Include="Benchmarker\Benchmarks\games\fps_war2.sdd\LuaRules" />
+    <Folder Include="Benchmarker\Benchmarks\games\fps_war2.sdd\LuaRules\Gadgets" />
+    <Folder Include="Benchmarker\Benchmarks\games\fps_war2.sdd\LuaUI" />
+    <Folder Include="Benchmarker\Benchmarks\games\fps_war2.sdd\LuaUI\Widgets" />
+    <Folder Include="Benchmarker\Benchmarks\games\path_test.sdd" />
+    <Folder Include="Benchmarker\Benchmarks\games\path_test.sdd\LuaRules" />
+    <Folder Include="Benchmarker\Benchmarks\games\path_test.sdd\LuaRules\Gadgets" />
+    <Folder Include="Benchmarker\Benchmarks\games\path_test.sdd\Luaui" />
+    <Folder Include="Benchmarker\Benchmarks\games\path_test.sdd\Luaui\pathTests" />
+    <Folder Include="Benchmarker\Benchmarks\games\path_test.sdd\Luaui\pathTests\Config" />
+    <Folder Include="Benchmarker\Benchmarks\games\path_test.sdd\Luaui\pathTests\Results" />
+    <Folder Include="Benchmarker\Benchmarks\games\path_test.sdd\Luaui\Widgets" />
+    <Folder Include="Benchmarker\Benchmarks\Scripts" />
+    <Folder Include="LobbyClient" />
+    <Folder Include="LobbyClient\Legacy" />
+    <Folder Include="LobbyClient\Protocol" />
+    <Folder Include="LobbyClient\Resources" />
+    <Folder Include="MonoTorrent" />
+    <Folder Include="MonoTorrent\MonoTorrent.BEncoding" />
+    <Folder Include="MonoTorrent\MonoTorrent.Client" />
+    <Folder Include="MonoTorrent\MonoTorrent.Client\Managers" />
+    <Folder Include="MonoTorrent\MonoTorrent.Client\PieceWriter" />
+    <Folder Include="MonoTorrent\MonoTorrent.Common" />
+    <Folder Include="MonoTorrent\MonoTorrent.Common\EventArgs" />
+    <Folder Include="PlasmaDownloader" />
+    <Folder Include="PlasmaDownloader\Packages" />
+    <Folder Include="PlasmaDownloader\Torrents" />
+    <Folder Include="PlasmaShared" />
+    <Folder Include="PlasmaShared\Diagrams" />
+    <Folder Include="PlasmaShared\IContentService" />
+    <Folder Include="PlasmaShared\ISpringieService" />
+    <Folder Include="PlasmaShared\Properties" />
+    <Folder Include="PlasmaShared\Service References" />
+    <Folder Include="PlasmaShared\Service References\ContentServiceReference" />
+    <Folder Include="PlasmaShared\UnitSyncLib" />
+    <Folder Include="PlasmaShared\Web References" />
+    <Folder Include="PlasmaShared\Web References\ModStats" />
+  </ItemGroup>
+  <Import Project="$(MSBuildBinPath)\Microsoft.CSharp.targets" />
+  <Target Name="BeforeBuild">
+  </Target>
+  <Target Name="AfterBuild">
+    <GetAssemblyIdentity AssemblyFiles="$(TargetPath)">
+      <Output TaskParameter="Assemblies" ItemName="AssemblyIdentity" />
+    </GetAssemblyIdentity>
+    <Exec Command="echo %(AssemblyIdentity.Version) &gt; &quot;$(TargetDir)$(TargetName).version.txt&quot;" />
+  </Target>
+  <PropertyGroup>
+    <PostBuildEvent Condition=" '$(OS)' == 'Windows_NT' ">if /i $(ConfigurationName) NEQ Release exit 0
+"$(SolutionDir)packages\ilmerge.2.13.0307\ILMerge.exe" /out:"$(TargetDir)$(TargetName).all.exe" "$(TargetDir)$(TargetName).exe" "$(TargetDir)*.dll" /target:exe "/targetplatform:v4,%ProgramFiles%\Reference Assemblies\Microsoft\Framework\.NETFramework\v4.0\Profile\Client" /wildcards /t:winexe 
+copy /Y "$(TargetDir)$(TargetName).all.pdb" "$(TargetName).pdb"
+copy /Y "$(TargetDir)$(TargetName).all.exe" "$(TargetName).exe"</PostBuildEvent>
+  </PropertyGroup>
+  <Import Project="$(SolutionDir)\.nuget\NuGet.targets" Condition="Exists('$(SolutionDir)\.nuget\NuGet.targets')" />
+  <Import Project="..\packages\Microsoft.Bcl.Build.1.0.14\tools\Microsoft.Bcl.Build.targets" Condition="Exists('..\packages\Microsoft.Bcl.Build.1.0.14\tools\Microsoft.Bcl.Build.targets')" />
 </Project>