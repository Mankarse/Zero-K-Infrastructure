#region using

using System;
using System.Collections.Generic;
using System.Diagnostics;
using System.IO;
using System.Linq;
using System.Net;
using System.Text;
using System.Text.RegularExpressions;
using System.Threading;
using System.Threading.Tasks;
using System.Timers;
using Newtonsoft.Json;
using PlasmaShared;
using PlasmaShared.ModStats;
using ZkData;
using Timer = System.Timers.Timer;

#endregion

namespace LobbyClient
{
    public class SpringLogEventArgs : EventArgs
    {
        private readonly string line;
        private readonly string username;


        public string Line
        {
            get { return line; }
        }

        public string Username
        {
            get { return username; }
        }

        public SpringLogEventArgs(string username) : this(username, "") { }

        public SpringLogEventArgs(string username, string line)
        {
            this.line = line;
            this.username = username;
        }
    };


    public class EngineConfigEntry
    {
        public string description { get; set; }
        public string declarationFile { get; set; }
        public int declarationLine { get; set; }
        public string defaultValue { get; set; }
        public double? maximumValue { get; set; }
        public double? minimumValue { get; set; }
        public string safemodeValue { get; set; }
        public string type { get; set; }
        public int readOnly { get; set; }
    }

    /// <summary>
    /// represents one install location of spring game
    /// </summary>
    public class Spring
    {
        public const int MaxAllies = 16;
        public const int MaxTeams = 32;

        public delegate void LogLine(string text, bool isError);

        private Guid battleGuid;
        private BattleResult battleResult = new BattleResult();
        private readonly Dictionary<string, bool> connectedPlayers = new Dictionary<string, bool>();
        private bool gameEndedOk = false;
        private Dictionary<string, int> gamePrivateMessages = new Dictionary<string, int>();
        private bool isHosting;
        //private string lobbyPassword;
        //private string lobbyUserName;


        private readonly SpringPaths paths;


        private Process process;
        private string scriptPath;
        private readonly List<string> statsData = new List<string>();
        private Dictionary<string, BattlePlayerResult> statsPlayers = new Dictionary<string, BattlePlayerResult>();
        private Talker talker;
        private readonly Timer timer = new Timer(20000);
        private bool wasKilled = false;
        public int Duration
        {
            get { return battleResult.Duration; }
        }

        public DateTime GameEnded
        {
            get { return battleResult.StartTime.AddSeconds(battleResult.Duration).ToLocalTime(); }
        }
        public DateTime GameExited { get; private set; }

        public DateTime GameStarted
        {
            get { return battleResult.StartTime.ToLocalTime(); }
        }

        public bool IsRunning
        {
            get
            {
                try
                {
                    return (process != null && !process.HasExited);
                }
                catch (Exception ex)
                {
                    Trace.TraceError("Error determining process state: {0}", ex);
                    return false;
                }
            }
        }

        public bool IsBattleOver { get; private set; }

        public StringBuilder LogLines = new StringBuilder();


        public ProcessPriorityClass ProcessPriority
        {
            set { if (IsRunning) process.PriorityClass = value; }
        }
        public BattleContext StartContext { get; private set; }
        public bool UseDedicatedServer;
        public event EventHandler BattleStarted = (sender, args) => { };

        public event EventHandler<SpringLogEventArgs> GameOver; // game has ended
        public event LogLine LogLineAdded = delegate { };
        public event EventHandler<SpringLogEventArgs> PlayerDisconnected;
        public event EventHandler<SpringLogEventArgs> PlayerJoined;
        public event EventHandler<SpringLogEventArgs> PlayerLeft;
        public event EventHandler<SpringLogEventArgs> PlayerLost; // player lost the game
        public event EventHandler<SpringLogEventArgs> PlayerSaid;
        //public event EventHandler<> 
        /// <summary>
        /// Data is true if exit was crash
        /// </summary>
        public event EventHandler<EventArgs<bool>> SpringExited;
        public event EventHandler SpringStarted;

        public Spring(SpringPaths springPaths)
        {
            paths = springPaths;
            timer.Elapsed += timer_Elapsed;
        }

        /// <summary>
        /// Adds user dynamically to running game - for security reasons add his script
        /// </summary>
        public void AddUser(string name, string scriptPassword)
        {
            if (IsRunning) talker.SendText(string.Format("/adduser {0} {1}", name, scriptPassword));
        }

        public void ExitGame()
        {
            try
            {
                if (IsRunning)
                {
                    SayGame("/kill"); // todo dont do this if talker does not work (not a host)
                    process.WaitForExit(5000);
                    if (!IsRunning) return;

                    Console.WriteLine("Terminating Spring process due to /kill timeout");
                    wasKilled = true;
                    process.Kill();

                    process.WaitForExit(1000);
                    if (!IsRunning) return;
                    process.Kill();
                }
            }
            catch (Exception ex)
            {
                Trace.TraceError("Error quitting spring: {0}", ex);
            }
        }


        public void ForceStart()
        {
            if (IsRunning) talker.SendText("/forcestart");
        }

        public Dictionary<string, EngineConfigEntry> GetEngineConfigOptions()
        {
            Trace.TraceInformation("Extracting configuration from Spring located in {0}", paths.Executable);
            var sb = new StringBuilder();
            var p = new Process();
            p.StartInfo.CreateNoWindow = true;
            p.StartInfo.UseShellExecute = false;
            p.StartInfo.Arguments += string.Format("--list-config-vars");
            p.StartInfo.EnvironmentVariables["SPRING_DATADIR"] = paths.WritableDirectory;
            p.StartInfo.EnvironmentVariables.Remove("SPRING_ISOLATED");
            p.StartInfo.FileName = paths.Executable;
            p.StartInfo.WorkingDirectory = Path.GetDirectoryName(paths.Executable);
            p.StartInfo.RedirectStandardOutput = true;
            p.OutputDataReceived += (sender, args) => sb.AppendLine(args.Data);
            p.Start();
            p.BeginOutputReadLine();
            p.WaitForExit(3000);
            sb.AppendLine(); //append terminator

            var text = sb.ToString();
            int whereIsTable = text.IndexOf('{');
            text = text.Substring(whereIsTable); // skip empty line or other info (if exist). Compatibility with Spring 94+
            var data = JsonConvert.DeserializeObject<Dictionary<string, EngineConfigEntry>>(text);
            return data;
        }

        public bool IsPlayerReady(string name)
        {
            return statsPlayers[name].IsIngameReady;
        }

        public void Kick(string name)
        {
            SayGame("/kick " + name);
        }

        public void ResignPlayer(string name)
        {
            if (IsRunning) talker.SendText(string.Format("/luarules resignteam {0}", name));
        }

        public void SayGame(string text)
        {
            try
            {
                talker.SendText(text);
            }
            catch (NullReferenceException)
            {
                // do nothing: null reference is expected when game is not running
                // the property isRunning would be useful here if it didn't lie so much
            }
        }


        public string ConnectGame(string ip, int port, string username)
        {
            return null;
        }

        public string RunLocalScriptGame(string script)
        {

            return null;
        }

        
        public string HostGame(BattleContext context, string host, int port, string myName = null, string myPassword = null )
        {
            if (!File.Exists(paths.Executable) && !File.Exists(paths.DedicatedServer)) throw new ApplicationException(string.Format("Spring or dedicated server executable not found: {0}, {1}", paths.Executable, paths.DedicatedServer));

            wasKilled = false;
            string script = null;

            if (!IsRunning)
            {
                gameEndedOk = false;
                IsBattleOver = false;
                //lobbyUserName = client.UserName;
                //lobbyPassword = client.UserPassword;
                battleResult = new BattleResult();

                talker = new Talker();
                talker.SpringEvent += talker_SpringEvent;
                isHosting = true;

                if (isHosting) scriptPath = Utils.MakePath(paths.WritableDirectory, "script_" + myName + ".txt").Replace('\\', '/');
                else scriptPath = Utils.MakePath(paths.WritableDirectory, "script.txt").Replace('\\', '/');

                statsPlayers.Clear();
                statsData.Clear();

                List<UserBattleStatus> players;
                battleGuid = Guid.NewGuid();
                var service = GlobalConst.GetSpringieService();
                SpringBattleStartSetup startSetup = null;
                if (isHosting && GlobalConst.IsZkMod(context.Mod))
                {
                    try
                    {
                        StartContext = context;
                        startSetup = service.GetSpringBattleStartSetup(StartContext);
                        if (startSetup.BalanceTeamsResult != null)
                        {
                            StartContext.Players = startSetup.BalanceTeamsResult.Players;
                            StartContext.Bots = startSetup.BalanceTeamsResult.Bots;
                        }
                        connectedPlayers.Clear();
                        foreach (var p in StartContext.Players)
                        {
                            p.IsIngame = true;
                        }
                    }
                    catch (Exception ex)
                    {
                        Trace.TraceError("Error getting start setup: {0}", ex);
                    }

                    script = ScriptGenerator.GenerateHostScript(StartContext, startSetup, talker.LoopbackPort, battleGuid.ToString(), host,port, myName, myPassword);

                    statsPlayers = StartContext.Players.ToDictionary(x => x.Name,
                                                        x => new BattlePlayerResult
                                                                 {
                                                                     LobbyID = x.LobbyID,
                                                                     AllyNumber = x.AllyID,
                                                                     CommanderType = null,
                                                                     // todo commandertype
                                                                     IsSpectator = x.IsSpectator,
                                                                     IsVictoryTeam = false,
                                                                 });
                }
                if (isHosting) timer.Start();

                File.WriteAllText(scriptPath, script);

                LogLines = new StringBuilder();

                var optirun = Environment.GetEnvironmentVariable("OPTIRUN");

                process = new Process();
                process.StartInfo.CreateNoWindow = true;
                List<string> arg = new List<string>();


                if (string.IsNullOrEmpty(optirun))
                {
                    if (UseDedicatedServer)
                    {
                        process.StartInfo.FileName = paths.DedicatedServer;
                        process.StartInfo.WorkingDirectory = Path.GetDirectoryName(paths.DedicatedServer);
                    }
                    else
                    {
                        process.StartInfo.FileName = paths.Executable;
                        process.StartInfo.WorkingDirectory = Path.GetDirectoryName(paths.Executable);
                    }
                }
                else
                {
                    Trace.TraceInformation("Using optirun {0} to start the game (OPTIRUN env var defined)", optirun);
                    process.StartInfo.FileName = optirun;
                    arg.Add(string.Format("\"{0}\"", (paths.Executable)));
                }



                arg.Add(string.Format("--config \"{0}\"", paths.GetSpringConfigPath()));
                if (paths.SafeMode) arg.Add("--safemode");
                arg.Add(string.Format("\"{0}\"", scriptPath));
                //Trace.TraceInformation("{0} {1}", process.StartInfo.FileName, process.StartInfo.Arguments);

                process.StartInfo.Arguments = string.Join(" ", arg);
                process.StartInfo.UseShellExecute = false;
                process.StartInfo.RedirectStandardOutput = true;
                process.StartInfo.RedirectStandardError = true;
                process.Exited += springProcess_Exited;
                process.ErrorDataReceived += process_ErrorDataReceived;
                process.OutputDataReceived += process_OutputDataReceived;
                process.EnableRaisingEvents = true;

                gamePrivateMessages = new Dictionary<string, int>();
                battleResult.StartTime = DateTime.UtcNow;
                process.Start();
                process.BeginOutputReadLine();
                process.BeginErrorReadLine();
                if (IsRunning && SpringStarted != null) SpringStarted(this, EventArgs.Empty);
                return script;
            }
            else Trace.TraceError("Spring already running");
            return null;
        }


        private void HandleSpecialMessages(Talker.SpringEventArgs e)
        {
            try
            {
                if (string.IsNullOrEmpty(e.Text) || !e.Text.StartsWith("SPRINGIE:")) return;

                int count;
                if (!gamePrivateMessages.TryGetValue(e.Text, out count)) count = 0;
                count++;
                gamePrivateMessages[e.Text] = count;
                if (count != 2) return; // only send if count matches 2 exactly

                var text = e.Text.Substring(9);
                if (text.StartsWith("READY:"))
                {
                    var name = text.Substring(6);
                    BattlePlayerResult entry;
                    if (statsPlayers.TryGetValue(name, out entry)) entry.IsIngameReady = true;
                }
                if (text == "FORCE") ForceStart();

                statsData.Add(text);
            }
            catch (Exception ex)
            {
                Trace.TraceError("Error while processing '{0}' :{1}", e.Text, ex);
            }
        }


        private void ParseInfolog(string text, bool isCrash)
        {
            if (string.IsNullOrEmpty(text))
            {
                Trace.TraceWarning("Infolog is empty");
                return;
            }
            try
            {
                var hasError = false;
                var isCheating = false;
                int? score = null;
                int scoreFrame = 0;
                string gameId = null;
                string demoFileName = null;
                string missionVars = "";

                foreach (var cycleline in text.Split(new[] { '\n', '\r' }, StringSplitOptions.RemoveEmptyEntries))
                {
                    var line = cycleline;
                    var gameframe = 0;
                    if (line.StartsWith("[DedicatedServer]")) line = line.Replace("[DedicatedServer] ", "");

                    if (line.StartsWith("["))
                    {
                        var idx = line.IndexOf("] ");
                        if (idx > 0)
                        {
                            int.TryParse(line.Substring(1, idx - 1), out gameframe);
                            if (idx >= 0) line = line.Substring(idx + 2);
                        }
                    }

<<<<<<< HEAD
=======
                    if (line.StartsWith("[AddGameSetupArchivesToVFS]")) line = line.Replace("[AddGameSetupArchivesToVFS] ", "");

                    // FIXME: why are these even null in the first place?
                    if (String.IsNullOrEmpty(mapName) == null && line.StartsWith("Using map", true, null)) mapName = line.Substring(10).Trim();

                    if (String.IsNullOrEmpty(modName) && line.StartsWith("Using game", true, null))
                    {
                        int archiveNameIndex = line.IndexOf("(archive", 11);
                        modName = line.Substring(11, archiveNameIndex - 11).Trim();
                        
                        Trace.TraceInformation("Mod name: " + modName);
                    }

>>>>>>> f01213d0
                    // obsolete? see above where [DedicatedServer] is pruned
                    if (line.StartsWith("recording demo")) demoFileName = Path.GetFileName(line.Substring(15).Trim());  // 91.0
                    //else if (line.StartsWith("[DedicatedServer] recording demo")) demoFileName = Path.GetFileName(line.Substring(33).Trim());    // 95.0 and later

                    if (line.StartsWith("Using demofile", true, null)) return; // do nothing if its demo

                    if (line.StartsWith("GameID: ", true, null) && gameId == null) gameId = line.Substring(8).Trim();

                    if (line.StartsWith("STATS:")) statsData.Add(line.Substring(6));

                    if (line.Contains("SCORE: ") && !isCheating && StartContext.IsMission)
                    {
                        var match = Regex.Match(line, "SCORE: ([^ ]+)");
                        if (match.Success)
                        {
                            // game score
                            var data = match.Groups[1].Value;
                            //Trace.TraceInformation("Score data (raw) : " + data);
                            data = Encoding.ASCII.GetString(Convert.FromBase64String(match.Groups[1].Value));
                            //Trace.TraceInformation("Score data (decoded) : " + data);
                            var parts = data.Split('/');
                            score = 0;
                            if (parts.Length > 1)
                            {
                                score = Convert.ToInt32(parts[1]);
                                gameframe = Convert.ToInt32(parts[0]);
                            }
                            else score = Convert.ToInt32(data);

                            scoreFrame = gameframe;
                        }
                    }
                    if (line.Contains("MISSIONVARS:") && StartContext.IsMission)
                    {
                        var match = Regex.Match(line, "MISSIONVARS: ([^ ]+)");
                        missionVars = match.Groups[1].Value.Trim();
                        Trace.TraceInformation(string.Format("Mission variables: {0} (original line: {1})", missionVars, line));
                    }

                    // obsolete, hanlded by pm messages 
                    //if (line.StartsWith("STATS:")) statsData.Add(line.Substring(6));

                    if (line.StartsWith("Cheating!", true, null) || line.StartsWith("Cheating is enabled!", true, null)) isCheating = true;

                    if (line.StartsWith("Error") || line.StartsWith("LuaRules") || line.StartsWith("Internal error") || line.StartsWith("LuaCOB") ||
                        (line.StartsWith("Failed to load") && !line.Contains("duplicate name"))) hasError = true;
                }
                if (score != null || !String.IsNullOrEmpty(missionVars))
                {
                    Trace.TraceInformation("Submitting score for mission " + StartContext.Mod);
                    try
                    {
                        var service = GlobalConst.GetContentService();
                        Task.Factory.StartNew(() =>
                        {
                            try
                            {
                                service.SubmitMissionScore(lobbyUserName, Utils.HashLobbyPassword(lobbyPassword), StartContext.Mod, score ?? 0, scoreFrame / 30,
                                    missionVars);
                            }
                            catch (Exception ex)
                            {
                                Trace.TraceError("Error sending score: {0}", ex);
                            }
                        });

                    }
                    catch (Exception ex)
                    {
                        Trace.TraceError(string.Format("Error sending mission score: {0}", ex));
                    }
                }


                // submit main stats
                if (!isCheating && !isCrash && gameEndedOk)
                {
                    if (isHosting)
                    {
                        var service = GlobalConst.GetSpringieService();
                        try
                        {
                            battleResult.EngineBattleID = gameId;
                            battleResult.ReplayName = demoFileName;

                            // set victory team for all allied with currently alive
                            foreach (var p in statsPlayers.Values.Where(x => !x.IsSpectator && x.LoseTime == null))
                            {
                                foreach (var q in statsPlayers.Values.Where(x => !x.IsSpectator && x.AllyNumber == p.AllyNumber))
                                {
                                    q.IsVictoryTeam = true;
                                }
                            }

                            if (StartContext != null)
                            {
                                var result = service.SubmitSpringBattleResult(StartContext, lobbyPassword, battleResult, statsPlayers.Values.ToList(), statsData);
                                if (result != null)
                                {
                                    foreach (var line in result.Split('\n'))
                                    {
                                        client.Say(SayPlace.Battle, "", line, true);
                                    }
                                }
                            }
                        }
                        catch (Exception ex)
                        {
                            Trace.TraceError("Error sending game result: {0}", ex);
                        }
                    }

                    if (statsData.Count > 1)
                    {
                        // must be more than 1 line - 1 is player list
                        var statsService = new StatsCollector { Proxy = null };
                        try
                        {
                            statsService.SubmitGameEx(gameId, StartContext.Mod, StartContext.Map, statsData.ToArray());
                        }
                        catch (Exception ex)
                        {
                            Trace.TraceError("Error sending game stats: {0}", ex);
                        }
                    }
                }
            }
            catch (Exception ex)
            {
                Trace.TraceError("Error processing spring log: {0}", ex);
            }
        }

        private void StatsMarkDead(string name, bool isDead)
        {
            BattlePlayerResult sp;
            if (statsPlayers.TryGetValue(name, out sp)) sp.LoseTime = isDead ? (int)DateTime.UtcNow.Subtract(battleResult.IngameStartTime ?? battleResult.StartTime).TotalSeconds : (int?)null;
        }

        private void process_ErrorDataReceived(object sender, DataReceivedEventArgs e)
        {
            LogLineAdded(e.Data, true);
        }

        private void process_OutputDataReceived(object sender, DataReceivedEventArgs e)
        {
            LogLines.AppendLine(e.Data);
            LogLineAdded(e.Data, false);
        }

        private void springProcess_Exited(object sender, EventArgs e)
        {
            var isCrash = process.ExitCode != 0 && !wasKilled;
            try
            {
                if (!process.WaitForExit(2000)) process.Kill();
            }
            catch { }

            process = null;
            talker.Close();
            talker = null;
            Thread.Sleep(1000);
            var logText = LogLines.ToString();
            ParseInfolog(logText, isCrash);

            try
            {
                File.WriteAllText(Path.Combine(paths.WritableDirectory, string.Format("infolog_{0}.txt", battleResult.EngineBattleID)), logText);
            }
            catch (Exception ex)
            {
                Trace.TraceWarning("Error saving infolog: {0}", ex);
            }

            GameExited = DateTime.Now;

            if (StartContext != null) foreach (var p in StartContext.Players) p.IsIngame = false;
            IsBattleOver = true;

            if (SpringExited != null) SpringExited(this, new EventArgs<bool>(isCrash));
        }


        private void talker_SpringEvent(object sender, Talker.SpringEventArgs e)
        {
            //this.client.Say(SayPlace.Battle, "",string.Format("type:{0} param:{1} player:{2}-{3} text:{4}",e.EventType.ToString(), e.Param,e.PlayerNumber, e.PlayerName, e.Text),false);
            try
            {
                switch (e.EventType)
                {
                    case Talker.SpringEventType.PLAYER_JOINED:
                        if (StartContext != null)
                        {
                            foreach (var p in StartContext.Players.Where(x => x.Name == e.PlayerName))
                            {
                                connectedPlayers[p.Name] = true;
                                p.IsIngame = true;
                            }
                        }
                        if (PlayerJoined != null) PlayerJoined(this, new SpringLogEventArgs(e.PlayerName));
                        break;

                    case Talker.SpringEventType.PLAYER_LEFT:
                        if (StartContext != null)
                        {
                            foreach (var p in StartContext.Players.Where(x => x.Name == e.PlayerName))
                            {
                                connectedPlayers[p.Name] = false;
                                p.IsIngame = false;
                            }
                        }
                        if (e.Param == 0 && PlayerDisconnected != null) PlayerDisconnected(this, new SpringLogEventArgs(e.PlayerName));
                        if (PlayerLeft != null) PlayerLeft(this, new SpringLogEventArgs(e.PlayerName));

                        break;

                    case Talker.SpringEventType.GAME_LUAMSG:
                        HandleSpecialMessages(e);
                        break;

                    case Talker.SpringEventType.PLAYER_CHAT:
                        if (e.Param == 255) HandleSpecialMessages(e);

                        // only public chat
                        if (PlayerSaid != null && (e.Param == Talker.TO_EVERYONE || e.Param == Talker.TO_EVERYONE_LEGACY) && !string.IsNullOrEmpty(e.PlayerName)) PlayerSaid(this, new SpringLogEventArgs(e.PlayerName, e.Text));
                        break;

                    case Talker.SpringEventType.PLAYER_DEFEATED:
                        StatsMarkDead(e.PlayerName, true);
                        if (PlayerLost != null) PlayerLost(this, new SpringLogEventArgs(e.PlayerName));
                        break;

                    case Talker.SpringEventType.SERVER_GAMEOVER:
                        if (StartContext != null) foreach (var p in StartContext.Players) p.IsIngame = false;
                        IsBattleOver = true;

                        if (battleResult.IngameStartTime != null)
                        {
                            gameEndedOk = true;
                            battleResult.Duration = (int)DateTime.UtcNow.Subtract(battleResult.IngameStartTime ?? battleResult.StartTime).TotalSeconds;
                            if (GameOver != null) GameOver(this, new SpringLogEventArgs(e.PlayerName));
                        }
                        else
                        {
                            //gameover before gamestart
                            Trace.TraceWarning("recieved GAMEOVER before STARTPLAYING!");
                        }

                        break;

                    case Talker.SpringEventType.PLAYER_READY:
                        if (e.Param == 1) statsPlayers[e.PlayerName].IsIngameReady = true;
                        break;

                    case Talker.SpringEventType.SERVER_STARTPLAYING:
                        battleResult.IngameStartTime = DateTime.UtcNow;
                        foreach (var p in statsPlayers)
                        {
                            p.Value.IsIngameReady = true;
                        }

                        foreach (var p in StartContext.Players)
                        {
                            bool state;
                            if (!connectedPlayers.TryGetValue(p.Name, out state) || !state) p.IsIngame = false;
                        }
                        BattleStarted(this, EventArgs.Empty);
                        break;

                    case Talker.SpringEventType.SERVER_QUIT:
                        if (StartContext != null) foreach (var p in StartContext.Players) p.IsIngame = false;
                        IsBattleOver = true;
                        //Program.main.AutoHost.SayBattle("dbg quit ");
                        //if (GameOver != null) GameOver(this, new SpringLogEventArgs(e.PlayerName));
                        break;
                }
            }
            catch (Exception ex)
            {
                Trace.TraceError("Error processing spring message:{0}", ex);
            }
        }

        private void timer_Elapsed(object sender, ElapsedEventArgs e)
        {
            try
            {
                var timeSinceStart = DateTime.UtcNow.Subtract(battleResult.StartTime).TotalSeconds;
                const int timeToWait = 180; // force start after 180s
                const int timeToWarn = 120; // warn people after 120s 

                if (isHosting && IsRunning && battleResult.IngameStartTime == null)
                {
                    if (timeSinceStart > timeToWait)
                    {
                        ForceStart();
                    }
                    else if (timeSinceStart > timeToWarn)
                    {
                        SayGame(string.Format("Game will be force started in {0} seconds", Math.Max(20, timeToWait - Math.Round(timeSinceStart))));
                    }
                }
            }
            catch (Exception ex)
            {
                Trace.TraceError("Error checking start: {0}", ex);
            }
        }

        public void WaitForExit()
        {
            process.WaitForExit();
        }
    }
}
<|MERGE_RESOLUTION|>--- conflicted
+++ resolved
@@ -1,784 +1,781 @@
-#region using
-
-using System;
-using System.Collections.Generic;
-using System.Diagnostics;
-using System.IO;
-using System.Linq;
-using System.Net;
-using System.Text;
-using System.Text.RegularExpressions;
-using System.Threading;
-using System.Threading.Tasks;
-using System.Timers;
-using Newtonsoft.Json;
-using PlasmaShared;
-using PlasmaShared.ModStats;
-using ZkData;
-using Timer = System.Timers.Timer;
-
-#endregion
-
-namespace LobbyClient
-{
-    public class SpringLogEventArgs : EventArgs
-    {
-        private readonly string line;
-        private readonly string username;
-
-
-        public string Line
-        {
-            get { return line; }
-        }
-
-        public string Username
-        {
-            get { return username; }
-        }
-
-        public SpringLogEventArgs(string username) : this(username, "") { }
-
-        public SpringLogEventArgs(string username, string line)
-        {
-            this.line = line;
-            this.username = username;
-        }
-    };
-
-
-    public class EngineConfigEntry
-    {
-        public string description { get; set; }
-        public string declarationFile { get; set; }
-        public int declarationLine { get; set; }
-        public string defaultValue { get; set; }
-        public double? maximumValue { get; set; }
-        public double? minimumValue { get; set; }
-        public string safemodeValue { get; set; }
-        public string type { get; set; }
-        public int readOnly { get; set; }
-    }
-
-    /// <summary>
-    /// represents one install location of spring game
-    /// </summary>
-    public class Spring
-    {
-        public const int MaxAllies = 16;
-        public const int MaxTeams = 32;
-
-        public delegate void LogLine(string text, bool isError);
-
-        private Guid battleGuid;
-        private BattleResult battleResult = new BattleResult();
-        private readonly Dictionary<string, bool> connectedPlayers = new Dictionary<string, bool>();
-        private bool gameEndedOk = false;
-        private Dictionary<string, int> gamePrivateMessages = new Dictionary<string, int>();
-        private bool isHosting;
-        //private string lobbyPassword;
-        //private string lobbyUserName;
-
-
-        private readonly SpringPaths paths;
-
-
-        private Process process;
-        private string scriptPath;
-        private readonly List<string> statsData = new List<string>();
-        private Dictionary<string, BattlePlayerResult> statsPlayers = new Dictionary<string, BattlePlayerResult>();
-        private Talker talker;
-        private readonly Timer timer = new Timer(20000);
-        private bool wasKilled = false;
-        public int Duration
-        {
-            get { return battleResult.Duration; }
-        }
-
-        public DateTime GameEnded
-        {
-            get { return battleResult.StartTime.AddSeconds(battleResult.Duration).ToLocalTime(); }
-        }
-        public DateTime GameExited { get; private set; }
-
-        public DateTime GameStarted
-        {
-            get { return battleResult.StartTime.ToLocalTime(); }
-        }
-
-        public bool IsRunning
-        {
-            get
-            {
-                try
-                {
-                    return (process != null && !process.HasExited);
-                }
-                catch (Exception ex)
-                {
-                    Trace.TraceError("Error determining process state: {0}", ex);
-                    return false;
-                }
-            }
-        }
-
-        public bool IsBattleOver { get; private set; }
-
-        public StringBuilder LogLines = new StringBuilder();
-
-
-        public ProcessPriorityClass ProcessPriority
-        {
-            set { if (IsRunning) process.PriorityClass = value; }
-        }
-        public BattleContext StartContext { get; private set; }
-        public bool UseDedicatedServer;
-        public event EventHandler BattleStarted = (sender, args) => { };
-
-        public event EventHandler<SpringLogEventArgs> GameOver; // game has ended
-        public event LogLine LogLineAdded = delegate { };
-        public event EventHandler<SpringLogEventArgs> PlayerDisconnected;
-        public event EventHandler<SpringLogEventArgs> PlayerJoined;
-        public event EventHandler<SpringLogEventArgs> PlayerLeft;
-        public event EventHandler<SpringLogEventArgs> PlayerLost; // player lost the game
-        public event EventHandler<SpringLogEventArgs> PlayerSaid;
-        //public event EventHandler<> 
-        /// <summary>
-        /// Data is true if exit was crash
-        /// </summary>
-        public event EventHandler<EventArgs<bool>> SpringExited;
-        public event EventHandler SpringStarted;
-
-        public Spring(SpringPaths springPaths)
-        {
-            paths = springPaths;
-            timer.Elapsed += timer_Elapsed;
-        }
-
-        /// <summary>
-        /// Adds user dynamically to running game - for security reasons add his script
-        /// </summary>
-        public void AddUser(string name, string scriptPassword)
-        {
-            if (IsRunning) talker.SendText(string.Format("/adduser {0} {1}", name, scriptPassword));
-        }
-
-        public void ExitGame()
-        {
-            try
-            {
-                if (IsRunning)
-                {
-                    SayGame("/kill"); // todo dont do this if talker does not work (not a host)
-                    process.WaitForExit(5000);
-                    if (!IsRunning) return;
-
-                    Console.WriteLine("Terminating Spring process due to /kill timeout");
-                    wasKilled = true;
-                    process.Kill();
-
-                    process.WaitForExit(1000);
-                    if (!IsRunning) return;
-                    process.Kill();
-                }
-            }
-            catch (Exception ex)
-            {
-                Trace.TraceError("Error quitting spring: {0}", ex);
-            }
-        }
-
-
-        public void ForceStart()
-        {
-            if (IsRunning) talker.SendText("/forcestart");
-        }
-
-        public Dictionary<string, EngineConfigEntry> GetEngineConfigOptions()
-        {
-            Trace.TraceInformation("Extracting configuration from Spring located in {0}", paths.Executable);
-            var sb = new StringBuilder();
-            var p = new Process();
-            p.StartInfo.CreateNoWindow = true;
-            p.StartInfo.UseShellExecute = false;
-            p.StartInfo.Arguments += string.Format("--list-config-vars");
-            p.StartInfo.EnvironmentVariables["SPRING_DATADIR"] = paths.WritableDirectory;
-            p.StartInfo.EnvironmentVariables.Remove("SPRING_ISOLATED");
-            p.StartInfo.FileName = paths.Executable;
-            p.StartInfo.WorkingDirectory = Path.GetDirectoryName(paths.Executable);
-            p.StartInfo.RedirectStandardOutput = true;
-            p.OutputDataReceived += (sender, args) => sb.AppendLine(args.Data);
-            p.Start();
-            p.BeginOutputReadLine();
-            p.WaitForExit(3000);
-            sb.AppendLine(); //append terminator
-
-            var text = sb.ToString();
-            int whereIsTable = text.IndexOf('{');
-            text = text.Substring(whereIsTable); // skip empty line or other info (if exist). Compatibility with Spring 94+
-            var data = JsonConvert.DeserializeObject<Dictionary<string, EngineConfigEntry>>(text);
-            return data;
-        }
-
-        public bool IsPlayerReady(string name)
-        {
-            return statsPlayers[name].IsIngameReady;
-        }
-
-        public void Kick(string name)
-        {
-            SayGame("/kick " + name);
-        }
-
-        public void ResignPlayer(string name)
-        {
-            if (IsRunning) talker.SendText(string.Format("/luarules resignteam {0}", name));
-        }
-
-        public void SayGame(string text)
-        {
-            try
-            {
-                talker.SendText(text);
-            }
-            catch (NullReferenceException)
-            {
-                // do nothing: null reference is expected when game is not running
-                // the property isRunning would be useful here if it didn't lie so much
-            }
-        }
-
-
-        public string ConnectGame(string ip, int port, string username)
-        {
-            return null;
-        }
-
-        public string RunLocalScriptGame(string script)
-        {
-
-            return null;
-        }
-
-        
-        public string HostGame(BattleContext context, string host, int port, string myName = null, string myPassword = null )
-        {
-            if (!File.Exists(paths.Executable) && !File.Exists(paths.DedicatedServer)) throw new ApplicationException(string.Format("Spring or dedicated server executable not found: {0}, {1}", paths.Executable, paths.DedicatedServer));
-
-            wasKilled = false;
-            string script = null;
-
-            if (!IsRunning)
-            {
-                gameEndedOk = false;
-                IsBattleOver = false;
-                //lobbyUserName = client.UserName;
-                //lobbyPassword = client.UserPassword;
-                battleResult = new BattleResult();
-
-                talker = new Talker();
-                talker.SpringEvent += talker_SpringEvent;
-                isHosting = true;
-
-                if (isHosting) scriptPath = Utils.MakePath(paths.WritableDirectory, "script_" + myName + ".txt").Replace('\\', '/');
-                else scriptPath = Utils.MakePath(paths.WritableDirectory, "script.txt").Replace('\\', '/');
-
-                statsPlayers.Clear();
-                statsData.Clear();
-
-                List<UserBattleStatus> players;
-                battleGuid = Guid.NewGuid();
-                var service = GlobalConst.GetSpringieService();
-                SpringBattleStartSetup startSetup = null;
-                if (isHosting && GlobalConst.IsZkMod(context.Mod))
-                {
-                    try
-                    {
-                        StartContext = context;
-                        startSetup = service.GetSpringBattleStartSetup(StartContext);
-                        if (startSetup.BalanceTeamsResult != null)
-                        {
-                            StartContext.Players = startSetup.BalanceTeamsResult.Players;
-                            StartContext.Bots = startSetup.BalanceTeamsResult.Bots;
-                        }
-                        connectedPlayers.Clear();
-                        foreach (var p in StartContext.Players)
-                        {
-                            p.IsIngame = true;
-                        }
-                    }
-                    catch (Exception ex)
-                    {
-                        Trace.TraceError("Error getting start setup: {0}", ex);
-                    }
-
-                    script = ScriptGenerator.GenerateHostScript(StartContext, startSetup, talker.LoopbackPort, battleGuid.ToString(), host,port, myName, myPassword);
-
-                    statsPlayers = StartContext.Players.ToDictionary(x => x.Name,
-                                                        x => new BattlePlayerResult
-                                                                 {
-                                                                     LobbyID = x.LobbyID,
-                                                                     AllyNumber = x.AllyID,
-                                                                     CommanderType = null,
-                                                                     // todo commandertype
-                                                                     IsSpectator = x.IsSpectator,
-                                                                     IsVictoryTeam = false,
-                                                                 });
-                }
-                if (isHosting) timer.Start();
-
-                File.WriteAllText(scriptPath, script);
-
-                LogLines = new StringBuilder();
-
-                var optirun = Environment.GetEnvironmentVariable("OPTIRUN");
-
-                process = new Process();
-                process.StartInfo.CreateNoWindow = true;
-                List<string> arg = new List<string>();
-
-
-                if (string.IsNullOrEmpty(optirun))
-                {
-                    if (UseDedicatedServer)
-                    {
-                        process.StartInfo.FileName = paths.DedicatedServer;
-                        process.StartInfo.WorkingDirectory = Path.GetDirectoryName(paths.DedicatedServer);
-                    }
-                    else
-                    {
-                        process.StartInfo.FileName = paths.Executable;
-                        process.StartInfo.WorkingDirectory = Path.GetDirectoryName(paths.Executable);
-                    }
-                }
-                else
-                {
-                    Trace.TraceInformation("Using optirun {0} to start the game (OPTIRUN env var defined)", optirun);
-                    process.StartInfo.FileName = optirun;
-                    arg.Add(string.Format("\"{0}\"", (paths.Executable)));
-                }
-
-
-
-                arg.Add(string.Format("--config \"{0}\"", paths.GetSpringConfigPath()));
-                if (paths.SafeMode) arg.Add("--safemode");
-                arg.Add(string.Format("\"{0}\"", scriptPath));
-                //Trace.TraceInformation("{0} {1}", process.StartInfo.FileName, process.StartInfo.Arguments);
-
-                process.StartInfo.Arguments = string.Join(" ", arg);
-                process.StartInfo.UseShellExecute = false;
-                process.StartInfo.RedirectStandardOutput = true;
-                process.StartInfo.RedirectStandardError = true;
-                process.Exited += springProcess_Exited;
-                process.ErrorDataReceived += process_ErrorDataReceived;
-                process.OutputDataReceived += process_OutputDataReceived;
-                process.EnableRaisingEvents = true;
-
-                gamePrivateMessages = new Dictionary<string, int>();
-                battleResult.StartTime = DateTime.UtcNow;
-                process.Start();
-                process.BeginOutputReadLine();
-                process.BeginErrorReadLine();
-                if (IsRunning && SpringStarted != null) SpringStarted(this, EventArgs.Empty);
-                return script;
-            }
-            else Trace.TraceError("Spring already running");
-            return null;
-        }
-
-
-        private void HandleSpecialMessages(Talker.SpringEventArgs e)
-        {
-            try
-            {
-                if (string.IsNullOrEmpty(e.Text) || !e.Text.StartsWith("SPRINGIE:")) return;
-
-                int count;
-                if (!gamePrivateMessages.TryGetValue(e.Text, out count)) count = 0;
-                count++;
-                gamePrivateMessages[e.Text] = count;
-                if (count != 2) return; // only send if count matches 2 exactly
-
-                var text = e.Text.Substring(9);
-                if (text.StartsWith("READY:"))
-                {
-                    var name = text.Substring(6);
-                    BattlePlayerResult entry;
-                    if (statsPlayers.TryGetValue(name, out entry)) entry.IsIngameReady = true;
-                }
-                if (text == "FORCE") ForceStart();
-
-                statsData.Add(text);
-            }
-            catch (Exception ex)
-            {
-                Trace.TraceError("Error while processing '{0}' :{1}", e.Text, ex);
-            }
-        }
-
-
-        private void ParseInfolog(string text, bool isCrash)
-        {
-            if (string.IsNullOrEmpty(text))
-            {
-                Trace.TraceWarning("Infolog is empty");
-                return;
-            }
-            try
-            {
-                var hasError = false;
-                var isCheating = false;
-                int? score = null;
-                int scoreFrame = 0;
-                string gameId = null;
-                string demoFileName = null;
-                string missionVars = "";
-
-                foreach (var cycleline in text.Split(new[] { '\n', '\r' }, StringSplitOptions.RemoveEmptyEntries))
-                {
-                    var line = cycleline;
-                    var gameframe = 0;
-                    if (line.StartsWith("[DedicatedServer]")) line = line.Replace("[DedicatedServer] ", "");
-
-                    if (line.StartsWith("["))
-                    {
-                        var idx = line.IndexOf("] ");
-                        if (idx > 0)
-                        {
-                            int.TryParse(line.Substring(1, idx - 1), out gameframe);
-                            if (idx >= 0) line = line.Substring(idx + 2);
-                        }
-                    }
-
-<<<<<<< HEAD
-=======
-                    if (line.StartsWith("[AddGameSetupArchivesToVFS]")) line = line.Replace("[AddGameSetupArchivesToVFS] ", "");
-
-                    // FIXME: why are these even null in the first place?
-                    if (String.IsNullOrEmpty(mapName) == null && line.StartsWith("Using map", true, null)) mapName = line.Substring(10).Trim();
-
-                    if (String.IsNullOrEmpty(modName) && line.StartsWith("Using game", true, null))
-                    {
-                        int archiveNameIndex = line.IndexOf("(archive", 11);
-                        modName = line.Substring(11, archiveNameIndex - 11).Trim();
-                        
-                        Trace.TraceInformation("Mod name: " + modName);
-                    }
-
->>>>>>> f01213d0
-                    // obsolete? see above where [DedicatedServer] is pruned
-                    if (line.StartsWith("recording demo")) demoFileName = Path.GetFileName(line.Substring(15).Trim());  // 91.0
-                    //else if (line.StartsWith("[DedicatedServer] recording demo")) demoFileName = Path.GetFileName(line.Substring(33).Trim());    // 95.0 and later
-
-                    if (line.StartsWith("Using demofile", true, null)) return; // do nothing if its demo
-
-                    if (line.StartsWith("GameID: ", true, null) && gameId == null) gameId = line.Substring(8).Trim();
-
-                    if (line.StartsWith("STATS:")) statsData.Add(line.Substring(6));
-
-                    if (line.Contains("SCORE: ") && !isCheating && StartContext.IsMission)
-                    {
-                        var match = Regex.Match(line, "SCORE: ([^ ]+)");
-                        if (match.Success)
-                        {
-                            // game score
-                            var data = match.Groups[1].Value;
-                            //Trace.TraceInformation("Score data (raw) : " + data);
-                            data = Encoding.ASCII.GetString(Convert.FromBase64String(match.Groups[1].Value));
-                            //Trace.TraceInformation("Score data (decoded) : " + data);
-                            var parts = data.Split('/');
-                            score = 0;
-                            if (parts.Length > 1)
-                            {
-                                score = Convert.ToInt32(parts[1]);
-                                gameframe = Convert.ToInt32(parts[0]);
-                            }
-                            else score = Convert.ToInt32(data);
-
-                            scoreFrame = gameframe;
-                        }
-                    }
-                    if (line.Contains("MISSIONVARS:") && StartContext.IsMission)
-                    {
-                        var match = Regex.Match(line, "MISSIONVARS: ([^ ]+)");
-                        missionVars = match.Groups[1].Value.Trim();
-                        Trace.TraceInformation(string.Format("Mission variables: {0} (original line: {1})", missionVars, line));
-                    }
-
-                    // obsolete, hanlded by pm messages 
-                    //if (line.StartsWith("STATS:")) statsData.Add(line.Substring(6));
-
-                    if (line.StartsWith("Cheating!", true, null) || line.StartsWith("Cheating is enabled!", true, null)) isCheating = true;
-
-                    if (line.StartsWith("Error") || line.StartsWith("LuaRules") || line.StartsWith("Internal error") || line.StartsWith("LuaCOB") ||
-                        (line.StartsWith("Failed to load") && !line.Contains("duplicate name"))) hasError = true;
-                }
-                if (score != null || !String.IsNullOrEmpty(missionVars))
-                {
-                    Trace.TraceInformation("Submitting score for mission " + StartContext.Mod);
-                    try
-                    {
-                        var service = GlobalConst.GetContentService();
-                        Task.Factory.StartNew(() =>
-                        {
-                            try
-                            {
-                                service.SubmitMissionScore(lobbyUserName, Utils.HashLobbyPassword(lobbyPassword), StartContext.Mod, score ?? 0, scoreFrame / 30,
-                                    missionVars);
-                            }
-                            catch (Exception ex)
-                            {
-                                Trace.TraceError("Error sending score: {0}", ex);
-                            }
-                        });
-
-                    }
-                    catch (Exception ex)
-                    {
-                        Trace.TraceError(string.Format("Error sending mission score: {0}", ex));
-                    }
-                }
-
-
-                // submit main stats
-                if (!isCheating && !isCrash && gameEndedOk)
-                {
-                    if (isHosting)
-                    {
-                        var service = GlobalConst.GetSpringieService();
-                        try
-                        {
-                            battleResult.EngineBattleID = gameId;
-                            battleResult.ReplayName = demoFileName;
-
-                            // set victory team for all allied with currently alive
-                            foreach (var p in statsPlayers.Values.Where(x => !x.IsSpectator && x.LoseTime == null))
-                            {
-                                foreach (var q in statsPlayers.Values.Where(x => !x.IsSpectator && x.AllyNumber == p.AllyNumber))
-                                {
-                                    q.IsVictoryTeam = true;
-                                }
-                            }
-
-                            if (StartContext != null)
-                            {
-                                var result = service.SubmitSpringBattleResult(StartContext, lobbyPassword, battleResult, statsPlayers.Values.ToList(), statsData);
-                                if (result != null)
-                                {
-                                    foreach (var line in result.Split('\n'))
-                                    {
-                                        client.Say(SayPlace.Battle, "", line, true);
-                                    }
-                                }
-                            }
-                        }
-                        catch (Exception ex)
-                        {
-                            Trace.TraceError("Error sending game result: {0}", ex);
-                        }
-                    }
-
-                    if (statsData.Count > 1)
-                    {
-                        // must be more than 1 line - 1 is player list
-                        var statsService = new StatsCollector { Proxy = null };
-                        try
-                        {
-                            statsService.SubmitGameEx(gameId, StartContext.Mod, StartContext.Map, statsData.ToArray());
-                        }
-                        catch (Exception ex)
-                        {
-                            Trace.TraceError("Error sending game stats: {0}", ex);
-                        }
-                    }
-                }
-            }
-            catch (Exception ex)
-            {
-                Trace.TraceError("Error processing spring log: {0}", ex);
-            }
-        }
-
-        private void StatsMarkDead(string name, bool isDead)
-        {
-            BattlePlayerResult sp;
-            if (statsPlayers.TryGetValue(name, out sp)) sp.LoseTime = isDead ? (int)DateTime.UtcNow.Subtract(battleResult.IngameStartTime ?? battleResult.StartTime).TotalSeconds : (int?)null;
-        }
-
-        private void process_ErrorDataReceived(object sender, DataReceivedEventArgs e)
-        {
-            LogLineAdded(e.Data, true);
-        }
-
-        private void process_OutputDataReceived(object sender, DataReceivedEventArgs e)
-        {
-            LogLines.AppendLine(e.Data);
-            LogLineAdded(e.Data, false);
-        }
-
-        private void springProcess_Exited(object sender, EventArgs e)
-        {
-            var isCrash = process.ExitCode != 0 && !wasKilled;
-            try
-            {
-                if (!process.WaitForExit(2000)) process.Kill();
-            }
-            catch { }
-
-            process = null;
-            talker.Close();
-            talker = null;
-            Thread.Sleep(1000);
-            var logText = LogLines.ToString();
-            ParseInfolog(logText, isCrash);
-
-            try
-            {
-                File.WriteAllText(Path.Combine(paths.WritableDirectory, string.Format("infolog_{0}.txt", battleResult.EngineBattleID)), logText);
-            }
-            catch (Exception ex)
-            {
-                Trace.TraceWarning("Error saving infolog: {0}", ex);
-            }
-
-            GameExited = DateTime.Now;
-
-            if (StartContext != null) foreach (var p in StartContext.Players) p.IsIngame = false;
-            IsBattleOver = true;
-
-            if (SpringExited != null) SpringExited(this, new EventArgs<bool>(isCrash));
-        }
-
-
-        private void talker_SpringEvent(object sender, Talker.SpringEventArgs e)
-        {
-            //this.client.Say(SayPlace.Battle, "",string.Format("type:{0} param:{1} player:{2}-{3} text:{4}",e.EventType.ToString(), e.Param,e.PlayerNumber, e.PlayerName, e.Text),false);
-            try
-            {
-                switch (e.EventType)
-                {
-                    case Talker.SpringEventType.PLAYER_JOINED:
-                        if (StartContext != null)
-                        {
-                            foreach (var p in StartContext.Players.Where(x => x.Name == e.PlayerName))
-                            {
-                                connectedPlayers[p.Name] = true;
-                                p.IsIngame = true;
-                            }
-                        }
-                        if (PlayerJoined != null) PlayerJoined(this, new SpringLogEventArgs(e.PlayerName));
-                        break;
-
-                    case Talker.SpringEventType.PLAYER_LEFT:
-                        if (StartContext != null)
-                        {
-                            foreach (var p in StartContext.Players.Where(x => x.Name == e.PlayerName))
-                            {
-                                connectedPlayers[p.Name] = false;
-                                p.IsIngame = false;
-                            }
-                        }
-                        if (e.Param == 0 && PlayerDisconnected != null) PlayerDisconnected(this, new SpringLogEventArgs(e.PlayerName));
-                        if (PlayerLeft != null) PlayerLeft(this, new SpringLogEventArgs(e.PlayerName));
-
-                        break;
-
-                    case Talker.SpringEventType.GAME_LUAMSG:
-                        HandleSpecialMessages(e);
-                        break;
-
-                    case Talker.SpringEventType.PLAYER_CHAT:
-                        if (e.Param == 255) HandleSpecialMessages(e);
-
-                        // only public chat
-                        if (PlayerSaid != null && (e.Param == Talker.TO_EVERYONE || e.Param == Talker.TO_EVERYONE_LEGACY) && !string.IsNullOrEmpty(e.PlayerName)) PlayerSaid(this, new SpringLogEventArgs(e.PlayerName, e.Text));
-                        break;
-
-                    case Talker.SpringEventType.PLAYER_DEFEATED:
-                        StatsMarkDead(e.PlayerName, true);
-                        if (PlayerLost != null) PlayerLost(this, new SpringLogEventArgs(e.PlayerName));
-                        break;
-
-                    case Talker.SpringEventType.SERVER_GAMEOVER:
-                        if (StartContext != null) foreach (var p in StartContext.Players) p.IsIngame = false;
-                        IsBattleOver = true;
-
-                        if (battleResult.IngameStartTime != null)
-                        {
-                            gameEndedOk = true;
-                            battleResult.Duration = (int)DateTime.UtcNow.Subtract(battleResult.IngameStartTime ?? battleResult.StartTime).TotalSeconds;
-                            if (GameOver != null) GameOver(this, new SpringLogEventArgs(e.PlayerName));
-                        }
-                        else
-                        {
-                            //gameover before gamestart
-                            Trace.TraceWarning("recieved GAMEOVER before STARTPLAYING!");
-                        }
-
-                        break;
-
-                    case Talker.SpringEventType.PLAYER_READY:
-                        if (e.Param == 1) statsPlayers[e.PlayerName].IsIngameReady = true;
-                        break;
-
-                    case Talker.SpringEventType.SERVER_STARTPLAYING:
-                        battleResult.IngameStartTime = DateTime.UtcNow;
-                        foreach (var p in statsPlayers)
-                        {
-                            p.Value.IsIngameReady = true;
-                        }
-
-                        foreach (var p in StartContext.Players)
-                        {
-                            bool state;
-                            if (!connectedPlayers.TryGetValue(p.Name, out state) || !state) p.IsIngame = false;
-                        }
-                        BattleStarted(this, EventArgs.Empty);
-                        break;
-
-                    case Talker.SpringEventType.SERVER_QUIT:
-                        if (StartContext != null) foreach (var p in StartContext.Players) p.IsIngame = false;
-                        IsBattleOver = true;
-                        //Program.main.AutoHost.SayBattle("dbg quit ");
-                        //if (GameOver != null) GameOver(this, new SpringLogEventArgs(e.PlayerName));
-                        break;
-                }
-            }
-            catch (Exception ex)
-            {
-                Trace.TraceError("Error processing spring message:{0}", ex);
-            }
-        }
-
-        private void timer_Elapsed(object sender, ElapsedEventArgs e)
-        {
-            try
-            {
-                var timeSinceStart = DateTime.UtcNow.Subtract(battleResult.StartTime).TotalSeconds;
-                const int timeToWait = 180; // force start after 180s
-                const int timeToWarn = 120; // warn people after 120s 
-
-                if (isHosting && IsRunning && battleResult.IngameStartTime == null)
-                {
-                    if (timeSinceStart > timeToWait)
-                    {
-                        ForceStart();
-                    }
-                    else if (timeSinceStart > timeToWarn)
-                    {
-                        SayGame(string.Format("Game will be force started in {0} seconds", Math.Max(20, timeToWait - Math.Round(timeSinceStart))));
-                    }
-                }
-            }
-            catch (Exception ex)
-            {
-                Trace.TraceError("Error checking start: {0}", ex);
-            }
-        }
-
-        public void WaitForExit()
-        {
-            process.WaitForExit();
-        }
-    }
-}
+#region using
+
+using System;
+using System.Collections.Generic;
+using System.Diagnostics;
+using System.IO;
+using System.Linq;
+using System.Net;
+using System.Text;
+using System.Text.RegularExpressions;
+using System.Threading;
+using System.Threading.Tasks;
+using System.Timers;
+using Newtonsoft.Json;
+using PlasmaShared;
+using PlasmaShared.ModStats;
+using ZkData;
+using Timer = System.Timers.Timer;
+
+#endregion
+
+namespace LobbyClient
+{
+    public class SpringLogEventArgs : EventArgs
+    {
+        private readonly string line;
+        private readonly string username;
+
+
+        public string Line
+        {
+            get { return line; }
+        }
+
+        public string Username
+        {
+            get { return username; }
+        }
+
+        public SpringLogEventArgs(string username) : this(username, "") { }
+
+        public SpringLogEventArgs(string username, string line)
+        {
+            this.line = line;
+            this.username = username;
+        }
+    };
+
+
+    public class EngineConfigEntry
+    {
+        public string description { get; set; }
+        public string declarationFile { get; set; }
+        public int declarationLine { get; set; }
+        public string defaultValue { get; set; }
+        public double? maximumValue { get; set; }
+        public double? minimumValue { get; set; }
+        public string safemodeValue { get; set; }
+        public string type { get; set; }
+        public int readOnly { get; set; }
+    }
+
+    /// <summary>
+    /// represents one install location of spring game
+    /// </summary>
+    public class Spring
+    {
+        public const int MaxAllies = 16;
+        public const int MaxTeams = 32;
+
+        public delegate void LogLine(string text, bool isError);
+
+        private Guid battleGuid;
+        private BattleResult battleResult = new BattleResult();
+        private readonly Dictionary<string, bool> connectedPlayers = new Dictionary<string, bool>();
+        private bool gameEndedOk = false;
+        private Dictionary<string, int> gamePrivateMessages = new Dictionary<string, int>();
+        private bool isHosting;
+        //private string lobbyPassword;
+        //private string lobbyUserName;
+
+
+        private readonly SpringPaths paths;
+
+
+        private Process process;
+        private string scriptPath;
+        private readonly List<string> statsData = new List<string>();
+        private Dictionary<string, BattlePlayerResult> statsPlayers = new Dictionary<string, BattlePlayerResult>();
+        private Talker talker;
+        private readonly Timer timer = new Timer(20000);
+        private bool wasKilled = false;
+        public int Duration
+        {
+            get { return battleResult.Duration; }
+        }
+
+        public DateTime GameEnded
+        {
+            get { return battleResult.StartTime.AddSeconds(battleResult.Duration).ToLocalTime(); }
+        }
+        public DateTime GameExited { get; private set; }
+
+        public DateTime GameStarted
+        {
+            get { return battleResult.StartTime.ToLocalTime(); }
+        }
+
+        public bool IsRunning
+        {
+            get
+            {
+                try
+                {
+                    return (process != null && !process.HasExited);
+                }
+                catch (Exception ex)
+                {
+                    Trace.TraceError("Error determining process state: {0}", ex);
+                    return false;
+                }
+            }
+        }
+
+        public bool IsBattleOver { get; private set; }
+
+        public StringBuilder LogLines = new StringBuilder();
+
+
+        public ProcessPriorityClass ProcessPriority
+        {
+            set { if (IsRunning) process.PriorityClass = value; }
+        }
+        public BattleContext StartContext { get; private set; }
+        public bool UseDedicatedServer;
+        public event EventHandler BattleStarted = (sender, args) => { };
+
+        public event EventHandler<SpringLogEventArgs> GameOver; // game has ended
+        public event LogLine LogLineAdded = delegate { };
+        public event EventHandler<SpringLogEventArgs> PlayerDisconnected;
+        public event EventHandler<SpringLogEventArgs> PlayerJoined;
+        public event EventHandler<SpringLogEventArgs> PlayerLeft;
+        public event EventHandler<SpringLogEventArgs> PlayerLost; // player lost the game
+        public event EventHandler<SpringLogEventArgs> PlayerSaid;
+        //public event EventHandler<> 
+        /// <summary>
+        /// Data is true if exit was crash
+        /// </summary>
+        public event EventHandler<EventArgs<bool>> SpringExited;
+        public event EventHandler SpringStarted;
+
+        public Spring(SpringPaths springPaths)
+        {
+            paths = springPaths;
+            timer.Elapsed += timer_Elapsed;
+        }
+
+        /// <summary>
+        /// Adds user dynamically to running game - for security reasons add his script
+        /// </summary>
+        public void AddUser(string name, string scriptPassword)
+        {
+            if (IsRunning) talker.SendText(string.Format("/adduser {0} {1}", name, scriptPassword));
+        }
+
+        public void ExitGame()
+        {
+            try
+            {
+                if (IsRunning)
+                {
+                    SayGame("/kill"); // todo dont do this if talker does not work (not a host)
+                    process.WaitForExit(5000);
+                    if (!IsRunning) return;
+
+                    Console.WriteLine("Terminating Spring process due to /kill timeout");
+                    wasKilled = true;
+                    process.Kill();
+
+                    process.WaitForExit(1000);
+                    if (!IsRunning) return;
+                    process.Kill();
+                }
+            }
+            catch (Exception ex)
+            {
+                Trace.TraceError("Error quitting spring: {0}", ex);
+            }
+        }
+
+
+        public void ForceStart()
+        {
+            if (IsRunning) talker.SendText("/forcestart");
+        }
+
+        public Dictionary<string, EngineConfigEntry> GetEngineConfigOptions()
+        {
+            Trace.TraceInformation("Extracting configuration from Spring located in {0}", paths.Executable);
+            var sb = new StringBuilder();
+            var p = new Process();
+            p.StartInfo.CreateNoWindow = true;
+            p.StartInfo.UseShellExecute = false;
+            p.StartInfo.Arguments += string.Format("--list-config-vars");
+            p.StartInfo.EnvironmentVariables["SPRING_DATADIR"] = paths.WritableDirectory;
+            p.StartInfo.EnvironmentVariables.Remove("SPRING_ISOLATED");
+            p.StartInfo.FileName = paths.Executable;
+            p.StartInfo.WorkingDirectory = Path.GetDirectoryName(paths.Executable);
+            p.StartInfo.RedirectStandardOutput = true;
+            p.OutputDataReceived += (sender, args) => sb.AppendLine(args.Data);
+            p.Start();
+            p.BeginOutputReadLine();
+            p.WaitForExit(3000);
+            sb.AppendLine(); //append terminator
+
+            var text = sb.ToString();
+            int whereIsTable = text.IndexOf('{');
+            text = text.Substring(whereIsTable); // skip empty line or other info (if exist). Compatibility with Spring 94+
+            var data = JsonConvert.DeserializeObject<Dictionary<string, EngineConfigEntry>>(text);
+            return data;
+        }
+
+        public bool IsPlayerReady(string name)
+        {
+            return statsPlayers[name].IsIngameReady;
+        }
+
+        public void Kick(string name)
+        {
+            SayGame("/kick " + name);
+        }
+
+        public void ResignPlayer(string name)
+        {
+            if (IsRunning) talker.SendText(string.Format("/luarules resignteam {0}", name));
+        }
+
+        public void SayGame(string text)
+        {
+            try
+            {
+                talker.SendText(text);
+            }
+            catch (NullReferenceException)
+            {
+                // do nothing: null reference is expected when game is not running
+                // the property isRunning would be useful here if it didn't lie so much
+            }
+        }
+
+
+        public string ConnectGame(string ip, int port, string username)
+        {
+            return null;
+        }
+
+        public string RunLocalScriptGame(string script)
+        {
+
+            return null;
+        }
+
+        
+        public string HostGame(BattleContext context, string host, int port, string myName = null, string myPassword = null )
+        {
+            if (!File.Exists(paths.Executable) && !File.Exists(paths.DedicatedServer)) throw new ApplicationException(string.Format("Spring or dedicated server executable not found: {0}, {1}", paths.Executable, paths.DedicatedServer));
+
+            wasKilled = false;
+            string script = null;
+
+            if (!IsRunning)
+            {
+                gameEndedOk = false;
+                IsBattleOver = false;
+                //lobbyUserName = client.UserName;
+                //lobbyPassword = client.UserPassword;
+                battleResult = new BattleResult();
+
+                talker = new Talker();
+                talker.SpringEvent += talker_SpringEvent;
+                isHosting = true;
+
+                if (isHosting) scriptPath = Utils.MakePath(paths.WritableDirectory, "script_" + myName + ".txt").Replace('\\', '/');
+                else scriptPath = Utils.MakePath(paths.WritableDirectory, "script.txt").Replace('\\', '/');
+
+                statsPlayers.Clear();
+                statsData.Clear();
+
+                List<UserBattleStatus> players;
+                battleGuid = Guid.NewGuid();
+                var service = GlobalConst.GetSpringieService();
+                SpringBattleStartSetup startSetup = null;
+                if (isHosting && GlobalConst.IsZkMod(context.Mod))
+                {
+                    try
+                    {
+                        StartContext = context;
+                        startSetup = service.GetSpringBattleStartSetup(StartContext);
+                        if (startSetup.BalanceTeamsResult != null)
+                        {
+                            StartContext.Players = startSetup.BalanceTeamsResult.Players;
+                            StartContext.Bots = startSetup.BalanceTeamsResult.Bots;
+                        }
+                        connectedPlayers.Clear();
+                        foreach (var p in StartContext.Players)
+                        {
+                            p.IsIngame = true;
+                        }
+                    }
+                    catch (Exception ex)
+                    {
+                        Trace.TraceError("Error getting start setup: {0}", ex);
+                    }
+
+                    script = ScriptGenerator.GenerateHostScript(StartContext, startSetup, talker.LoopbackPort, battleGuid.ToString(), host,port, myName, myPassword);
+
+                    statsPlayers = StartContext.Players.ToDictionary(x => x.Name,
+                                                        x => new BattlePlayerResult
+                                                                 {
+                                                                     LobbyID = x.LobbyID,
+                                                                     AllyNumber = x.AllyID,
+                                                                     CommanderType = null,
+                                                                     // todo commandertype
+                                                                     IsSpectator = x.IsSpectator,
+                                                                     IsVictoryTeam = false,
+                                                                 });
+                }
+                if (isHosting) timer.Start();
+
+                File.WriteAllText(scriptPath, script);
+
+                LogLines = new StringBuilder();
+
+                var optirun = Environment.GetEnvironmentVariable("OPTIRUN");
+
+                process = new Process();
+                process.StartInfo.CreateNoWindow = true;
+                List<string> arg = new List<string>();
+
+
+                if (string.IsNullOrEmpty(optirun))
+                {
+                    if (UseDedicatedServer)
+                    {
+                        process.StartInfo.FileName = paths.DedicatedServer;
+                        process.StartInfo.WorkingDirectory = Path.GetDirectoryName(paths.DedicatedServer);
+                    }
+                    else
+                    {
+                        process.StartInfo.FileName = paths.Executable;
+                        process.StartInfo.WorkingDirectory = Path.GetDirectoryName(paths.Executable);
+                    }
+                }
+                else
+                {
+                    Trace.TraceInformation("Using optirun {0} to start the game (OPTIRUN env var defined)", optirun);
+                    process.StartInfo.FileName = optirun;
+                    arg.Add(string.Format("\"{0}\"", (paths.Executable)));
+                }
+
+
+
+                arg.Add(string.Format("--config \"{0}\"", paths.GetSpringConfigPath()));
+                if (paths.SafeMode) arg.Add("--safemode");
+                arg.Add(string.Format("\"{0}\"", scriptPath));
+                //Trace.TraceInformation("{0} {1}", process.StartInfo.FileName, process.StartInfo.Arguments);
+
+                process.StartInfo.Arguments = string.Join(" ", arg);
+                process.StartInfo.UseShellExecute = false;
+                process.StartInfo.RedirectStandardOutput = true;
+                process.StartInfo.RedirectStandardError = true;
+                process.Exited += springProcess_Exited;
+                process.ErrorDataReceived += process_ErrorDataReceived;
+                process.OutputDataReceived += process_OutputDataReceived;
+                process.EnableRaisingEvents = true;
+
+                gamePrivateMessages = new Dictionary<string, int>();
+                battleResult.StartTime = DateTime.UtcNow;
+                process.Start();
+                process.BeginOutputReadLine();
+                process.BeginErrorReadLine();
+                if (IsRunning && SpringStarted != null) SpringStarted(this, EventArgs.Empty);
+                return script;
+            }
+            else Trace.TraceError("Spring already running");
+            return null;
+        }
+
+
+        private void HandleSpecialMessages(Talker.SpringEventArgs e)
+        {
+            try
+            {
+                if (string.IsNullOrEmpty(e.Text) || !e.Text.StartsWith("SPRINGIE:")) return;
+
+                int count;
+                if (!gamePrivateMessages.TryGetValue(e.Text, out count)) count = 0;
+                count++;
+                gamePrivateMessages[e.Text] = count;
+                if (count != 2) return; // only send if count matches 2 exactly
+
+                var text = e.Text.Substring(9);
+                if (text.StartsWith("READY:"))
+                {
+                    var name = text.Substring(6);
+                    BattlePlayerResult entry;
+                    if (statsPlayers.TryGetValue(name, out entry)) entry.IsIngameReady = true;
+                }
+                if (text == "FORCE") ForceStart();
+
+                statsData.Add(text);
+            }
+            catch (Exception ex)
+            {
+                Trace.TraceError("Error while processing '{0}' :{1}", e.Text, ex);
+            }
+        }
+
+
+        private void ParseInfolog(string text, bool isCrash)
+        {
+            if (string.IsNullOrEmpty(text))
+            {
+                Trace.TraceWarning("Infolog is empty");
+                return;
+            }
+            try
+            {
+                var hasError = false;
+                var isCheating = false;
+                int? score = null;
+                int scoreFrame = 0;
+                string gameId = null;
+                string demoFileName = null;
+                string missionVars = "";
+
+                foreach (var cycleline in text.Split(new[] { '\n', '\r' }, StringSplitOptions.RemoveEmptyEntries))
+                {
+                    var line = cycleline;
+                    var gameframe = 0;
+                    if (line.StartsWith("[DedicatedServer]")) line = line.Replace("[DedicatedServer] ", "");
+
+                    if (line.StartsWith("["))
+                    {
+                        var idx = line.IndexOf("] ");
+                        if (idx > 0)
+                        {
+                            int.TryParse(line.Substring(1, idx - 1), out gameframe);
+                            if (idx >= 0) line = line.Substring(idx + 2);
+                        }
+                    }
+
+                    if (line.StartsWith("[AddGameSetupArchivesToVFS]")) line = line.Replace("[AddGameSetupArchivesToVFS] ", "");
+
+                    // FIXME: why are these even null in the first place?
+                    if (String.IsNullOrEmpty(mapName) == null && line.StartsWith("Using map", true, null)) mapName = line.Substring(10).Trim();
+
+                    if (String.IsNullOrEmpty(modName) && line.StartsWith("Using game", true, null))
+                    {
+                        int archiveNameIndex = line.IndexOf("(archive", 11);
+                        modName = line.Substring(11, archiveNameIndex - 11).Trim();
+                        
+                        Trace.TraceInformation("Mod name: " + modName);
+                    }
+
+                    // obsolete? see above where [DedicatedServer] is pruned
+                    if (line.StartsWith("recording demo")) demoFileName = Path.GetFileName(line.Substring(15).Trim());  // 91.0
+                    //else if (line.StartsWith("[DedicatedServer] recording demo")) demoFileName = Path.GetFileName(line.Substring(33).Trim());    // 95.0 and later
+
+                    if (line.StartsWith("Using demofile", true, null)) return; // do nothing if its demo
+
+                    if (line.StartsWith("GameID: ", true, null) && gameId == null) gameId = line.Substring(8).Trim();
+
+                    if (line.StartsWith("STATS:")) statsData.Add(line.Substring(6));
+
+                    if (line.Contains("SCORE: ") && !isCheating && StartContext.IsMission)
+                    {
+                        var match = Regex.Match(line, "SCORE: ([^ ]+)");
+                        if (match.Success)
+                        {
+                            // game score
+                            var data = match.Groups[1].Value;
+                            //Trace.TraceInformation("Score data (raw) : " + data);
+                            data = Encoding.ASCII.GetString(Convert.FromBase64String(match.Groups[1].Value));
+                            //Trace.TraceInformation("Score data (decoded) : " + data);
+                            var parts = data.Split('/');
+                            score = 0;
+                            if (parts.Length > 1)
+                            {
+                                score = Convert.ToInt32(parts[1]);
+                                gameframe = Convert.ToInt32(parts[0]);
+                            }
+                            else score = Convert.ToInt32(data);
+
+                            scoreFrame = gameframe;
+                        }
+                    }
+                    if (line.Contains("MISSIONVARS:") && StartContext.IsMission)
+                    {
+                        var match = Regex.Match(line, "MISSIONVARS: ([^ ]+)");
+                        missionVars = match.Groups[1].Value.Trim();
+                        Trace.TraceInformation(string.Format("Mission variables: {0} (original line: {1})", missionVars, line));
+                    }
+
+                    // obsolete, hanlded by pm messages 
+                    //if (line.StartsWith("STATS:")) statsData.Add(line.Substring(6));
+
+                    if (line.StartsWith("Cheating!", true, null) || line.StartsWith("Cheating is enabled!", true, null)) isCheating = true;
+
+                    if (line.StartsWith("Error") || line.StartsWith("LuaRules") || line.StartsWith("Internal error") || line.StartsWith("LuaCOB") ||
+                        (line.StartsWith("Failed to load") && !line.Contains("duplicate name"))) hasError = true;
+                }
+                if (score != null || !String.IsNullOrEmpty(missionVars))
+                {
+                    Trace.TraceInformation("Submitting score for mission " + StartContext.Mod);
+                    try
+                    {
+                        var service = GlobalConst.GetContentService();
+                        Task.Factory.StartNew(() =>
+                        {
+                            try
+                            {
+                                service.SubmitMissionScore(lobbyUserName, Utils.HashLobbyPassword(lobbyPassword), StartContext.Mod, score ?? 0, scoreFrame / 30,
+                                    missionVars);
+                            }
+                            catch (Exception ex)
+                            {
+                                Trace.TraceError("Error sending score: {0}", ex);
+                            }
+                        });
+
+                    }
+                    catch (Exception ex)
+                    {
+                        Trace.TraceError(string.Format("Error sending mission score: {0}", ex));
+                    }
+                }
+
+
+                // submit main stats
+                if (!isCheating && !isCrash && gameEndedOk)
+                {
+                    if (isHosting)
+                    {
+                        var service = GlobalConst.GetSpringieService();
+                        try
+                        {
+                            battleResult.EngineBattleID = gameId;
+                            battleResult.ReplayName = demoFileName;
+
+                            // set victory team for all allied with currently alive
+                            foreach (var p in statsPlayers.Values.Where(x => !x.IsSpectator && x.LoseTime == null))
+                            {
+                                foreach (var q in statsPlayers.Values.Where(x => !x.IsSpectator && x.AllyNumber == p.AllyNumber))
+                                {
+                                    q.IsVictoryTeam = true;
+                                }
+                            }
+
+                            if (StartContext != null)
+                            {
+                                var result = service.SubmitSpringBattleResult(StartContext, lobbyPassword, battleResult, statsPlayers.Values.ToList(), statsData);
+                                if (result != null)
+                                {
+                                    foreach (var line in result.Split('\n'))
+                                    {
+                                        client.Say(SayPlace.Battle, "", line, true);
+                                    }
+                                }
+                            }
+                        }
+                        catch (Exception ex)
+                        {
+                            Trace.TraceError("Error sending game result: {0}", ex);
+                        }
+                    }
+
+                    if (statsData.Count > 1)
+                    {
+                        // must be more than 1 line - 1 is player list
+                        var statsService = new StatsCollector { Proxy = null };
+                        try
+                        {
+                            statsService.SubmitGameEx(gameId, StartContext.Mod, StartContext.Map, statsData.ToArray());
+                        }
+                        catch (Exception ex)
+                        {
+                            Trace.TraceError("Error sending game stats: {0}", ex);
+                        }
+                    }
+                }
+            }
+            catch (Exception ex)
+            {
+                Trace.TraceError("Error processing spring log: {0}", ex);
+            }
+        }
+
+        private void StatsMarkDead(string name, bool isDead)
+        {
+            BattlePlayerResult sp;
+            if (statsPlayers.TryGetValue(name, out sp)) sp.LoseTime = isDead ? (int)DateTime.UtcNow.Subtract(battleResult.IngameStartTime ?? battleResult.StartTime).TotalSeconds : (int?)null;
+        }
+
+        private void process_ErrorDataReceived(object sender, DataReceivedEventArgs e)
+        {
+            LogLineAdded(e.Data, true);
+        }
+
+        private void process_OutputDataReceived(object sender, DataReceivedEventArgs e)
+        {
+            LogLines.AppendLine(e.Data);
+            LogLineAdded(e.Data, false);
+        }
+
+        private void springProcess_Exited(object sender, EventArgs e)
+        {
+            var isCrash = process.ExitCode != 0 && !wasKilled;
+            try
+            {
+                if (!process.WaitForExit(2000)) process.Kill();
+            }
+            catch { }
+
+            process = null;
+            talker.Close();
+            talker = null;
+            Thread.Sleep(1000);
+            var logText = LogLines.ToString();
+            ParseInfolog(logText, isCrash);
+
+            try
+            {
+                File.WriteAllText(Path.Combine(paths.WritableDirectory, string.Format("infolog_{0}.txt", battleResult.EngineBattleID)), logText);
+            }
+            catch (Exception ex)
+            {
+                Trace.TraceWarning("Error saving infolog: {0}", ex);
+            }
+
+            GameExited = DateTime.Now;
+
+            if (StartContext != null) foreach (var p in StartContext.Players) p.IsIngame = false;
+            IsBattleOver = true;
+
+            if (SpringExited != null) SpringExited(this, new EventArgs<bool>(isCrash));
+        }
+
+
+        private void talker_SpringEvent(object sender, Talker.SpringEventArgs e)
+        {
+            //this.client.Say(SayPlace.Battle, "",string.Format("type:{0} param:{1} player:{2}-{3} text:{4}",e.EventType.ToString(), e.Param,e.PlayerNumber, e.PlayerName, e.Text),false);
+            try
+            {
+                switch (e.EventType)
+                {
+                    case Talker.SpringEventType.PLAYER_JOINED:
+                        if (StartContext != null)
+                        {
+                            foreach (var p in StartContext.Players.Where(x => x.Name == e.PlayerName))
+                            {
+                                connectedPlayers[p.Name] = true;
+                                p.IsIngame = true;
+                            }
+                        }
+                        if (PlayerJoined != null) PlayerJoined(this, new SpringLogEventArgs(e.PlayerName));
+                        break;
+
+                    case Talker.SpringEventType.PLAYER_LEFT:
+                        if (StartContext != null)
+                        {
+                            foreach (var p in StartContext.Players.Where(x => x.Name == e.PlayerName))
+                            {
+                                connectedPlayers[p.Name] = false;
+                                p.IsIngame = false;
+                            }
+                        }
+                        if (e.Param == 0 && PlayerDisconnected != null) PlayerDisconnected(this, new SpringLogEventArgs(e.PlayerName));
+                        if (PlayerLeft != null) PlayerLeft(this, new SpringLogEventArgs(e.PlayerName));
+
+                        break;
+
+                    case Talker.SpringEventType.GAME_LUAMSG:
+                        HandleSpecialMessages(e);
+                        break;
+
+                    case Talker.SpringEventType.PLAYER_CHAT:
+                        if (e.Param == 255) HandleSpecialMessages(e);
+
+                        // only public chat
+                        if (PlayerSaid != null && (e.Param == Talker.TO_EVERYONE || e.Param == Talker.TO_EVERYONE_LEGACY) && !string.IsNullOrEmpty(e.PlayerName)) PlayerSaid(this, new SpringLogEventArgs(e.PlayerName, e.Text));
+                        break;
+
+                    case Talker.SpringEventType.PLAYER_DEFEATED:
+                        StatsMarkDead(e.PlayerName, true);
+                        if (PlayerLost != null) PlayerLost(this, new SpringLogEventArgs(e.PlayerName));
+                        break;
+
+                    case Talker.SpringEventType.SERVER_GAMEOVER:
+                        if (StartContext != null) foreach (var p in StartContext.Players) p.IsIngame = false;
+                        IsBattleOver = true;
+
+                        if (battleResult.IngameStartTime != null)
+                        {
+                            gameEndedOk = true;
+                            battleResult.Duration = (int)DateTime.UtcNow.Subtract(battleResult.IngameStartTime ?? battleResult.StartTime).TotalSeconds;
+                            if (GameOver != null) GameOver(this, new SpringLogEventArgs(e.PlayerName));
+                        }
+                        else
+                        {
+                            //gameover before gamestart
+                            Trace.TraceWarning("recieved GAMEOVER before STARTPLAYING!");
+                        }
+
+                        break;
+
+                    case Talker.SpringEventType.PLAYER_READY:
+                        if (e.Param == 1) statsPlayers[e.PlayerName].IsIngameReady = true;
+                        break;
+
+                    case Talker.SpringEventType.SERVER_STARTPLAYING:
+                        battleResult.IngameStartTime = DateTime.UtcNow;
+                        foreach (var p in statsPlayers)
+                        {
+                            p.Value.IsIngameReady = true;
+                        }
+
+                        foreach (var p in StartContext.Players)
+                        {
+                            bool state;
+                            if (!connectedPlayers.TryGetValue(p.Name, out state) || !state) p.IsIngame = false;
+                        }
+                        BattleStarted(this, EventArgs.Empty);
+                        break;
+
+                    case Talker.SpringEventType.SERVER_QUIT:
+                        if (StartContext != null) foreach (var p in StartContext.Players) p.IsIngame = false;
+                        IsBattleOver = true;
+                        //Program.main.AutoHost.SayBattle("dbg quit ");
+                        //if (GameOver != null) GameOver(this, new SpringLogEventArgs(e.PlayerName));
+                        break;
+                }
+            }
+            catch (Exception ex)
+            {
+                Trace.TraceError("Error processing spring message:{0}", ex);
+            }
+        }
+
+        private void timer_Elapsed(object sender, ElapsedEventArgs e)
+        {
+            try
+            {
+                var timeSinceStart = DateTime.UtcNow.Subtract(battleResult.StartTime).TotalSeconds;
+                const int timeToWait = 180; // force start after 180s
+                const int timeToWarn = 120; // warn people after 120s 
+
+                if (isHosting && IsRunning && battleResult.IngameStartTime == null)
+                {
+                    if (timeSinceStart > timeToWait)
+                    {
+                        ForceStart();
+                    }
+                    else if (timeSinceStart > timeToWarn)
+                    {
+                        SayGame(string.Format("Game will be force started in {0} seconds", Math.Max(20, timeToWait - Math.Round(timeSinceStart))));
+                    }
+                }
+            }
+            catch (Exception ex)
+            {
+                Trace.TraceError("Error checking start: {0}", ex);
+            }
+        }
+
+        public void WaitForExit()
+        {
+            process.WaitForExit();
+        }
+    }
+}