﻿using System;
using System.Collections.Concurrent;
using System.Collections.Generic;
using System.Diagnostics;
using System.Linq;
using System.Reflection;
using System.Threading.Tasks;
using LobbyClient;
using PlasmaDownloader;
using PlasmaShared;
using ZeroKWeb;
using ZkData;
using Ratings;

namespace ZkLobbyServer
{
    public class ZkLobbyServer
    {
        public ConcurrentDictionary<int, ServerBattle> Battles = new ConcurrentDictionary<int, ServerBattle>();
        public ChannelManager ChannelManager;
        public ChatRelay chatRelay;
        public int ClientCounter;
        public ConcurrentDictionary<string, ConnectedUser> ConnectedUsers = new ConcurrentDictionary<string, ConnectedUser>();


        public LoginChecker LoginChecker;
        public OfflineMessageHandler OfflineMessageHandler = new OfflineMessageHandler();
        public ConcurrentDictionary<string, Channel> Channels = new ConcurrentDictionary<string, Channel>();
        public EventHandler<Say> Said = delegate { };
        public CommandJsonSerializer Serializer = new CommandJsonSerializer(Utils.GetAllTypesWithAttribute<MessageAttribute>());
        public SteamWebApi SteamWebApi;

        private ServerTextCommands textCommands;
        public string Engine { get; private set; }
        public string Game { get; private set; }
        public IPlanetwarsEventCreator PlanetWarsEventCreator { get; private set; }
        public MatchMaker MatchMaker { get; private set; }
        
        public string Version { get; private set; }

        public PlasmaDownloader.PlasmaDownloader Downloader { get; private set; }
        public SpringPaths SpringPaths { get; private set; }

        public ConcurrentDictionary<string,int> SessionTokens = new ConcurrentDictionary<string, int>();

        private BattleListUpdater battleListUpdater;

        public PartyManager PartyManager { get; private set; }

        public PlanetWarsMatchMaker PlanetWarsMatchMaker { get; private set; }

        public NewsListManager NewsListManager { get; private set; }
        public LadderListManager LadderListManager { get; private set; }
        public ForumListManager ForumListManager { get; private set; }


        public ZkLobbyServer(string geoIPpath, IPlanetwarsEventCreator creator)
        {
            RatingSystems.Init();
            
            PlanetWarsEventCreator = creator;
            var entry = Assembly.GetExecutingAssembly();
            Version = entry.GetName().Version.ToString();
            Engine = MiscVar.DefaultEngine;

            SpringPaths = new SpringPaths(GlobalConst.SpringieDataDir, false, false);
            Downloader = new PlasmaDownloader.PlasmaDownloader(null, SpringPaths);
            Downloader.GetResource(DownloadType.ENGINE, MiscVar.DefaultEngine);
            Downloader.PackageDownloader.DoMasterRefresh();

            Game = MiscVar.LastRegisteredZkVersion;

            LoginChecker = new LoginChecker(this, geoIPpath);
            SteamWebApi = new SteamWebApi(GlobalConst.SteamAppID, new Secrets().GetSteamWebApiKey());
            chatRelay = new ChatRelay(this, new List<string>() { "zkdev", "sy", "moddev", "weblobbydev", "ai", "zk", "zkmap", "springboard", GlobalConst.ModeratorChannel, GlobalConst.CoreChannel, "off-topic", "support","modding" });
            textCommands = new ServerTextCommands(this);
            ChannelManager = new ChannelManager(this);
            MatchMaker = new MatchMaker(this);
            battleListUpdater = new BattleListUpdater(this);
            PartyManager = new PartyManager(this);
            PlanetWarsMatchMaker = new PlanetWarsMatchMaker(this);
            NewsListManager = new NewsListManager(this);
            LadderListManager = new LadderListManager(this);
            ForumListManager = new ForumListManager(this);


            
            RatingSystems.GetRatingSystems().ForEach(x => x.RatingsUpdated += (sender, data) => 
            {
                if (!MiscVar.IsZklsLimited)
                {
<<<<<<< HEAD
                    PublishAccountUpdate(p);
                    PublishUserProfileUpdate(p);
                });
=======
                    var db = new ZkDataContext();
                    var updatedUsers = ConnectedUsers.Select(c => c.Value.User.AccountID).Intersect(data.affectedPlayers).ToHashSet();
                    db.Accounts.Where(acc => updatedUsers.Contains(acc.AccountID)).ForEach(p =>
                    {
                        PublishAccountUpdate(p);
                        PublishUserProfileUpdate(p);
                    });
                }
>>>>>>> 8cab59be
            });
        }

        /// <summary>
        ///     Broadcast to all targets in paralell
        /// </summary>
        public async Task Broadcast<T>(IEnumerable<ICommandSender> targets, T data)
        {
            //send identical command to many clients
            var line = Serializer.SerializeToLine(data);
            await Task.WhenAll(targets.Where(x => x != null).Select(async (client) => { await client.SendLine(line); }));
        }

        /// <summary>
        ///     Broadcast to all connected users in paralell
        /// </summary>
        public async Task Broadcast<T>(T data)
        {
            //send identical command to many clients
            var line = Serializer.SerializeToLine(data);
            await Task.WhenAll(ConnectedUsers.Values.Where(x => x != null).Select(async (client) => { await client.SendLine(line); }));
        }


        /// <summary>
        ///     Broadcasts to all connected users in paralell
        /// </summary>
        public Task Broadcast<T>(IEnumerable<string> targetUsers, T data)
        {
            return Broadcast(targetUsers.Select(x =>
            {
                ConnectedUser cli;
                ConnectedUsers.TryGetValue(x, out cli);
                return cli;
            }),
                data);
        }


        public async Task SendToUser<T>(string name, T data)
        {
            ConnectedUser conus;
            if (ConnectedUsers.TryGetValue(name, out conus)) await conus.SendCommand(data);
        }

        public bool CanChatTo(string origin, string target)
        {
            ConnectedUser usr;
            if (origin == GlobalConst.NightwatchName) return true;
            if (ConnectedUsers.TryGetValue(origin, out usr)) if (usr.IgnoredBy.Contains(target)) return false;
            if (ConnectedUsers.TryGetValue(target, out usr)) if (usr.Ignores.Contains(origin)) return false;
            return true;
        }


        /// <summary>
        /// Mutually syncs user
        /// </summary>
        /// <param name="newUser">one group</param>
        /// <param name="others">second group</param>
        public async Task TwoWaySyncUsers(string newUser, IEnumerable<string> others)
        {
            var uNewUser = ConnectedUsers.Get(newUser);
            if (uNewUser == null) return;
            var uOthers = others.Select(x => ConnectedUsers.Get(x)).Where(x => x != null).ToList();

            var visibleToNew = uOthers.Where(x => CanUserSee(uNewUser, x) && !HasSeen(uNewUser, x));
            var othersWhoSee = uOthers.Where(x => CanUserSee(x, uNewUser) && !HasSeen(x, uNewUser));

            foreach (var other in visibleToNew) await uNewUser.SendCommand(other.User);
            await Broadcast(othersWhoSee, uNewUser.User);
        }

        public async Task SyncUserToAll(ConnectedUser changer)
        {
            await Broadcast(ConnectedUsers.Values.Where(x=>x!=null).Where(x => CanUserSee(x, changer) && !HasSeen(x, changer)), changer.User);
        }


        public bool CanUserSee(string watcher, string watched)
        {
            if (watcher == watched) return true; // can see self

            ConnectedUser uWatcher;
            ConnectedUser uWatched;
            if (!ConnectedUsers.TryGetValue(watcher, out uWatcher) || !ConnectedUsers.TryGetValue(watched, out uWatched)) return false;

            return CanUserSee(uWatcher, uWatched);
        }

        public bool CanUserSee(ConnectedUser uWatcher, ConnectedUser uWatched)
        {
            if (uWatched == null || uWatcher == null) return false;
            if (uWatched.Name == uWatcher.Name) return true;

            // admins always visible
            if (uWatched.User?.IsAdmin == true) return true;

            // friends see each other
            if (uWatcher.FriendNames.Contains(uWatched.Name)) return true;

            // already seen, cannot be unseen
            if (uWatcher.HasSeenUserVersion.ContainsKey(uWatched.Name)) return true;

            // clanmates see each other
            if (uWatcher.User?.Clan != null && uWatcher.User?.Clan == uWatched.User?.Clan) return true;

            // people in same battle see each other
            if (uWatcher.MyBattle != null && uWatcher.MyBattle == uWatched.MyBattle) return true;

            // people in same party see each other
            if (uWatcher.User?.PartyID != null && uWatcher.User.PartyID == uWatched.User?.PartyID) return true;


            // people in same non "zk" channel see each other
            foreach (var chan in Channels.Values.Where(x => x != null))
            {
                if (chan.Users.ContainsKey(uWatcher.Name)) // my channel
                {
                    if (chan.IsDeluge)
                    {
                        if (GlobalConst.DelugeChannelDisplayUsers > 0)
                        {
                            var channelUsersBySkill = chan.Users.Keys.Select(x => ConnectedUsers.Get(x)).Where(x => x != null)
                                .OrderByDescending(x => x.User?.EffectiveMmElo).Select(x => x.Name).Take(GlobalConst.DelugeChannelDisplayUsers);

                            if (channelUsersBySkill.Contains(uWatched.Name)) return true;
                        }
                    }
                    else
                    {
                        if (chan.Users.ContainsKey(uWatched.Name)) return true;
                    }
                }
            }
            return false;
        }

        public bool HasSeen(string watcher, string watched)
        {
            ConnectedUser uWatcher;
            ConnectedUser uWatched;
            if (!ConnectedUsers.TryGetValue(watcher, out uWatcher) || !ConnectedUsers.TryGetValue(watched, out uWatched)) return true;
            return HasSeen(uWatcher, uWatched);
        }

        public static bool HasSeen(ConnectedUser uWatcher, ConnectedUser uWatched)
        {
            if (uWatched == null || uWatcher == null) return true;
            int lastSync;
            var newSync = uWatched.User.SyncVersion;
            if (!uWatcher.HasSeenUserVersion.TryGetValue(uWatched.Name, out lastSync) || lastSync != newSync)
            {
                uWatcher.HasSeenUserVersion[uWatched.Name] = newSync;
                return false;
            }
            return true;
        }


        public async Task ForceJoinBattle(string playerName, string battleHost)
        {
            var bat = Battles.Values.FirstOrDefault(x => x.FounderName == battleHost);
            if (bat != null) await ForceJoinBattle(playerName, bat);
        }

        public async Task ForceJoinBattle(string player, Battle bat)
        {
            ConnectedUser connectedUser;
            if (ConnectedUsers.TryGetValue(player, out connectedUser))
            {
                if (connectedUser.MyBattle != null) await connectedUser.Process(new LeaveBattle());
                await connectedUser.Process(new JoinBattle() { BattleID = bat.BattleID, Password = bat.Password });
            }
        }



        public List<Battle> GetPlanetBattles(Planet planet)
        {
            return GetPlanetWarsBattles().Where(x => x.MapName == planet.Resource.InternalName).ToList();
        }

        public List<Battle> GetPlanetWarsBattles()
        {
            return Battles.Values.Where(x => x.Mode == AutohostMode.Planetwars).Cast<Battle>().ToList();
        }

        public Task GhostChanSay(string channelName, string text, bool isEmote = true, bool isRing = false)
        {
            return
                GhostSay(new Say()
                {
                    User = GlobalConst.NightwatchName,
                    IsEmote = isEmote,
                    Place = SayPlace.Channel,
                    Time = DateTime.UtcNow,
                    Target = channelName,
                    Text = text,
                    Ring = isRing
                });
        }

        public async Task RequestJoinPlanet(string name, int planetID)
        {
            var conus = ConnectedUsers.Get(name);
            if (conus != null) await conus.SendCommand(new PwRequestJoinPlanet() { PlanetID = planetID });
        }

        public Task GhostPm(string name, string text)
        {
            return
                GhostSay(new Say()
                {
                    User = GlobalConst.NightwatchName,
                    IsEmote = true,
                    Place = SayPlace.User,
                    Time = DateTime.UtcNow,
                    Target = name,
                    Text = text
                });
        }

        private async Task SyncAndSay(IEnumerable<string> targetNames, Say say)
        {
            var targets = targetNames.Where(x => CanChatTo(say.User, x)).ToList();
            var user = ConnectedUsers.Get(say.User);
            if (user != null) await Broadcast(targets.Where(x => !HasSeen(x, say.User)), user.User); // sync user 
            await Broadcast(targets, say);
        }

        /// <summary>
        ///     Directly say something possibly as another user (skips all checks)
        /// </summary>
        public async Task GhostSay(Say say, int? battleID = null)
        {
            if (say.Time == null) say.Time = DateTime.UtcNow;

            switch (say.Place)
            {
                case SayPlace.Channel:
                    Channel channel;
                    if (Channels.TryGetValue(say.Target, out channel)) await SyncAndSay(channel.Users.Keys, say);
                    OfflineMessageHandler.StoreChatHistoryAsync(say);
                    break;
                case SayPlace.User:
                    ConnectedUser connectedUser;
                    if (ConnectedUsers.TryGetValue(say.Target, out connectedUser)) await SyncAndSay(new List<string>() {say.Target}, say);
                    else OfflineMessageHandler.StoreChatHistoryAsync(say);
                    if (say.User != GlobalConst.NightwatchName && ConnectedUsers.TryGetValue(say.User, out connectedUser)) await connectedUser.SendCommand(say);
                    break;
                case SayPlace.Battle:
                    ServerBattle battle;
                    if (Battles.TryGetValue(battleID ?? 0, out battle))
                    {
                        await SyncAndSay(battle.Users.Keys, say);
                        await battle.ProcessBattleSay(say);
                        OfflineMessageHandler.StoreChatHistoryAsync(say);
                    }
                    break;

                // admin AH sent only:
                case SayPlace.MessageBox:
                    await Broadcast(ConnectedUsers.Values, say);
                    break;
                case SayPlace.BattlePrivate:
                    ConnectedUser targetUser;
                    if (ConnectedUsers.TryGetValue(say.Target, out targetUser)) await targetUser.SendCommand(say);
                    break;
            }

            await OnSaid(say);
        }


        public bool IsLobbyConnected(string user)
        {
            return ConnectedUsers.ContainsKey(user);
        }

        public void KickFromServer(string kickerName, string kickeeName, string reason)
        {
            ConnectedUser conus;
            if (ConnectedUsers.TryGetValue(kickeeName, out conus))
            {
                conus.Respond(string.Format("You were kicked for: {0}", reason));
                conus.RequestCloseAll();
            }
        }

        /// <summary>
        ///     Mark all users as disconnected, fixes chat history repeat
        /// </summary>
        public void Shutdown()
        {
            Broadcast(ConnectedUsers.Values,
                new Say()
                {
                    User = GlobalConst.NightwatchName,
                    Text = "Zero-K server restarted for upgrade, be back soon",
                    Place = SayPlace.MessageBox,
                });

            var db = new ZkDataContext();
            foreach (var u in ConnectedUsers.Values)
            {
                if (u != null && u.IsLoggedIn)
                {
                    var acc = db.Accounts.Find(u.User.AccountID);
                    acc.LastLogout = DateTime.UtcNow;
                }
            }
            db.SaveChanges();


            // close all existing client connections
            foreach (var usr in ConnectedUsers.Values) if (usr != null) foreach (var con in usr.Connections.Keys) con?.RequestClose();


            //foreach (var bat in Battles.Values) if (bat != null && bat.spring.IsRunning) bat.spring.ExitGame();
        }

        public virtual async Task OnSaid(Say say)
        {
            Said(this, say);
        }

        public async Task PublishAccountUpdate(Account acc)
        {
            ConnectedUser conus;
            if (ConnectedUsers.TryGetValue(acc.Name, out conus))
            {
                LoginChecker.UpdateUserFromAccount(conus.User, acc);
                await SyncUserToAll(conus);

                // join/leave to default channels
                var defaultChannels = ChannelManager.GetDefaultChannels(acc);
                foreach (var chan in Channels)
                {
                    if (chan.Value.Users.ContainsKey(acc.Name) && !ChannelManager.CanJoin(acc, chan.Key)) await conus.Process(new LeaveChannel() { ChannelName = chan.Key });
                    else if (!chan.Value.Users.ContainsKey(acc.Name) && defaultChannels.Contains(acc.Name)) await conus.Process(new JoinChannel() { ChannelName = chan.Key, Password = chan.Value.Password });
                }
            }
        }


        public async Task AddBattle(ServerBattle battle)
        {
            Battles[battle.BattleID] = battle;
            await Broadcast(ConnectedUsers.Keys, new BattleAdded() { Header = battle.GetHeader() });
        }



        public async Task PublishUserProfileUpdate(Account acc)
        {
            ConnectedUser conus;
            if (ConnectedUsers.TryGetValue(acc.Name, out conus))
            {
                await conus.SendCommand(acc.ToUserProfile());
            }
        }

        public async Task PublishUserProfilePlanetwarsPlayers()
        {
            ConnectedUsers.Values.Where(x => x != null && x.IsLoggedIn && !string.IsNullOrEmpty(x.User.Faction)).AsParallel().ForAll(conus =>
            {
                using (var db = new ZkDataContext())
                {
                    var acc = db.Accounts.Find(conus.User.AccountID);
                    if (conus.IsLoggedIn) PublishUserProfileUpdate(acc);
                }
            });
        }



        public async Task RemoveBattle(Battle battle)
        {
            foreach (var u in battle.Users.Keys)
            {
                ConnectedUser connectedUser;
                if (ConnectedUsers.TryGetValue(u, out connectedUser))
                {
                    connectedUser.MyBattle = null;
                    await SyncUserToAll(connectedUser);
                }
            }
            ServerBattle bat;
            if (Battles.TryRemove(battle.BattleID, out bat)) bat.Dispose();
            await Broadcast(ConnectedUsers.Values, new BattleRemoved() { BattleID = battle.BattleID });
        }


        public async Task SendSiteToLobbyCommand(string user, SiteToLobbyCommand command)
        {
            ConnectedUser conUs;
            if (ConnectedUsers.TryGetValue(user, out conUs)) await conUs.SendCommand(command);
        }

        public async Task SetTopic(string channel, string topic, string author)
        {
            Channel chan;
            if (Channels.TryGetValue(channel, out chan))
            {
                chan.Topic.Text = topic;
                chan.Topic.SetDate = DateTime.UtcNow;
                chan.Topic.SetBy = author;
                await Broadcast(chan.Users.Keys, new ChangeTopic() { ChannelName = chan.Name, Topic = chan.Topic });

                try
                {
                    using (var db = new ZkDataContext())
                    {
                        var entry = db.LobbyChannelTopics.FirstOrDefault(x => x.ChannelName == channel);
                        if (entry == null)
                        {
                            entry = new LobbyChannelTopic() { ChannelName = channel };
                            db.LobbyChannelTopics.Add(entry);
                        }
                        entry.Topic = topic;
                        entry.Author = author;
                        entry.SetDate = DateTime.UtcNow;
                        db.SaveChanges();
                    }
                }
                catch (Exception ex)
                {
                    Trace.TraceWarning("Failed to set channel topic {0} : {1}",  channel, ex);
                }

            }
        }

        public int GetDiscordUserCount() => chatRelay.DiscordZkUserCount;

        public async Task SetEngine(string engine)
        {
            Engine = engine;
            await Broadcast(new DefaultEngineChanged() { Engine = engine });
        }

        public async Task SetGame(string game)
        {
            Game = game;
            await Broadcast(new DefaultGameChanged() { Game = game });
            await MatchMaker.OnServerGameChanged(game);
        }

        public async Task OnServerMapsChanged()
        {
            await MatchMaker.OnServerMapsChanged();
        }

        public void RemoveSessionsForAccountID(int accountID)
        {
            foreach (var todel in SessionTokens.Where(x => x.Value == accountID).Select(x => x.Key).ToList())
            {
                int entry;
                SessionTokens.TryRemove(todel, out entry);
            }
        }

    }
}<|MERGE_RESOLUTION|>--- conflicted
+++ resolved
@@ -87,22 +87,13 @@
             
             RatingSystems.GetRatingSystems().ForEach(x => x.RatingsUpdated += (sender, data) => 
             {
-                if (!MiscVar.IsZklsLimited)
-                {
-<<<<<<< HEAD
+                var db = new ZkDataContext();
+                var updatedUsers = ConnectedUsers.Select(c => c.Value.User.AccountID).Intersect(data.affectedPlayers).ToHashSet();
+                db.Accounts.Where(acc => updatedUsers.Contains(acc.AccountID)).ForEach(p =>
+                {
                     PublishAccountUpdate(p);
                     PublishUserProfileUpdate(p);
                 });
-=======
-                    var db = new ZkDataContext();
-                    var updatedUsers = ConnectedUsers.Select(c => c.Value.User.AccountID).Intersect(data.affectedPlayers).ToHashSet();
-                    db.Accounts.Where(acc => updatedUsers.Contains(acc.AccountID)).ForEach(p =>
-                    {
-                        PublishAccountUpdate(p);
-                        PublishUserProfileUpdate(p);
-                    });
-                }
->>>>>>> 8cab59be
             });
         }
 
